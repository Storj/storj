// Copyright (C) 2019 Storj Labs, Inc.
// See LICENSE for copying information

package rewards

import (
	"context"
	"time"

	"github.com/zeebo/errs"

	"storj.io/storj/internal/currency"
)

var (
	// MaxRedemptionErr is the error class used when an offer has reached its redemption capacity
	MaxRedemptionErr = errs.Class("offer redemption has reached its capacity")
	// NoCurrentOfferErr is the error class used when no current offer is set
	NoCurrentOfferErr = errs.Class("no current offer")
)

// DB holds information about offer
type DB interface {
	ListAll(ctx context.Context) (Offers, error)
	GetActiveOffersByType(ctx context.Context, offerType OfferType) (Offers, error)
	Create(ctx context.Context, offer *NewOffer) (*Offer, error)
	Finish(ctx context.Context, offerID int) error
}

// NewOffer holds information that's needed for creating a new offer
type NewOffer struct {
	Name        string
	Description string

	AwardCredit   currency.USD
	InviteeCredit currency.USD

	RedeemableCap int

	AwardCreditDurationDays   int
	InviteeCreditDurationDays int

	ExpiresAt time.Time

	Status OfferStatus
	Type   OfferType
}

// UpdateOffer holds fields needed for update an offer
type UpdateOffer struct {
	ID        int
	Status    OfferStatus
	ExpiresAt time.Time
}

// OfferType indicates the type of an offer
type OfferType int

const (
	// Invalid is a default value for offers that don't have correct type associated with it
	Invalid = OfferType(0)
	// FreeCredit is a type of offers used for Free Credit Program
	FreeCredit = OfferType(1)
	// Referral is a type of offers used for Referral Program
	Referral = OfferType(2)
	// Partner is an OfferType used be the Open Source Partner Program
	Partner = OfferType(3)
)

// OfferStatus represents the different stage an offer can have in its life-cycle.
type OfferStatus int

const (

	// Done is the status of an offer that is no longer in use.
	Done = OfferStatus(iota)

	// Active is the status of an offer that is currently in use.
	Active

	// Default is the status of an offer when there is no active offer.
	Default
)

// Offer contains info needed for giving users free credits through different offer programs
type Offer struct {
	ID          int
	Name        string
	Description string

	AwardCredit   currency.USD
	InviteeCredit currency.USD

	AwardCreditDurationDays   int
	InviteeCreditDurationDays int

	RedeemableCap int

	ExpiresAt time.Time
	CreatedAt time.Time

	Status OfferStatus
	Type   OfferType
}

// IsEmpty evaluates whether or not an on offer is empty
func (o Offer) IsEmpty() bool {
	return o.Name == ""
}

// Offers contains a slice of offers.
<<<<<<< HEAD
type Offers []Offer

// OrganizedOffers contains a list of offers organized by status.
type OrganizedOffers struct {
	Active  Offer
	Default Offer
	Done    Offers
}

// OpenSourcePartner contains all data for an Open Source Partner.
type OpenSourcePartner struct {
	PartnerInfo
	PartnerOffers OrganizedOffers
}

// PartnerSet contains a list of Open Source Partners.
type PartnerSet []OpenSourcePartner

// OfferSet provides a separation of marketing offers by type.
type OfferSet struct {
	ReferralOffers OrganizedOffers
	FreeCredits    OrganizedOffers
	PartnerTables  PartnerSet
}

// OrganizeOffersByStatus organizes offers by OfferStatus.
func (offers Offers) OrganizeOffersByStatus() OrganizedOffers {
	var oo OrganizedOffers

	for _, offer := range offers {
		switch offer.Status {
		case Active:
			oo.Active = offer
		case Default:
			oo.Default = offer
		case Done:
			oo.Done = append(oo.Done, offer)
		}
	}
	return oo
}

// OrganizeOffersByType organizes offers by OfferType.
func (offers Offers) OrganizeOffersByType() OfferSet {
	var (
		fc, ro, p Offers
		offerSet  OfferSet
	)

	for _, offer := range offers {
		switch offer.Type {
		case FreeCredit:
			fc = append(fc, offer)
		case Referral:
			ro = append(ro, offer)
		case Partner:
			p = append(p, offer)
		default:
			continue
		}
	}

	offerSet.FreeCredits = fc.OrganizeOffersByStatus()
	offerSet.ReferralOffers = ro.OrganizeOffersByStatus()
	offerSet.PartnerTables = organizePartnerData(p)
	return offerSet
}

// GetActiveOffer returns an offer that is active based on its type
func (offers Offers) GetActiveOffer(offerType OfferType, partnerID string) (offer *Offer, err error) {
	if len(offers) < 1 {
		return nil, NoCurrentOfferErr.New("no active offers")
	}
	switch offerType {
	case Partner:
		if partnerID == "" {
			return nil, errs.New("partner ID is empty")
		}
		partnerInfo, ok := LoadPartnerInfos()[partnerID]
		if !ok {
			return nil, NoMatchPartnerIDErr.New("no partnerInfo found")
		}
		for i := range offers {
			if offers[i].Name == partnerInfo.Name {
				offer = &offers[i]
			}
		}
	default:
		if len(offers) > 1 {
			return nil, errs.New("multiple active offers found")
		}
		offer = &offers[0]
	}

	return offer, nil
}

// createPartnerSet generates a PartnerSet from the config file.
func createPartnerSet() PartnerSet {
	partners := LoadPartnerInfos()
	var ps PartnerSet
	for _, partner := range partners {
		ps = append(ps, OpenSourcePartner{
			PartnerInfo: PartnerInfo{
				Name: partner.Name,
				ID:   partner.ID,
			},
		})
	}
	return ps
}

// matchOffersToPartnerSet assigns offers to the partner they belong to.
func matchOffersToPartnerSet(offers Offers, partnerSet PartnerSet) PartnerSet {
	for i := range partnerSet {
		var partnerOffersByName Offers

		for _, o := range offers {
			if o.Name == partnerSet[i].PartnerInfo.FormattedName() {
				partnerOffersByName = append(partnerOffersByName, o)
			}
		}

		partnerSet[i].PartnerOffers = partnerOffersByName.OrganizeOffersByStatus()
	}

	return partnerSet
}

// organizePartnerData returns a list of Open Source Partners
// whose offers have been organized by status, type, and
// assigned to the correct partner.
func organizePartnerData(offers Offers) PartnerSet {
	partnerData := matchOffersToPartnerSet(offers, createPartnerSet())
	return partnerData
}
=======
type Offers []Offer
>>>>>>> 238e264a
<|MERGE_RESOLUTION|>--- conflicted
+++ resolved
@@ -108,76 +108,6 @@
 	return o.Name == ""
 }
 
-// Offers contains a slice of offers.
-<<<<<<< HEAD
-type Offers []Offer
-
-// OrganizedOffers contains a list of offers organized by status.
-type OrganizedOffers struct {
-	Active  Offer
-	Default Offer
-	Done    Offers
-}
-
-// OpenSourcePartner contains all data for an Open Source Partner.
-type OpenSourcePartner struct {
-	PartnerInfo
-	PartnerOffers OrganizedOffers
-}
-
-// PartnerSet contains a list of Open Source Partners.
-type PartnerSet []OpenSourcePartner
-
-// OfferSet provides a separation of marketing offers by type.
-type OfferSet struct {
-	ReferralOffers OrganizedOffers
-	FreeCredits    OrganizedOffers
-	PartnerTables  PartnerSet
-}
-
-// OrganizeOffersByStatus organizes offers by OfferStatus.
-func (offers Offers) OrganizeOffersByStatus() OrganizedOffers {
-	var oo OrganizedOffers
-
-	for _, offer := range offers {
-		switch offer.Status {
-		case Active:
-			oo.Active = offer
-		case Default:
-			oo.Default = offer
-		case Done:
-			oo.Done = append(oo.Done, offer)
-		}
-	}
-	return oo
-}
-
-// OrganizeOffersByType organizes offers by OfferType.
-func (offers Offers) OrganizeOffersByType() OfferSet {
-	var (
-		fc, ro, p Offers
-		offerSet  OfferSet
-	)
-
-	for _, offer := range offers {
-		switch offer.Type {
-		case FreeCredit:
-			fc = append(fc, offer)
-		case Referral:
-			ro = append(ro, offer)
-		case Partner:
-			p = append(p, offer)
-		default:
-			continue
-		}
-	}
-
-	offerSet.FreeCredits = fc.OrganizeOffersByStatus()
-	offerSet.ReferralOffers = ro.OrganizeOffersByStatus()
-	offerSet.PartnerTables = organizePartnerData(p)
-	return offerSet
-}
-
 // GetActiveOffer returns an offer that is active based on its type
 func (offers Offers) GetActiveOffer(offerType OfferType, partnerID string) (offer *Offer, err error) {
 	if len(offers) < 1 {
@@ -207,45 +137,5 @@
 	return offer, nil
 }
 
-// createPartnerSet generates a PartnerSet from the config file.
-func createPartnerSet() PartnerSet {
-	partners := LoadPartnerInfos()
-	var ps PartnerSet
-	for _, partner := range partners {
-		ps = append(ps, OpenSourcePartner{
-			PartnerInfo: PartnerInfo{
-				Name: partner.Name,
-				ID:   partner.ID,
-			},
-		})
-	}
-	return ps
-}
-
-// matchOffersToPartnerSet assigns offers to the partner they belong to.
-func matchOffersToPartnerSet(offers Offers, partnerSet PartnerSet) PartnerSet {
-	for i := range partnerSet {
-		var partnerOffersByName Offers
-
-		for _, o := range offers {
-			if o.Name == partnerSet[i].PartnerInfo.FormattedName() {
-				partnerOffersByName = append(partnerOffersByName, o)
-			}
-		}
-
-		partnerSet[i].PartnerOffers = partnerOffersByName.OrganizeOffersByStatus()
-	}
-
-	return partnerSet
-}
-
-// organizePartnerData returns a list of Open Source Partners
-// whose offers have been organized by status, type, and
-// assigned to the correct partner.
-func organizePartnerData(offers Offers) PartnerSet {
-	partnerData := matchOffersToPartnerSet(offers, createPartnerSet())
-	return partnerData
-}
-=======
-type Offers []Offer
->>>>>>> 238e264a
+// Offers contains a slice of offers.
+type Offers []Offer