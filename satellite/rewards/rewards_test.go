--- conflicted
+++ resolved
@@ -59,26 +59,12 @@
 			require.NoError(t, err)
 			require.Equal(t, new, c)
 
-<<<<<<< HEAD
-			update := &rewards.UpdateOffer{
-				ID:        new.ID,
-				Status:    rewards.Done,
-				ExpiresAt: time.Now(),
-			}
-
-			err = planet.Satellites[0].DB.Rewards().Finish(ctx, update.ID)
-=======
 			err = planet.Satellites[0].DB.Rewards().Finish(ctx, all[i].ID)
->>>>>>> 64b2769d
 			require.NoError(t, err)
 
 			updated, err := planet.Satellites[0].DB.Rewards().ListAll(ctx)
 			require.NoError(t, err)
-<<<<<<< HEAD
-			require.Equal(t, rewards.Done, current[i].Status)
-=======
 			require.Equal(t, rewards.Done, updated[i].Status)
->>>>>>> 64b2769d
 		}
 
 		// create with expired offer
