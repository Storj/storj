--- conflicted
+++ resolved
@@ -212,7 +212,6 @@
 	Marketing struct {
 		Listener net.Listener
 		Endpoint *marketingweb.Server
-		Service  *marketing.Service
 	}
 
 	NodeStats struct {
@@ -599,23 +598,10 @@
 			return nil, errs.Combine(err, peer.Close())
 		}
 
-		peer.Marketing.Service, err = marketing.NewService(
-			peer.Log.Named("marketing:service"),
-			peer.DB.Marketing(),
-		)
-
-		if err != nil {
-			return nil, errs.Combine(err, peer.Close())
-		}
-
 		peer.Marketing.Endpoint, err = marketingweb.NewServer(
 			peer.Log.Named("marketing:endpoint"),
 			marketingConfig,
-<<<<<<< HEAD
-			peer.Marketing.Service,
-=======
 			peer.DB.Rewards(),
->>>>>>> 068e3b36
 			peer.Marketing.Listener,
 		)
 		if err != nil {
