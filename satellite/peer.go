--- conflicted
+++ resolved
@@ -49,11 +49,8 @@
 	"storj.io/storj/satellite/inspector"
 	"storj.io/storj/satellite/mailservice"
 	"storj.io/storj/satellite/mailservice/simulate"
-<<<<<<< HEAD
 	"storj.io/storj/satellite/marketing"
-=======
 	"storj.io/storj/satellite/marketing/marketingweb"
->>>>>>> e70e3ce2
 	"storj.io/storj/satellite/metainfo"
 	"storj.io/storj/satellite/orders"
 	"storj.io/storj/storage"
@@ -207,6 +204,7 @@
 
 	Marketing struct {
 		Listener net.Listener
+		Service  *marketing.Service
 		Endpoint *marketingweb.Server
 	}
 }
@@ -565,9 +563,20 @@
 			return nil, errs.Combine(err, peer.Close())
 		}
 
+		
+		peer.Marketing.Service, err = marketing.NewService(
+			peer.Log.Named("marketing:service"),
+			peer.DB.Marketing(),
+		)
+
+		if err != nil {
+			return nil, errs.Combine(err, peer.Close())
+		}	
+
 		peer.Marketing.Endpoint = marketingweb.NewServer(
 			peer.Log.Named("marketing:endpoint"),
 			marketingConfig,
+			peer.Marketing.Service,
 			peer.Marketing.Listener,
 		)
 	}
