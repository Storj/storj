--- conflicted
+++ resolved
@@ -40,6 +40,7 @@
 	"storj.io/storj/satellite/console"
 	"storj.io/storj/satellite/console/consoleauth"
 	"storj.io/storj/satellite/console/consoleweb"
+	"storj.io/storj/satellite/contact"
 	"storj.io/storj/satellite/dbcleanup"
 	"storj.io/storj/satellite/discovery"
 	"storj.io/storj/satellite/gc"
@@ -159,14 +160,11 @@
 		Inspector    *kademlia.Inspector
 	}
 
-<<<<<<< HEAD
-=======
 	Contact struct {
 		Service  *contact.Service
 		Endpoint *contact.Endpoint
 	}
 
->>>>>>> 60eba990
 	Overlay struct {
 		DB        overlay.DB
 		Service   *overlay.Service
@@ -363,8 +361,6 @@
 		pb.RegisterKadInspectorServer(peer.Server.PrivateGRPC(), peer.Kademlia.Inspector)
 	}
 
-<<<<<<< HEAD
-=======
 	{ // setup contact service
 		log.Debug("Setting up contact service")
 		peer.Contact.Service = contact.NewService(peer.Log.Named("contact"), peer.Overlay.Service, peer.Transport)
@@ -372,7 +368,6 @@
 		pb.RegisterNodeServer(peer.Server.GRPC(), peer.Contact.Endpoint)
 	}
 
->>>>>>> 60eba990
 	{ // setup discovery
 		log.Debug("Setting up discovery")
 		config := config.Discovery
