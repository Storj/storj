--- conflicted
+++ resolved
@@ -122,14 +122,11 @@
 	Mail    mailservice.Config
 	Console consoleweb.Config
 
-<<<<<<< HEAD
 	Marketing marketingweb.Config
-	Version   version.Config
-=======
+
 	Vouchers vouchers.Config
 
 	Version version.Config
->>>>>>> d6c02fc6
 }
 
 // Peer is the satellite
