--- conflicted
+++ resolved
@@ -205,7 +205,6 @@
 		disqualifiedNode := planet.StorageNodes[0]
 		disqualifyNode(t, ctx, satellitePeer, disqualifiedNode.ID())
 
-<<<<<<< HEAD
 		info := overlay.NodeCheckInInfo{
 			NodeID: disqualifiedNode.ID(),
 			IsUp:   true,
@@ -219,9 +218,6 @@
 			UptimeReputationDQ:     0,
 		}
 		err = satellitePeer.DB.OverlayCache().UpdateCheckIn(ctx, info, config)
-=======
-		_, err := satellitePeer.DB.OverlayCache().UpdateUptime(ctx, disqualifiedNode.ID(), true, 0, 1, 0)
->>>>>>> d3ef574b
 		require.NoError(t, err)
 
 		assert.True(t, isDisqualified(t, ctx, satellitePeer, disqualifiedNode.ID()))
