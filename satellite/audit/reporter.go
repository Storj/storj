// Copyright (C) 2019 Storj Labs, Inc.
// See LICENSE for copying information.

package audit

import (
	"context"

	"github.com/zeebo/errs"
	"go.uber.org/zap"

	"storj.io/storj/pkg/storj"
	"storj.io/storj/satellite/overlay"
)

type reporter interface {
	RecordAudits(ctx context.Context, req *Report) (failed *Report, err error)
}

// Reporter records audit reports in overlay and implements the reporter interface
type Reporter struct {
	log              *zap.Logger
	overlay          *overlay.Cache
	containment      Containment
	maxRetries       int
	maxReverifyCount int32
}

// Report contains audit result lists for nodes that succeeded, failed, were offline, or have pending audits
type Report struct {
	Successes     storj.NodeIDList
	Fails         storj.NodeIDList
	Offlines      storj.NodeIDList
	PendingAudits []*PendingAudit
}

// NewReporter instantiates a reporter
func NewReporter(log *zap.Logger, overlay *overlay.Cache, containment Containment, maxRetries int, maxReverifyCount int32) *Reporter {
	return &Reporter{
		log:              log,
		overlay:          overlay,
		containment:      containment,
		maxRetries:       maxRetries,
		maxReverifyCount: maxReverifyCount}
}

// RecordAudits saves audit results to overlay cache. When no error, it returns
// nil for both return values, otherwise it returns the report with the fields
// set to the values which have been saved and the error.
func (reporter *Reporter) RecordAudits(ctx context.Context, req *Report) (_ *Report, err error) {
	defer mon.Task()(&ctx)(&err)
	if req == nil {
		return nil, nil
	}

	successes := req.Successes
	fails := req.Fails
	offlines := req.Offlines
	pendingAudits := req.PendingAudits

	reporter.log.Debug("Reporting audits",
		zap.Int("successes", len(successes)),
		zap.Int("failures", len(fails)),
		zap.Int("offlines", len(offlines)),
		zap.Int("pending", len(pendingAudits)),
	)

	var errlist errs.Group

	tries := 0
	for tries <= reporter.maxRetries {
		if len(successes) == 0 && len(fails) == 0 && len(offlines) == 0 && len(pendingAudits) == 0 {
			return nil, nil
		}

		errlist = errs.Group{}

		if len(successes) > 0 {
			successes, err = reporter.recordAuditSuccessStatus(ctx, successes)
			if err != nil {
				errlist.Add(err)
			}
		}
		if len(fails) > 0 {
			fails, err = reporter.recordAuditFailStatus(ctx, fails)
			if err != nil {
				errlist.Add(err)
			}
		}
		if len(offlines) > 0 {
			offlines, err = reporter.recordOfflineStatus(ctx, offlines)
			if err != nil {
				errlist.Add(err)
			}
		}
		if len(pendingAudits) > 0 {
			pendingAudits, err = reporter.recordPendingAudits(ctx, pendingAudits)
			if err != nil {
				errlist.Add(err)
			}
		}

		tries++
	}

	err = errlist.Err()
	if tries >= reporter.maxRetries && err != nil {
		return &Report{
			Successes:     successes,
			Fails:         fails,
			Offlines:      offlines,
			PendingAudits: pendingAudits,
		}, errs.Combine(Error.New("some nodes failed to be updated in overlay"), err)
	}
	return nil, nil
}

// recordAuditFailStatus updates nodeIDs in overlay with isup=true, auditsuccess=false
func (reporter *Reporter) recordAuditFailStatus(ctx context.Context, failedAuditNodeIDs storj.NodeIDList) (failed storj.NodeIDList, err error) {
	defer mon.Task()(&ctx)(&err)

	updateRequests := make([]*overlay.UpdateRequest, len(failedAuditNodeIDs))
	for i, nodeID := range failedAuditNodeIDs {
		updateRequests[i] = &overlay.UpdateRequest{
			NodeID:       nodeID,
			IsUp:         true,
			AuditSuccess: false,
		}
	}
<<<<<<< HEAD

	failed, err = reporter.overlay.BatchUpdateStats(ctx, updateRequests)
	if err != nil && len(failed) > 0 {
		return failed, errs.Combine(Error.New("failed to record some audit fail statuses in overlay"), err)
=======
	if len(failed) > 0 {
		reporter.log.Debug("failed to record Failed Nodes ", zap.Strings("NodeIDs", failed.Strings()))
		return failed, errs.Combine(Error.New("failed to record some audit fail statuses in overlay"), errlist.Err())
>>>>>>> 6dee5a39
	}

	return nil, nil
}

// recordOfflineStatus updates nodeIDs in overlay with isup=false
func (reporter *Reporter) recordOfflineStatus(ctx context.Context, offlineNodeIDs storj.NodeIDList) (failed storj.NodeIDList, err error) {
	defer mon.Task()(&ctx)(&err)
	var errlist errs.Group
	for _, nodeID := range offlineNodeIDs {
		_, err := reporter.overlay.UpdateUptime(ctx, nodeID, false)
		if err != nil {
			failed = append(failed, nodeID)
			errlist.Add(err)
		}
	}
	if len(failed) > 0 {
		reporter.log.Debug("failed to record Offline Nodes ", zap.Strings("NodeIDs", failed.Strings()))
		return failed, errs.Combine(Error.New("failed to record some audit offline statuses in overlay"), errlist.Err())
	}

	return nil, nil
}

// recordAuditSuccessStatus updates nodeIDs in overlay with isup=true, auditsuccess=true
func (reporter *Reporter) recordAuditSuccessStatus(ctx context.Context, successNodeIDs storj.NodeIDList) (failed storj.NodeIDList, err error) {
	defer mon.Task()(&ctx)(&err)

	updateRequests := make([]*overlay.UpdateRequest, len(successNodeIDs))
	for i, nodeID := range successNodeIDs {
		updateRequests[i] = &overlay.UpdateRequest{
			NodeID:       nodeID,
			IsUp:         true,
			AuditSuccess: true,
		}
	}
<<<<<<< HEAD

	failed, err = reporter.overlay.BatchUpdateStats(ctx, updateRequests)
	if err != nil || len(failed) > 0 {
		return failed, errs.Combine(Error.New("failed to record some audit success statuses in overlay"), err)
=======
	if len(failed) > 0 {
		reporter.log.Debug("failed to record Success Nodes ", zap.Strings("NodeIDs", failed.Strings()))
		return failed, errs.Combine(Error.New("failed to record some audit success statuses in overlay"), errlist.Err())
>>>>>>> 6dee5a39
	}
	return nil, nil
}

// recordPendingAudits updates the containment status of nodes with pending audits
func (reporter *Reporter) recordPendingAudits(ctx context.Context, pendingAudits []*PendingAudit) (failed []*PendingAudit, err error) {
	defer mon.Task()(&ctx)(&err)
	var errlist errs.Group

	var updateRequests []*overlay.UpdateRequest
	for _, pendingAudit := range pendingAudits {
		if pendingAudit.ReverifyCount < reporter.maxReverifyCount {
			err := reporter.containment.IncrementPending(ctx, pendingAudit)
			if err != nil {
				failed = append(failed, pendingAudit)
				errlist.Add(err)
			}
		} else {
			// record failure -- max reverify count reached
			updateRequests = append(updateRequests, &overlay.UpdateRequest{
				NodeID:       pendingAudit.NodeID,
				IsUp:         true,
				AuditSuccess: false,
			})
		}
	}

	failedBatch, err := reporter.overlay.BatchUpdateStats(ctx, updateRequests)
	if err != nil {
		errlist.Add(err)
	}
	if len(failedBatch) > 0 {
		pendingMap := make(map[storj.NodeID]*PendingAudit)
		for _, pendingAudit := range pendingAudits {
			pendingMap[pendingAudit.NodeID] = pendingAudit
		}
		for _, nodeID := range failedBatch {
			pending, ok := pendingMap[nodeID]
			if ok {
				failed = append(failed, pending)
			}
		}
	}

	if len(failed) > 0 {
		for _, v := range failed {
			reporter.log.Debug("failed to record Pending Nodes ", zap.Stringer("NodeID", v.NodeID), zap.String("Path", v.Path))
		}
		return failed, errs.Combine(Error.New("failed to record some pending audits"), errlist.Err())
	}

	return nil, nil
}<|MERGE_RESOLUTION|>--- conflicted
+++ resolved
@@ -127,16 +127,11 @@
 			AuditSuccess: false,
 		}
 	}
-<<<<<<< HEAD
 
 	failed, err = reporter.overlay.BatchUpdateStats(ctx, updateRequests)
 	if err != nil && len(failed) > 0 {
+		reporter.log.Debug("failed to record Failed Nodes ", zap.Strings("NodeIDs", failed.Strings()))
 		return failed, errs.Combine(Error.New("failed to record some audit fail statuses in overlay"), err)
-=======
-	if len(failed) > 0 {
-		reporter.log.Debug("failed to record Failed Nodes ", zap.Strings("NodeIDs", failed.Strings()))
-		return failed, errs.Combine(Error.New("failed to record some audit fail statuses in overlay"), errlist.Err())
->>>>>>> 6dee5a39
 	}
 
 	return nil, nil
@@ -173,16 +168,11 @@
 			AuditSuccess: true,
 		}
 	}
-<<<<<<< HEAD
 
 	failed, err = reporter.overlay.BatchUpdateStats(ctx, updateRequests)
 	if err != nil || len(failed) > 0 {
+		reporter.log.Debug("failed to record Success Nodes ", zap.Strings("NodeIDs", failed.Strings()))
 		return failed, errs.Combine(Error.New("failed to record some audit success statuses in overlay"), err)
-=======
-	if len(failed) > 0 {
-		reporter.log.Debug("failed to record Success Nodes ", zap.Strings("NodeIDs", failed.Strings()))
-		return failed, errs.Combine(Error.New("failed to record some audit success statuses in overlay"), errlist.Err())
->>>>>>> 6dee5a39
 	}
 	return nil, nil
 }
