--- conflicted
+++ resolved
@@ -68,15 +68,10 @@
 }
 
 // NewEndpoint creates new metainfo endpoint instance
-<<<<<<< HEAD
-func NewEndpoint(log *zap.Logger, metainfo *Service, orders *orders.Service, cache *overlay.Cache, containment Containment, apiKeys APIKeys, sdb accounting.StoragenodeAccounting, pdb accounting.ProjectAccounting, liveAccounting live.Service, maxAlphaUsage memory.Size) *Endpoint {
-=======
-func NewEndpoint(log *zap.Logger, metainfo *Service, orders *orders.Service, cache *overlay.Cache,
+func NewEndpoint(log *zap.Logger, metainfo *Service, orders *orders.Service, cache *overlay.Cache, containment Containment,
 	apiKeys APIKeys, sdb accounting.StoragenodeAccounting,
 	pdb accounting.ProjectAccounting, liveAccounting live.Service,
 	maxAlphaUsage memory.Size) *Endpoint {
-
->>>>>>> 2cdc55d3
 	// TODO do something with too many params
 	return &Endpoint{
 		log:                     log,
