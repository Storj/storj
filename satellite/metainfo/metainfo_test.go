// Copyright (C) 2019 Storj Labs, Inc.
// See LICENSE for copying information.

package metainfo_test

import (
	"context"
	"sort"
	"testing"
	"time"

	"github.com/golang/protobuf/ptypes"
	"github.com/skyrings/skyring-common/tools/uuid"
	"github.com/stretchr/testify/assert"
	"github.com/stretchr/testify/require"
	"github.com/zeebo/errs"
	"go.uber.org/zap"
	"google.golang.org/grpc/codes"
	"google.golang.org/grpc/status"

	"storj.io/storj/internal/memory"
	"storj.io/storj/internal/testcontext"
	"storj.io/storj/internal/testplanet"
	"storj.io/storj/pkg/macaroon"
	"storj.io/storj/pkg/pb"
	"storj.io/storj/pkg/storj"
	"storj.io/storj/satellite"
	"storj.io/storj/satellite/console"
	satMetainfo "storj.io/storj/satellite/metainfo"
	"storj.io/storj/uplink/metainfo"
)

// mockAPIKeys is mock for api keys store of pointerdb
type mockAPIKeys struct {
	info console.APIKeyInfo
	err  error
}

// GetByKey return api key info for given key
func (keys *mockAPIKeys) GetByKey(ctx context.Context, key macaroon.APIKey) (*console.APIKeyInfo, error) {
	return &keys.info, keys.err
}

func TestInvalidAPIKey(t *testing.T) {
	ctx := testcontext.New(t)
	defer ctx.Cleanup()

	planet, err := testplanet.New(t, 1, 1, 1)
	require.NoError(t, err)
	defer ctx.Check(planet.Shutdown)

	planet.Start(ctx)

	for _, invalidAPIKey := range []string{"", "invalid", "testKey"} {
		client, err := planet.Uplinks[0].DialMetainfo(ctx, planet.Satellites[0], invalidAPIKey)
		require.NoError(t, err)
		defer ctx.Check(client.Close)

		_, _, err = client.CreateSegment(ctx, "hello", "world", 1, &pb.RedundancyScheme{}, 123, time.Now())
		assertUnauthenticated(t, err, false)

		_, err = client.CommitSegment(ctx, "testbucket", "testpath", 0, &pb.Pointer{}, nil)
		assertUnauthenticated(t, err, false)

		_, err = client.SegmentInfo(ctx, "testbucket", "testpath", 0)
		assertUnauthenticated(t, err, false)

		_, _, err = client.ReadSegment(ctx, "testbucket", "testpath", 0)
		assertUnauthenticated(t, err, false)

		_, err = client.DeleteSegment(ctx, "testbucket", "testpath", 0)
		assertUnauthenticated(t, err, false)

		_, _, err = client.ListSegments(ctx, "testbucket", "", "", "", true, 1, 0)
		assertUnauthenticated(t, err, false)
	}
}

func TestRestrictedAPIKey(t *testing.T) {
	ctx := testcontext.New(t)
	defer ctx.Cleanup()

	planet, err := testplanet.New(t, 1, 1, 1)
	require.NoError(t, err)
	defer ctx.Check(planet.Shutdown)

	planet.Start(ctx)

	key, err := macaroon.ParseAPIKey(planet.Uplinks[0].APIKey[planet.Satellites[0].ID()])
	require.NoError(t, err)

	tests := []struct {
		Caveat               macaroon.Caveat
		CreateSegmentAllowed bool
		CommitSegmentAllowed bool
		SegmentInfoAllowed   bool
		ReadSegmentAllowed   bool
		DeleteSegmentAllowed bool
		ListSegmentsAllowed  bool
		ReadBucketAllowed    bool
	}{
		{ // Everything disallowed
			Caveat: macaroon.Caveat{
				DisallowReads:   true,
				DisallowWrites:  true,
				DisallowLists:   true,
				DisallowDeletes: true,
			},
			ReadBucketAllowed: true,
		},

		{ // Read only
			Caveat: macaroon.Caveat{
				DisallowWrites:  true,
				DisallowDeletes: true,
			},
			SegmentInfoAllowed:  true,
			ReadSegmentAllowed:  true,
			ListSegmentsAllowed: true,
			ReadBucketAllowed:   true,
		},

		{ // Write only
			Caveat: macaroon.Caveat{
				DisallowReads: true,
				DisallowLists: true,
			},
			CreateSegmentAllowed: true,
			CommitSegmentAllowed: true,
			DeleteSegmentAllowed: true,
			ReadBucketAllowed:    true,
		},

		{ // Bucket restriction
			Caveat: macaroon.Caveat{
				AllowedPaths: []*macaroon.Caveat_Path{{
					Bucket: []byte("otherbucket"),
				}},
			},
		},

		{ // Path restriction
			Caveat: macaroon.Caveat{
				AllowedPaths: []*macaroon.Caveat_Path{{
					Bucket:              []byte("testbucket"),
					EncryptedPathPrefix: []byte("otherpath"),
				}},
			},
			ReadBucketAllowed: true,
		},

		{ // Time restriction after
			Caveat: macaroon.Caveat{
				NotAfter: func(x time.Time) *time.Time { return &x }(time.Now()),
			},
		},

		{ // Time restriction before
			Caveat: macaroon.Caveat{
				NotBefore: func(x time.Time) *time.Time { return &x }(time.Now().Add(time.Hour)),
			},
		},
	}

	for _, test := range tests {
		restrictedKey, err := key.Restrict(test.Caveat)
		require.NoError(t, err)

		client, err := planet.Uplinks[0].DialMetainfo(ctx, planet.Satellites[0], restrictedKey.Serialize())
		require.NoError(t, err)
		defer ctx.Check(client.Close)

		_, _, err = client.CreateSegment(ctx, "testbucket", "testpath", 1, &pb.RedundancyScheme{}, 123, time.Now())
		assertUnauthenticated(t, err, test.CreateSegmentAllowed)

		_, err = client.CommitSegment(ctx, "testbucket", "testpath", 0, &pb.Pointer{}, nil)
		assertUnauthenticated(t, err, test.CommitSegmentAllowed)

		_, err = client.SegmentInfo(ctx, "testbucket", "testpath", 0)
		assertUnauthenticated(t, err, test.SegmentInfoAllowed)

		_, _, err = client.ReadSegment(ctx, "testbucket", "testpath", 0)
		assertUnauthenticated(t, err, test.ReadSegmentAllowed)

		_, err = client.DeleteSegment(ctx, "testbucket", "testpath", 0)
		assertUnauthenticated(t, err, test.DeleteSegmentAllowed)

		_, _, err = client.ListSegments(ctx, "testbucket", "testpath", "", "", true, 1, 0)
		assertUnauthenticated(t, err, test.ListSegmentsAllowed)

		_, _, err = client.ReadSegment(ctx, "testbucket", "", -1)
		assertUnauthenticated(t, err, test.ReadBucketAllowed)
	}
}

func assertUnauthenticated(t *testing.T, err error, allowed bool) {
	t.Helper()

	// If it's allowed, we allow any non-unauthenticated error because
	// some calls error after authentication checks.
	if err, ok := status.FromError(errs.Unwrap(err)); ok {
		assert.Equal(t, codes.Unauthenticated == err.Code(), !allowed)
	} else if !allowed {
		assert.Fail(t, "got unexpected error", "%T", err)
	}
}

func TestServiceList(t *testing.T) {
	ctx := testcontext.New(t)
	defer ctx.Cleanup()

	planet, err := testplanet.New(t, 1, 6, 1)
	require.NoError(t, err)
	defer ctx.Check(planet.Shutdown)

	planet.Start(ctx)

	items := []struct {
		Key   string
		Value []byte
	}{
		{Key: "sample.😶", Value: []byte{1}},
		{Key: "müsic", Value: []byte{2}},
		{Key: "müsic/söng1.mp3", Value: []byte{3}},
		{Key: "müsic/söng2.mp3", Value: []byte{4}},
		{Key: "müsic/album/söng3.mp3", Value: []byte{5}},
		{Key: "müsic/söng4.mp3", Value: []byte{6}},
		{Key: "ビデオ/movie.mkv", Value: []byte{7}},
	}

	for _, item := range items {
		err := planet.Uplinks[0].Upload(ctx, planet.Satellites[0], "testbucket", item.Key, item.Value)
		assert.NoError(t, err)
	}

	config := planet.Uplinks[0].GetConfig(planet.Satellites[0])
	metainfo, _, err := config.GetMetainfo(ctx, planet.Uplinks[0].Identity)
	require.NoError(t, err)

	type Test struct {
		Request  storj.ListOptions
		Expected storj.ObjectList // objects are partial
	}

	list, err := metainfo.ListObjects(ctx, "testbucket", storj.ListOptions{Recursive: true, Direction: storj.After})
	require.NoError(t, err)

	expected := []storj.Object{
		{Path: "müsic"},
		{Path: "müsic/album/söng3.mp3"},
		{Path: "müsic/söng1.mp3"},
		{Path: "müsic/söng2.mp3"},
		{Path: "müsic/söng4.mp3"},
		{Path: "sample.😶"},
		{Path: "ビデオ/movie.mkv"},
	}

	require.Equal(t, len(expected), len(list.Items))
	sort.Slice(list.Items, func(i, k int) bool {
		return list.Items[i].Path < list.Items[k].Path
	})
	for i, item := range expected {
		require.Equal(t, item.Path, list.Items[i].Path)
		require.Equal(t, item.IsPrefix, list.Items[i].IsPrefix)
	}

	list, err = metainfo.ListObjects(ctx, "testbucket", storj.ListOptions{Recursive: false, Direction: storj.After})
	require.NoError(t, err)

	expected = []storj.Object{
		{Path: "müsic"},
		{Path: "müsic/", IsPrefix: true},
		{Path: "sample.😶"},
		{Path: "ビデオ/", IsPrefix: true},
	}

	require.Equal(t, len(expected), len(list.Items))
	sort.Slice(list.Items, func(i, k int) bool {
		return list.Items[i].Path < list.Items[k].Path
	})
	for i, item := range expected {
		t.Log(item.Path, list.Items[i].Path)
		require.Equal(t, item.Path, list.Items[i].Path)
		require.Equal(t, item.IsPrefix, list.Items[i].IsPrefix)
	}
}

func TestCommitSegment(t *testing.T) {
	testplanet.Run(t, testplanet.Config{
		SatelliteCount: 1, StorageNodeCount: 6, UplinkCount: 1,
		Reconfigure: testplanet.Reconfigure{
			Satellite: func(log *zap.Logger, index int, config *satellite.Config) {
				config.Metainfo.RS.Validate = true
			},
		},
	}, func(t *testing.T, ctx *testcontext.Context, planet *testplanet.Planet) {
		apiKey := planet.Uplinks[0].APIKey[planet.Satellites[0].ID()]

		metainfo, err := planet.Uplinks[0].DialMetainfo(ctx, planet.Satellites[0], apiKey)
		require.NoError(t, err)
		defer ctx.Check(metainfo.Close)

		{
			// error if pointer is nil
			_, err = metainfo.CommitSegment(ctx, "bucket", "path", -1, nil, []*pb.OrderLimit2{})
			require.Error(t, err)
		}
		{
			// error if number of remote pieces is lower then repair threshold
			redundancy := &pb.RedundancyScheme{
				MinReq:           1,
				RepairThreshold:  2,
				SuccessThreshold: 3,
				Total:            4,
				ErasureShareSize: 256,
			}
			expirationDate := time.Now()
			addresedLimits, rootPieceID, err := metainfo.CreateSegment(ctx, "bucket", "path", -1, redundancy, 1000, expirationDate)
			require.NoError(t, err)

			// create number of pieces below repair threshold
			usedForPieces := addresedLimits[:redundancy.RepairThreshold-1]
			pieces := make([]*pb.RemotePiece, len(usedForPieces))
			for i, limit := range usedForPieces {
				pieces[i] = &pb.RemotePiece{
					PieceNum: int32(i),
					NodeId:   limit.Limit.StorageNodeId,
				}
			}

			expirationDateProto, err := ptypes.TimestampProto(expirationDate)
			require.NoError(t, err)

			pointer := &pb.Pointer{
				Type: pb.Pointer_REMOTE,
				Remote: &pb.RemoteSegment{
					RootPieceId:  rootPieceID,
					Redundancy:   redundancy,
					RemotePieces: pieces,
				},
				ExpirationDate: expirationDateProto,
			}

			limits := make([]*pb.OrderLimit2, len(addresedLimits))
			for i, addresedLimit := range addresedLimits {
				limits[i] = addresedLimit.Limit
			}
			_, err = metainfo.CommitSegment(ctx, "bucket", "path", -1, pointer, limits)
			require.Error(t, err)
			require.Contains(t, err.Error(), "less than or equal to the repair threshold")
		}
	})
}

func TestCreateSegment(t *testing.T) {
	testplanet.Run(t, testplanet.Config{
		SatelliteCount: 1, StorageNodeCount: 6, UplinkCount: 1,
		Reconfigure: testplanet.Reconfigure{
			Satellite: func(log *zap.Logger, index int, config *satellite.Config) {
				config.Metainfo.RS.Validate = true
			},
		},
	}, func(t *testing.T, ctx *testcontext.Context, planet *testplanet.Planet) {
		apiKey := planet.Uplinks[0].APIKey[planet.Satellites[0].ID()]

		metainfo, err := planet.Uplinks[0].DialMetainfo(ctx, planet.Satellites[0], apiKey)
		require.NoError(t, err)
		defer ctx.Check(metainfo.Close)

		for _, r := range []struct {
			rs   *pb.RedundancyScheme
			fail bool
		}{
			{ // error - ErasureShareSize <= 0
				rs: &pb.RedundancyScheme{
					MinReq:           1,
					RepairThreshold:  2,
					SuccessThreshold: 3,
					Total:            4,
					ErasureShareSize: -1,
				},
				fail: true,
			},
			{ // error - any of the values are negative
				rs: &pb.RedundancyScheme{
					MinReq:           1,
					RepairThreshold:  -2,
					SuccessThreshold: 3,
					Total:            -4,
					ErasureShareSize: 10,
				},
				fail: true,
			},
			{ // error - MinReq >= RepairThreshold
				rs: &pb.RedundancyScheme{
					MinReq:           10,
					RepairThreshold:  2,
					SuccessThreshold: 3,
					Total:            4,
					ErasureShareSize: 10,
				},
				fail: true,
			},
			{ // error - MinReq >= RepairThreshold
				rs: &pb.RedundancyScheme{
					MinReq:           2,
					RepairThreshold:  2,
					SuccessThreshold: 3,
					Total:            4,
					ErasureShareSize: 10,
				},
				fail: true,
			},
			{ // error - RepairThreshold >= SuccessThreshol
				rs: &pb.RedundancyScheme{
					MinReq:           1,
					RepairThreshold:  3,
					SuccessThreshold: 3,
					Total:            4,
					ErasureShareSize: 10,
				},
				fail: true,
			},
			{ // error -  SuccessThreshold >= Total
				rs: &pb.RedundancyScheme{
					MinReq:           1,
					RepairThreshold:  2,
					SuccessThreshold: 4,
					Total:            4,
					ErasureShareSize: 10,
				},
				fail: true,
			},
			{ // ok - valid RS parameters
				rs: &pb.RedundancyScheme{
					MinReq:           1,
					RepairThreshold:  2,
					SuccessThreshold: 3,
					Total:            4,
					ErasureShareSize: 256,
				},
				fail: false,
			},
		} {
			_, _, err := metainfo.CreateSegment(ctx, "bucket", "path", -1, r.rs, 1000, time.Now())
			if r.fail {
				require.Error(t, err)
			} else {
				require.NoError(t, err)
			}
		}
	})
}

func TestDoubleCommitSegment(t *testing.T) {
	testplanet.Run(t, testplanet.Config{
		SatelliteCount: 1, StorageNodeCount: 6, UplinkCount: 1,
	}, func(t *testing.T, ctx *testcontext.Context, planet *testplanet.Planet) {
		apiKey := planet.Uplinks[0].APIKey[planet.Satellites[0].ID()]

		metainfo, err := planet.Uplinks[0].DialMetainfo(ctx, planet.Satellites[0], apiKey)
		require.NoError(t, err)
		defer ctx.Check(metainfo.Close)

		pointer, limits := runCreateSegment(ctx, t, metainfo)

		_, err = metainfo.CommitSegment(ctx, "my-bucket-name", "file/path", -1, pointer, limits)
		require.NoError(t, err)

		_, err = metainfo.CommitSegment(ctx, "my-bucket-name", "file/path", -1, pointer, limits)
		require.Error(t, err)
		require.Contains(t, err.Error(), "missing create request or request expired")
	})
}

func TestCommitSegmentPointer(t *testing.T) {
	// all tests needs to generate error
	tests := []struct {
		// defines how modify pointer before CommitSegment
		Modify       func(pointer *pb.Pointer)
		ErrorMessage string
	}{
		{
			Modify: func(pointer *pb.Pointer) {
				pointer.ExpirationDate.Seconds += 100
			},
			ErrorMessage: "pointer expiration date does not match requested one",
		},
		{
			Modify: func(pointer *pb.Pointer) {
				pointer.Remote.Redundancy.MinReq += 100
			},
			ErrorMessage: "pointer redundancy scheme date does not match requested one",
		},
		{
			Modify: func(pointer *pb.Pointer) {
				pointer.Remote.Redundancy.RepairThreshold += 100
			},
			ErrorMessage: "pointer redundancy scheme date does not match requested one",
		},
		{
			Modify: func(pointer *pb.Pointer) {
				pointer.Remote.Redundancy.SuccessThreshold += 100
			},
			ErrorMessage: "pointer redundancy scheme date does not match requested one",
		},
		{
			Modify: func(pointer *pb.Pointer) {
				pointer.Remote.Redundancy.Total += 100
			},
			// this error is triggered earlier then Create/Commit RS comparison
			ErrorMessage: "invalid no order limit for piece",
		},
		{
			Modify: func(pointer *pb.Pointer) {
				pointer.Remote.Redundancy.ErasureShareSize += 100
			},
			ErrorMessage: "pointer redundancy scheme date does not match requested one",
		},
		{
			Modify: func(pointer *pb.Pointer) {
				pointer.Remote.Redundancy.Type = 100
			},
			ErrorMessage: "pointer redundancy scheme date does not match requested one",
		},
		{
			Modify: func(pointer *pb.Pointer) {
				pointer.Type = pb.Pointer_INLINE
			},
			ErrorMessage: "pointer type is INLINE but remote segment is set",
		},
	}

	testplanet.Run(t, testplanet.Config{
		SatelliteCount: 1, StorageNodeCount: 6, UplinkCount: 1,
	}, func(t *testing.T, ctx *testcontext.Context, planet *testplanet.Planet) {
		apiKey := planet.Uplinks[0].APIKey[planet.Satellites[0].ID()]

		metainfo, err := planet.Uplinks[0].DialMetainfo(ctx, planet.Satellites[0], apiKey)
		require.NoError(t, err)
		defer ctx.Check(metainfo.Close)

		for _, test := range tests {
			pointer, limits := runCreateSegment(ctx, t, metainfo)
			test.Modify(pointer)

			_, err = metainfo.CommitSegment(ctx, "my-bucket-name", "file/path", -1, pointer, limits)
			require.Error(t, err)
			require.Contains(t, err.Error(), test.ErrorMessage)
		}
	})
}

func TestSetAttribution(t *testing.T) {
	testplanet.Run(t, testplanet.Config{
		SatelliteCount: 1, StorageNodeCount: 6, UplinkCount: 1,
	}, func(t *testing.T, ctx *testcontext.Context, planet *testplanet.Planet) {
		apiKey := planet.Uplinks[0].APIKey[planet.Satellites[0].ID()]
		uplink := planet.Uplinks[0]

		config := uplink.GetConfig(planet.Satellites[0])
		metainfo, _, err := config.GetMetainfo(ctx, uplink.Identity)
		require.NoError(t, err)

		_, err = metainfo.CreateBucket(ctx, "alpha", &storj.Bucket{PathCipher: config.GetEncryptionScheme().Cipher})
		require.NoError(t, err)

		metainfoClient, err := planet.Uplinks[0].DialMetainfo(ctx, planet.Satellites[0], apiKey)
		require.NoError(t, err)
		defer ctx.Check(metainfoClient.Close)

		partnerID, err := uuid.New()
		require.NoError(t, err)

		{
			// bucket with no items
			err = metainfoClient.SetAttribution(ctx, "alpha", *partnerID)
			require.NoError(t, err)

			// no bucket exists
			err = metainfoClient.SetAttribution(ctx, "beta", *partnerID)
			require.NoError(t, err)
		}
		{
			err = planet.Uplinks[0].Upload(ctx, planet.Satellites[0], "alpha", "path", []byte{1, 2, 3})
			assert.NoError(t, err)

			// bucket with items
			err = metainfoClient.SetAttribution(ctx, "alpha", *partnerID)
			require.Error(t, err)
		}
	})
}

<<<<<<< HEAD
func TestGetProjectInfo(t *testing.T) {
	testplanet.Run(t, testplanet.Config{
		SatelliteCount: 1, StorageNodeCount: 6, UplinkCount: 2,
	}, func(t *testing.T, ctx *testcontext.Context, planet *testplanet.Planet) {
		apiKey0 := planet.Uplinks[0].APIKey[planet.Satellites[0].ID()]
		apiKey1 := planet.Uplinks[1].APIKey[planet.Satellites[0].ID()]

		metainfo0, err := planet.Uplinks[0].DialMetainfo(ctx, planet.Satellites[0], apiKey0)
		require.NoError(t, err)

		metainfo1, err := planet.Uplinks[0].DialMetainfo(ctx, planet.Satellites[0], apiKey1)
		require.NoError(t, err)

		info0, err := metainfo0.GetProjectInfo(ctx)
		require.NoError(t, err)
		require.NotNil(t, info0.ProjectSalt)

		info1, err := metainfo1.GetProjectInfo(ctx)
		require.NoError(t, err)
		require.NotNil(t, info1.ProjectSalt)

		// Different projects should have different salts
		require.NotEqual(t, info0.ProjectSalt, info1.ProjectSalt)
	})
}

func runCreateSegment(ctx context.Context, t *testing.T, metainfo metainfo.Client) (*pb.Pointer, []*pb.OrderLimit2) {
=======
func runCreateSegment(ctx context.Context, t *testing.T, metainfo *metainfo.Client) (*pb.Pointer, []*pb.OrderLimit2) {
>>>>>>> c28f8000
	pointer := createTestPointer(t)
	expirationDate, err := ptypes.Timestamp(pointer.ExpirationDate)
	require.NoError(t, err)

	addressedLimits, rootPieceID, err := metainfo.CreateSegment(ctx, "my-bucket-name", "file/path", -1, pointer.Remote.Redundancy, memory.MiB.Int64(), expirationDate)
	require.NoError(t, err)

	pointer.Remote.RootPieceId = rootPieceID
	pointer.Remote.RemotePieces[0].NodeId = addressedLimits[0].Limit.StorageNodeId
	pointer.Remote.RemotePieces[1].NodeId = addressedLimits[1].Limit.StorageNodeId

	limits := make([]*pb.OrderLimit2, len(addressedLimits))
	for i, addressedLimit := range addressedLimits {
		limits[i] = addressedLimit.Limit
	}

	return pointer, limits
}

func createTestPointer(t *testing.T) *pb.Pointer {
	rs := &pb.RedundancyScheme{
		MinReq:           1,
		RepairThreshold:  1,
		SuccessThreshold: 3,
		Total:            4,
		ErasureShareSize: 1024,
		Type:             pb.RedundancyScheme_RS,
	}

	pointer := &pb.Pointer{
		Type: pb.Pointer_REMOTE,
		Remote: &pb.RemoteSegment{
			Redundancy: rs,
			RemotePieces: []*pb.RemotePiece{
				&pb.RemotePiece{
					PieceNum: 0,
				},
				&pb.RemotePiece{
					PieceNum: 1,
				},
			},
		},
		ExpirationDate: ptypes.TimestampNow(),
	}
	return pointer
}

func TestBucketNameValidation(t *testing.T) {
	if !satMetainfo.BucketNameRestricted {
		t.Skip("Skip until bucket name validation is not enabled")
	}

	testplanet.Run(t, testplanet.Config{
		SatelliteCount: 1, StorageNodeCount: 6, UplinkCount: 1,
	}, func(t *testing.T, ctx *testcontext.Context, planet *testplanet.Planet) {
		apiKey := planet.Uplinks[0].APIKey[planet.Satellites[0].ID()]

		metainfo, err := planet.Uplinks[0].DialMetainfo(ctx, planet.Satellites[0], apiKey)
		require.NoError(t, err)
		defer ctx.Check(metainfo.Close)

		rs := &pb.RedundancyScheme{
			MinReq:           1,
			RepairThreshold:  1,
			SuccessThreshold: 3,
			Total:            4,
			ErasureShareSize: 1024,
			Type:             pb.RedundancyScheme_RS,
		}

		validNames := []string{
			"tes", "testbucket",
			"test-bucket", "testbucket9",
			"9testbucket", "a.b",
			"test.bucket", "test-one.bucket-one",
			"test.bucket.one",
			"testbucket-63-0123456789012345678901234567890123456789012345abc",
		}
		for _, name := range validNames {
			_, _, err = metainfo.CreateSegment(ctx, name, "", -1, rs, 1, time.Now())
			require.NoError(t, err, "bucket name: %v", name)
		}

		invalidNames := []string{
			"", "t", "te", "-testbucket",
			"testbucket-", "-testbucket-",
			"a.b.", "test.bucket-.one",
			"test.-bucket.one", "1.2.3.4",
			"192.168.1.234", "testBUCKET",
			"test/bucket",
			"testbucket-64-0123456789012345678901234567890123456789012345abcd",
		}
		for _, name := range invalidNames {
			_, _, err = metainfo.CreateSegment(ctx, name, "", -1, rs, 1, time.Now())
			require.Error(t, err, "bucket name: %v", name)
		}
	})
}<|MERGE_RESOLUTION|>--- conflicted
+++ resolved
@@ -592,7 +592,6 @@
 	})
 }
 
-<<<<<<< HEAD
 func TestGetProjectInfo(t *testing.T) {
 	testplanet.Run(t, testplanet.Config{
 		SatelliteCount: 1, StorageNodeCount: 6, UplinkCount: 2,
@@ -619,10 +618,7 @@
 	})
 }
 
-func runCreateSegment(ctx context.Context, t *testing.T, metainfo metainfo.Client) (*pb.Pointer, []*pb.OrderLimit2) {
-=======
 func runCreateSegment(ctx context.Context, t *testing.T, metainfo *metainfo.Client) (*pb.Pointer, []*pb.OrderLimit2) {
->>>>>>> c28f8000
 	pointer := createTestPointer(t)
 	expirationDate, err := ptypes.Timestamp(pointer.ExpirationDate)
 	require.NoError(t, err)
