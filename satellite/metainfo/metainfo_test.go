--- conflicted
+++ resolved
@@ -446,13 +446,8 @@
 		config := uplink.GetConfig(planet.Satellites[0])
 		metainfo, _, err := config.GetMetainfo(ctx, uplink.Identity)
 		require.NoError(t, err)
-<<<<<<< HEAD
-		encScheme := config.GetEncryptionScheme()
-		_, err = metainfo.CreateBucket(ctx, "mybucket", &storj.Bucket{PathCipher: encScheme.Cipher})
-=======
 
 		_, err = metainfo.CreateBucket(ctx, "alpha", &storj.Bucket{PathCipher: config.GetEncryptionScheme().Cipher})
->>>>>>> 9d670b33
 		require.NoError(t, err)
 
 		metainfoClient, err := planet.Uplinks[0].DialMetainfo(ctx, planet.Satellites[0], apiKey)
@@ -463,25 +458,6 @@
 
 		{
 			// bucket with no items
-<<<<<<< HEAD
-			err = metainfoClient.ValueAttributeInfo(ctx, "mybucket", "", -1, string(keyInfo.PartnerId))
-			require.NoError(t, err)
-
-			// no bucket exists
-			err = metainfoClient.ValueAttributeInfo(ctx, "mybucket1", "", -1, string(keyInfo.PartnerId))
-			require.NoError(t, err)
-		}
-		{
-			expectedData := make([]byte, 1*memory.MiB)
-			_, err = rand.Read(expectedData)
-			assert.NoError(t, err)
-
-			err = planet.Uplinks[0].Upload(ctx, planet.Satellites[0], "mybucket", "path", expectedData)
-			assert.NoError(t, err)
-
-			// bucket with items
-			err = metainfoClient.ValueAttributeInfo(ctx, "mybucket", "", -1, string(keyInfo.PartnerId))
-=======
 			err = metainfoClient.SetAttribution(ctx, "alpha", *partnerID)
 			require.NoError(t, err)
 
@@ -495,7 +471,6 @@
 
 			// bucket with items
 			err = metainfoClient.SetAttribution(ctx, "alpha", *partnerID)
->>>>>>> 9d670b33
 			require.Error(t, err)
 		}
 	})
