// Copyright (C) 2019 Storj Labs, Inc.
// See LICENSE for copying information.

package satellitedb

import (
	"context"
<<<<<<< HEAD
	"time"
=======
	"database/sql"
>>>>>>> d8e62bc0

	"github.com/lib/pq"
	sqlite3 "github.com/mattn/go-sqlite3"
	"github.com/skyrings/skyring-common/tools/uuid"
	"github.com/zeebo/errs"

	"storj.io/storj/satellite/attribution"
	dbx "storj.io/storj/satellite/satellitedb/dbx"
)

const (
	valueAttrQuery1 = `
	SELECT 
		o.partner_id as partner_id, 
		o.project_id as project_id, 
		o.bucket_name as bucket_name, 
		SUM(o.remote) / SUM(o.hours) as remote, 
		SUM(o.inline) / SUM(o.hours) as inline, 
		SUM(o.settled) as settled 
	FROM 
		(
			-- SUM the storage
			SELECT 
				bsti.partner_id as partner_id, 
				bsto.project_id as project_id, 
				bsto.bucket_name as bucket_name, 
				SUM(bsto.remote) as remote, 
				SUM(bsto.inline) as inline, 
				0 as settled, 
				count(1) as hours 
			FROM 
				(
					-- Collapse entries by the latest record in the hour
					SELECT 
						va.partner_id, 
	`
	slHour          = "datetime(strftime('%Y-%m-%dT%H:00:00', bst.interval_start))"
	pqHour          = "date_trunc('hour', bst.interval_start)"
	valueAttrQuery2 = `
						as hours, 
						bst.project_id, 
						bst.bucket_name, 
						MAX(bst.interval_start) as max_interval 
					FROM 
						bucket_storage_tallies bst 
						LEFT OUTER JOIN value_attributions va ON (
							bst.project_id = va.project_id 
							AND bst.bucket_name = va.bucket_name
						) 
					WHERE 
						va.partner_id = ? 
						AND bst.interval_start >= ? 
						AND bst.interval_start < ? 
					GROUP BY 
						va.partner_id, 
						bst.project_id, 
						bst.bucket_name, 
						hours 
					ORDER BY 
						max_interval DESC
				) bsti 
				LEFT JOIN bucket_storage_tallies bsto ON (
					bsto.project_id = bsti.project_id 
					AND bsto.bucket_name = bsti.bucket_name 
					AND bsto.interval_start = bsti.max_interval
				) 
			GROUP BY 
				bsti.partner_id, 
				bsto.project_id, 
				bsto.bucket_name 
			UNION 
				-- SUM the bandwidth
			SELECT 
				va.partner_id as partner_id, 
				bbr.project_id as project_id, 
				bbr.bucket_name as bucket_name, 
				0 as remote, 
				0 as inline, 
				SUM(settled) as settled, 
				NULL as hours 
			FROM 
				bucket_bandwidth_rollups bbr 
				LEFT OUTER JOIN value_attributions va ON (
					bbr.project_id = va.project_id 
					AND bbr.bucket_name = va.bucket_name
				) 
			WHERE 
				va.partner_id = ? 
				AND bbr.interval_start >= ? 
				AND bbr.interval_start < ? 
				AND bbr.action = 2 
			GROUP BY 
				va.partner_id, 
				bbr.project_id, 
				bbr.bucket_name
		) AS o 
	GROUP BY 
		o.partner_id, 
		o.project_id, 
		o.bucket_name;
	`

	slValueAttrQuery = valueAttrQuery1 + slHour + valueAttrQuery2
	pqValueAttrQuery = valueAttrQuery1 + pqHour + valueAttrQuery2
)

type attributionDB struct {
	db *dbx.DB
}

// Get reads the partner info
func (keys *attributionDB) Get(ctx context.Context, projectID uuid.UUID, bucketName []byte) (info *attribution.Info, err error) {
	defer mon.Task()(&ctx)(&err)

	dbxInfo, err := keys.db.Get_ValueAttribution_By_ProjectId_And_BucketName(ctx,
		dbx.ValueAttribution_ProjectId(projectID[:]),
		dbx.ValueAttribution_BucketName(bucketName),
	)
	if err == sql.ErrNoRows {
		return nil, attribution.ErrBucketNotAttributed.New(string(bucketName))
	}
	if err != nil {
		return nil, Error.Wrap(err)
	}

	return attributionFromDBX(dbxInfo)
}

// Insert implements create partner info
func (keys *attributionDB) Insert(ctx context.Context, info *attribution.Info) (_ *attribution.Info, err error) {
	defer mon.Task()(&ctx)(&err)

	dbxInfo, err := keys.db.Create_ValueAttribution(ctx,
		dbx.ValueAttribution_ProjectId(info.ProjectID[:]),
		dbx.ValueAttribution_BucketName(info.BucketName),
		dbx.ValueAttribution_PartnerId(info.PartnerID[:]),
	)
	if err != nil {
		return nil, Error.Wrap(err)
	}

	return attributionFromDBX(dbxInfo)
}

// QueryValueAttribution queries partner bucket attribution data
func (keys *attributionDB) QueryValueAttribution(ctx context.Context, partnerID uuid.UUID, start time.Time, end time.Time) (_ []*attribution.ValueAttributionRow, err error) {
	defer mon.Task()(&ctx)(&err)

	var query string
	switch t := keys.db.Driver().(type) {
	case *sqlite3.SQLiteDriver:
		query = slValueAttrQuery
	case *pq.Driver:
		query = pqValueAttrQuery
	default:
		return nil, Error.New("Unsupported database %t", t)
	}

	rows, err := keys.db.DB.QueryContext(ctx, keys.db.Rebind(query), partnerID[:], start.UTC(), end.UTC(), partnerID[:], start.UTC(), end.UTC())
	if err != nil {
		return nil, Error.Wrap(err)
	}

	defer func() { err = errs.Combine(err, rows.Close()) }()
	results := make([]*attribution.ValueAttributionRow, 0, 0)
	for rows.Next() {
		r := &attribution.ValueAttributionRow{}
		err := rows.Scan(&r.PartnerID, &r.ProjectID, &r.BucketName, &r.RemoteBytesPerHour, &r.InlineBytesPerHour, &r.EgressData)
		if err != nil {
			return results, Error.Wrap(err)
		}
		results = append(results, r)
	}
	return results, nil
}

func attributionFromDBX(info *dbx.ValueAttribution) (*attribution.Info, error) {
	partnerID, err := bytesToUUID(info.PartnerId)
	if err != nil {
		return nil, Error.Wrap(err)
	}
	projectID, err := bytesToUUID(info.ProjectId)
	if err != nil {
		return nil, Error.Wrap(err)
	}

	return &attribution.Info{
		ProjectID:  projectID,
		BucketName: info.BucketName,
		PartnerID:  partnerID,
		CreatedAt:  info.LastUpdated,
	}, nil
}<|MERGE_RESOLUTION|>--- conflicted
+++ resolved
@@ -5,11 +5,8 @@
 
 import (
 	"context"
-<<<<<<< HEAD
 	"time"
-=======
 	"database/sql"
->>>>>>> d8e62bc0
 
 	"github.com/lib/pq"
 	sqlite3 "github.com/mattn/go-sqlite3"
