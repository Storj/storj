-- AUTOGENERATED BY gopkg.in/spacemonkeygo/dbx.v1
-- DO NOT EDIT
CREATE TABLE accounting_rollups (
	id INTEGER NOT NULL,
	node_id BLOB NOT NULL,
	start_time TIMESTAMP NOT NULL,
	put_total INTEGER NOT NULL,
	get_total INTEGER NOT NULL,
	get_audit_total INTEGER NOT NULL,
	get_repair_total INTEGER NOT NULL,
	put_repair_total INTEGER NOT NULL,
	at_rest_total REAL NOT NULL,
	PRIMARY KEY ( id )
);
CREATE TABLE accounting_timestamps (
	name TEXT NOT NULL,
	value TIMESTAMP NOT NULL,
	PRIMARY KEY ( name )
);
CREATE TABLE bucket_bandwidth_rollups (
	bucket_name BLOB NOT NULL,
	project_id BLOB NOT NULL,
	interval_start TIMESTAMP NOT NULL,
	interval_seconds INTEGER NOT NULL,
	action INTEGER NOT NULL,
	inline INTEGER NOT NULL,
	allocated INTEGER NOT NULL,
	settled INTEGER NOT NULL,
	PRIMARY KEY ( bucket_name, project_id, interval_start, action )
);
CREATE TABLE bucket_storage_tallies (
	bucket_name BLOB NOT NULL,
	project_id BLOB NOT NULL,
	interval_start TIMESTAMP NOT NULL,
	inline INTEGER NOT NULL,
	remote INTEGER NOT NULL,
	remote_segments_count INTEGER NOT NULL,
	inline_segments_count INTEGER NOT NULL,
	object_count INTEGER NOT NULL,
	metadata_size INTEGER NOT NULL,
	PRIMARY KEY ( bucket_name, project_id, interval_start )
);
CREATE TABLE bucket_usages (
	id BLOB NOT NULL,
	bucket_id BLOB NOT NULL,
	rollup_end_time TIMESTAMP NOT NULL,
	remote_stored_data INTEGER NOT NULL,
	inline_stored_data INTEGER NOT NULL,
	remote_segments INTEGER NOT NULL,
	inline_segments INTEGER NOT NULL,
	objects INTEGER NOT NULL,
	metadata_size INTEGER NOT NULL,
	repair_egress INTEGER NOT NULL,
	get_egress INTEGER NOT NULL,
	audit_egress INTEGER NOT NULL,
	PRIMARY KEY ( id )
);
CREATE TABLE certRecords (
	publickey BLOB NOT NULL,
	id BLOB NOT NULL,
	update_at TIMESTAMP NOT NULL,
	PRIMARY KEY ( id )
);
CREATE TABLE injuredsegments (
	path TEXT NOT NULL,
	data BLOB NOT NULL,
	attempted TIMESTAMP,
	PRIMARY KEY ( path )
);
CREATE TABLE irreparabledbs (
	segmentpath BLOB NOT NULL,
	segmentdetail BLOB NOT NULL,
	pieces_lost_count INTEGER NOT NULL,
	seg_damaged_unix_sec INTEGER NOT NULL,
	repair_attempt_count INTEGER NOT NULL,
	PRIMARY KEY ( segmentpath )
);
CREATE TABLE nodes (
	id BLOB NOT NULL,
	address TEXT NOT NULL,
	last_ip TEXT NOT NULL,
	protocol INTEGER NOT NULL,
	type INTEGER NOT NULL,
	email TEXT NOT NULL,
	wallet TEXT NOT NULL,
	free_bandwidth INTEGER NOT NULL,
	free_disk INTEGER NOT NULL,
	major INTEGER NOT NULL,
	minor INTEGER NOT NULL,
	patch INTEGER NOT NULL,
	hash TEXT NOT NULL,
	timestamp TIMESTAMP NOT NULL,
	release INTEGER NOT NULL,
	latency_90 INTEGER NOT NULL,
	audit_success_count INTEGER NOT NULL,
	total_audit_count INTEGER NOT NULL,
	audit_success_ratio REAL NOT NULL,
	uptime_success_count INTEGER NOT NULL,
	total_uptime_count INTEGER NOT NULL,
	uptime_ratio REAL NOT NULL,
	created_at TIMESTAMP NOT NULL,
	updated_at TIMESTAMP NOT NULL,
	last_contact_success TIMESTAMP NOT NULL,
	last_contact_failure TIMESTAMP NOT NULL,
	contained INTEGER NOT NULL,
<<<<<<< HEAD
	disqualified INTEGER NOT NULL,
=======
	disqualified TIMESTAMP,
>>>>>>> 81134e97
	audit_reputation_alpha REAL NOT NULL,
	audit_reputation_beta REAL NOT NULL,
	uptime_reputation_alpha REAL NOT NULL,
	uptime_reputation_beta REAL NOT NULL,
	PRIMARY KEY ( id )
);
CREATE TABLE offers (
	id INTEGER NOT NULL,
	name TEXT NOT NULL,
	description TEXT NOT NULL,
	award_credit_in_cents INTEGER NOT NULL,
	invitee_credit_in_cents INTEGER NOT NULL,
	award_credit_duration_days INTEGER NOT NULL,
	invitee_credit_duration_days INTEGER NOT NULL,
	redeemable_cap INTEGER NOT NULL,
	num_redeemed INTEGER NOT NULL,
	expires_at TIMESTAMP NOT NULL,
	created_at TIMESTAMP NOT NULL,
	status INTEGER NOT NULL,
	type INTEGER NOT NULL,
	PRIMARY KEY ( id )
);
CREATE TABLE pending_audits (
	node_id BLOB NOT NULL,
	piece_id BLOB NOT NULL,
	stripe_index INTEGER NOT NULL,
	share_size INTEGER NOT NULL,
	expected_share_hash BLOB NOT NULL,
	reverify_count INTEGER NOT NULL,
	PRIMARY KEY ( node_id )
);
CREATE TABLE projects (
	id BLOB NOT NULL,
	name TEXT NOT NULL,
	description TEXT NOT NULL,
	usage_limit INTEGER NOT NULL,
	created_at TIMESTAMP NOT NULL,
	PRIMARY KEY ( id )
);
CREATE TABLE registration_tokens (
	secret BLOB NOT NULL,
	owner_id BLOB,
	project_limit INTEGER NOT NULL,
	created_at TIMESTAMP NOT NULL,
	PRIMARY KEY ( secret ),
	UNIQUE ( owner_id )
);
CREATE TABLE reset_password_tokens (
	secret BLOB NOT NULL,
	owner_id BLOB NOT NULL,
	created_at TIMESTAMP NOT NULL,
	PRIMARY KEY ( secret ),
	UNIQUE ( owner_id )
);
CREATE TABLE serial_numbers (
	id INTEGER NOT NULL,
	serial_number BLOB NOT NULL,
	bucket_id BLOB NOT NULL,
	expires_at TIMESTAMP NOT NULL,
	PRIMARY KEY ( id )
);
CREATE TABLE storagenode_bandwidth_rollups (
	storagenode_id BLOB NOT NULL,
	interval_start TIMESTAMP NOT NULL,
	interval_seconds INTEGER NOT NULL,
	action INTEGER NOT NULL,
	allocated INTEGER NOT NULL,
	settled INTEGER NOT NULL,
	PRIMARY KEY ( storagenode_id, interval_start, action )
);
CREATE TABLE storagenode_storage_tallies (
	id INTEGER NOT NULL,
	node_id BLOB NOT NULL,
	interval_end_time TIMESTAMP NOT NULL,
	data_total REAL NOT NULL,
	PRIMARY KEY ( id )
);
CREATE TABLE users (
	id BLOB NOT NULL,
	email TEXT NOT NULL,
	full_name TEXT NOT NULL,
	short_name TEXT,
	password_hash BLOB NOT NULL,
	status INTEGER NOT NULL,
	created_at TIMESTAMP NOT NULL,
	PRIMARY KEY ( id )
);
CREATE TABLE value_attributions (
	project_id BLOB NOT NULL,
	bucket_name BLOB NOT NULL,
	partner_id BLOB NOT NULL,
	last_updated TIMESTAMP NOT NULL,
	PRIMARY KEY ( project_id, bucket_name )
);
CREATE TABLE api_keys (
	id BLOB NOT NULL,
	project_id BLOB NOT NULL REFERENCES projects( id ) ON DELETE CASCADE,
	head BLOB NOT NULL,
	name TEXT NOT NULL,
	secret BLOB NOT NULL,
	created_at TIMESTAMP NOT NULL,
	PRIMARY KEY ( id ),
	UNIQUE ( head ),
	UNIQUE ( name, project_id )
);
CREATE TABLE project_invoice_stamps (
	project_id BLOB NOT NULL REFERENCES projects( id ) ON DELETE CASCADE,
	invoice_id BLOB NOT NULL,
	start_date TIMESTAMP NOT NULL,
	end_date TIMESTAMP NOT NULL,
	created_at TIMESTAMP NOT NULL,
	PRIMARY KEY ( project_id, start_date, end_date ),
	UNIQUE ( invoice_id )
);
CREATE TABLE project_members (
	member_id BLOB NOT NULL REFERENCES users( id ) ON DELETE CASCADE,
	project_id BLOB NOT NULL REFERENCES projects( id ) ON DELETE CASCADE,
	created_at TIMESTAMP NOT NULL,
	PRIMARY KEY ( member_id, project_id )
);
CREATE TABLE used_serials (
	serial_number_id INTEGER NOT NULL REFERENCES serial_numbers( id ) ON DELETE CASCADE,
	storage_node_id BLOB NOT NULL,
	PRIMARY KEY ( serial_number_id, storage_node_id )
);
CREATE TABLE user_credits (
	id INTEGER NOT NULL,
	user_id BLOB NOT NULL REFERENCES users( id ),
	offer_id INTEGER NOT NULL REFERENCES offers( id ),
	referred_by BLOB REFERENCES users( id ),
	credits_earned_in_cents INTEGER NOT NULL,
	credits_used_in_cents INTEGER NOT NULL,
	expires_at TIMESTAMP NOT NULL,
	created_at TIMESTAMP NOT NULL,
	PRIMARY KEY ( id )
);
CREATE TABLE user_payments (
	user_id BLOB NOT NULL REFERENCES users( id ) ON DELETE CASCADE,
	customer_id BLOB NOT NULL,
	created_at TIMESTAMP NOT NULL,
	PRIMARY KEY ( user_id ),
	UNIQUE ( customer_id )
);
CREATE TABLE project_payments (
	project_id BLOB NOT NULL REFERENCES projects( id ) ON DELETE CASCADE,
	payer_id BLOB NOT NULL REFERENCES user_payments( user_id ) ON DELETE CASCADE,
	payment_method_id BLOB NOT NULL,
	created_at TIMESTAMP NOT NULL,
	PRIMARY KEY ( project_id )
);
CREATE INDEX bucket_name_project_id_interval_start_interval_seconds ON bucket_bandwidth_rollups ( bucket_name, project_id, interval_start, interval_seconds );
CREATE UNIQUE INDEX bucket_id_rollup ON bucket_usages ( bucket_id, rollup_end_time );
CREATE INDEX node_last_ip ON nodes ( last_ip );
CREATE UNIQUE INDEX serial_number ON serial_numbers ( serial_number );
CREATE INDEX serial_numbers_expires_at_index ON serial_numbers ( expires_at );
CREATE INDEX storagenode_id_interval_start_interval_seconds ON storagenode_bandwidth_rollups ( storagenode_id, interval_start, interval_seconds );<|MERGE_RESOLUTION|>--- conflicted
+++ resolved
@@ -103,11 +103,7 @@
 	last_contact_success TIMESTAMP NOT NULL,
 	last_contact_failure TIMESTAMP NOT NULL,
 	contained INTEGER NOT NULL,
-<<<<<<< HEAD
-	disqualified INTEGER NOT NULL,
-=======
 	disqualified TIMESTAMP,
->>>>>>> 81134e97
 	audit_reputation_alpha REAL NOT NULL,
 	audit_reputation_beta REAL NOT NULL,
 	uptime_reputation_alpha REAL NOT NULL,
