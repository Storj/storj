// dbx.v1 golang satellitedb.dbx .

//--- Value Attribution ---//
model value_attribution (
	key project_id bucket_name

	field project_id	blob
	field bucket_name	blob
	field partner_id	blob
	field last_updated 	utimestamp
)

//--- containment ---//
model pending_audits (
	key node_id

	field node_id             blob
	field piece_id            blob
	field stripe_index        int64
	field share_size          int64
	field expected_share_hash blob
	field reverify_count      int64 ( updatable )
)

create pending_audits ( )
update pending_audits ( where pending_audits.node_id = ? )
delete pending_audits ( where pending_audits.node_id = ? )
read one (
	select pending_audits
	where  pending_audits.node_id = ?
)

//--- irreparableDB ---//

model irreparabledb (
	key segmentpath

	field segmentpath          blob
	field segmentdetail        blob  ( updatable )
	field pieces_lost_count    int64 ( updatable )
	field seg_damaged_unix_sec int64 ( updatable )
	field repair_attempt_count int64 ( updatable )
)

create irreparabledb ( )
update irreparabledb ( where irreparabledb.segmentpath = ? )
delete irreparabledb ( where irreparabledb.segmentpath = ? )

read one (
	select irreparabledb
	where  irreparabledb.segmentpath = ?
)

read limitoffset (
	select irreparabledb
	orderby asc irreparabledb.segmentpath
)

//--- accounting ---//

// accounting_timestamps just allows us to save the last time/thing that happened
model accounting_timestamps (
	key name

	field name  text
	field value timestamp ( updatable )
)

create accounting_timestamps ( )
update accounting_timestamps ( where accounting_timestamps.name = ? )

read scalar (
	select accounting_timestamps.value
	where  accounting_timestamps.name  = ?
)

model accounting_rollup (
	key id

	field id               serial64
	field node_id          blob
	field start_time       timestamp
	field put_total        int64
	field get_total        int64
	field get_audit_total  int64
	field get_repair_total int64
	field put_repair_total int64
	field at_rest_total    float64
)

create accounting_rollup ( )
delete accounting_rollup ( where accounting_rollup.id = ? )

read one (
	select accounting_rollup
	where  accounting_rollup.id = ?
)

read all (
	select accounting_rollup
	where  accounting_rollup.start_time >= ?
)

//--- statdb ---//

model node (
	key id

	index ( 
		name node_last_ip
		fields last_ip 
	)

	field id             blob
	field address        text  ( updatable ) // TODO: use compressed format
	field last_ip        text  ( updatable )
	field protocol       int   ( updatable )
	field type           int   ( updatable )
	field email          text  ( updatable )
	field wallet         text  ( updatable ) // TODO: use compressed format
	field free_bandwidth int64 ( updatable )
	field free_disk      int64 ( updatable )

 	field major             int64 ( updatable )
	field minor             int64 ( updatable )
	field patch             int64 ( updatable )
	field hash              text ( updatable )
	field timestamp         timestamp ( updatable )
	field release           bool ( updatable )

	field latency_90           int64   ( updatable )
	field audit_success_count  int64   ( updatable )
	field total_audit_count    int64   ( updatable )
	field audit_success_ratio  float64 ( updatable )
	field uptime_success_count int64   ( updatable )
	field total_uptime_count   int64   ( updatable )
	field uptime_ratio         float64 ( updatable )

	field created_at           timestamp ( autoinsert )
	field updated_at           timestamp ( autoinsert, autoupdate )
	field last_contact_success timestamp ( updatable )
	field last_contact_failure timestamp ( updatable )

	field contained bool ( updatable )
	field disqualified bool ( updatable )

<<<<<<< HEAD
	field reputation_audit_alpha  float64 ( updatable )
	field reputation_audit_beta   float64 ( updatable )
	field reputation_uptime_alpha float64 ( updatable )
	field reputation_uptime_beta  float64 ( updatable )
=======
	field audit_reputation_alpha  float64 ( updatable )
	field audit_reputation_beta   float64 ( updatable )
	field uptime_reputation_alpha float64 ( updatable )
	field uptime_reputation_beta  float64 ( updatable )
>>>>>>> 4d8069c6
)

create node ( )
update node ( where node.id = ? )
delete node ( where node.id = ? )

// "Get" query; fails if node not found
read one (
	select node
	where  node.id = ?
)

read all (
	select node.id
)

read limitoffset (
	select node
	where  node.id >= ?
	orderby asc node.id
)

//--- repairqueue ---//

model injuredsegment (
	key path

	field path text
	field data blob
	field attempted utimestamp (updatable, nullable)
)

//--- satellite console ---//

model user (
    key id

    field id               blob
    field email            text      ( updatable )
    field full_name        text      ( updatable )
    field short_name       text      ( updatable, nullable )
    field password_hash    blob      ( updatable )

    field status           int       ( updatable, autoinsert )

    field created_at       timestamp ( autoinsert )
)

create user ( )
update user ( where user.id = ? )
delete user ( where user.id = ? )

read one (
    select user
    where user.email = ?
    where user.status != 0
)
read one (
    select user
    where user.id = ?
)

// add payment method id to indentify if it has been set up
model user_payment (
    key    user_id
    unique customer_id

    field user_id       user.id   cascade
    field customer_id   blob

    field created_at    timestamp ( autoinsert )
)

create user_payment ( )

read one (
    select user_payment
    where  user_payment.user_id = ?
)

model project (
    key id

    field id             blob

    field name           text
    field description    text      ( updatable )
    field usage_limit    int64     ( updatable )

    field created_at     timestamp ( autoinsert )
)

create project ( )
update project ( where project.id = ? )
delete project ( where project.id = ? )

read one (
    select project
    where project.id = ?
)
read all (
    select project
)
read all (
    select project
    where project.created_at < ?
    orderby asc project.created_at
)
read all (
    select project
    join project.id = project_member.project_id
    where project_member.member_id = ?
    orderby asc project.name
)

// add is default, make composite key
model project_payment (
    key project_id

    field project_id        project.id              cascade
    field payer_id          user_payment.user_id    cascade
    field payment_method_id blob

    field created_at        timestamp  ( autoinsert )
)

create project_payment ( )

read one (
    select project_payment
    where project_payment.project_id = ?
)
read one (
    select project_payment
    where project_payment.payer_id = ?
)

model project_invoice_stamp (
    key    project_id start_date end_date
    unique invoice_id

    field  project_id project.id  cascade
    field  invoice_id blob

    field  start_date timestamp
    field  end_date   timestamp

    field  created_at timestamp
)

create project_invoice_stamp ( )

read one (
    select project_invoice_stamp
    where  project_invoice_stamp.project_id = ?
    where  project_invoice_stamp.start_date = ?
)
// pagination ?
read all (
    select project_invoice_stamp
    where  project_invoice_stamp.project_id = ?
    orderby desc project_invoice_stamp.start_date
)

model project_member (
    key member_id project_id

    field member_id            user.id      cascade
    field project_id           project.id   cascade

    field created_at           timestamp ( autoinsert )
)

create project_member ( )
delete project_member (
    where project_member.member_id = ?
    where project_member.project_id = ?
)

read all (
    select project_member
    where project_member.member_id = ?
)
read limitoffset (
    select project_member
    where project_member.project_id = ?
)

model api_key (
    key    id
    unique head
    unique name project_id

    field  id          blob
    field  project_id  project.id cascade
    field  head        blob
    field  name        text       (updatable)
    field  secret      blob
    field  created_at  timestamp  (autoinsert)
)

create api_key ()
update api_key ( where api_key.id = ? )
delete api_key ( where api_key.id = ? )

read one (
    select api_key
    where api_key.id = ?
)
read one (
    select api_key
    where api_key.head = ?
)
read all (
    select api_key
    where api_key.project_id = ?
    orderby asc api_key.name
)

//-----bucket_usage----//

model bucket_usage (
    key    id
    index (
    		name bucket_id_rollup
    		fields bucket_id rollup_end_time
    		unique
    	)

    field  id                 blob
    field  bucket_id          blob      //--TODO: add foreign key constraint--//

    field  rollup_end_time    timestamp

    field  remote_stored_data uint64
    field  inline_stored_data uint64
    field  remote_segments    uint
    field  inline_segments    uint
    field  objects            uint
    field  metadata_size      uint64
    field  repair_egress      uint64
    field  get_egress         uint64
    field  audit_egress       uint64
)

create bucket_usage ()
delete bucket_usage ( where bucket_usage.id = ? )

read one (
    select bucket_usage
    where  bucket_usage.id = ?
)
read limitoffset (
    select bucket_usage
    where bucket_usage.bucket_id = ?
    where bucket_usage.rollup_end_time > ?
    where bucket_usage.rollup_end_time <= ?
    orderby asc bucket_usage.rollup_end_time
)
read limitoffset (
    select bucket_usage
    where bucket_usage.bucket_id = ?
    where bucket_usage.rollup_end_time > ?
    where bucket_usage.rollup_end_time <= ?
    orderby desc bucket_usage.rollup_end_time
)

//--- tracking serial numbers ---//

model serial_number (
	key    id
	index (
	    name serial_number
	    fields serial_number
	    unique
	)

	field id            serial
	field serial_number blob

	field bucket_id     blob
	field expires_at    utimestamp

	index (
		fields expires_at
	)
)

model used_serial (
	key    serial_number_id storage_node_id

	field serial_number_id serial_number.id cascade
	field storage_node_id  blob
)

// inserting a new serial number
create serial_number ()

// finding out information about the serial number
read scalar (
	select serial_number
	where  serial_number.serial_number = ?
)

// deleting expired serial numbers
delete serial_number (
	where serial_number.expires_at <= ?
)

// for preventing duplicate serial numbers
create used_serial ()

// --- bucket accounting tables --- //

model bucket_bandwidth_rollup (
	key    bucket_name project_id interval_start action
	index (
	    name bucket_name_project_id_interval_start_interval_seconds
	    fields bucket_name project_id interval_start interval_seconds
	)

	field bucket_name       blob
	field project_id        blob

	field interval_start   utimestamp
	field interval_seconds uint
	field action           uint

	field inline    uint64 ( updatable )
	field allocated uint64 ( updatable )
	field settled   uint64 ( updatable )
)

read scalar (
	select bucket_bandwidth_rollup
	where  bucket_bandwidth_rollup.bucket_name = ?
	where  bucket_bandwidth_rollup.project_id = ?
	where  bucket_bandwidth_rollup.interval_start = ?
	where  bucket_bandwidth_rollup.action = ?
)

model bucket_storage_tally (
	key    bucket_name project_id interval_start

	field bucket_name       blob
	field project_id        blob

	field interval_start   utimestamp

	field inline uint64
	field remote uint64

	field  remote_segments_count    uint
	field  inline_segments_count    uint
	field  object_count             uint

	field  metadata_size      uint64
)

create bucket_storage_tally ()

read first (
    select bucket_storage_tally
    where bucket_storage_tally.project_id = ?
    orderby desc bucket_storage_tally.interval_start
)

read all (
    select bucket_storage_tally
    where bucket_storage_tally.project_id = ?
    where bucket_storage_tally.bucket_name = ?
    where bucket_storage_tally.interval_start >= ?
    where bucket_storage_tally.interval_start <= ?
    orderby desc bucket_storage_tally.interval_start
)

// --- storage node accounting tables --- //

model storagenode_bandwidth_rollup (
	key    storagenode_id interval_start action
	index (
	    name storagenode_id_interval_start_interval_seconds
	    fields storagenode_id interval_start interval_seconds
	)

	field storagenode_id   blob
	field interval_start   utimestamp
	field interval_seconds uint
	field action           uint

	field allocated uint64 ( updatable )
	field settled   uint64 ( updatable )
)

read scalar (
	select storagenode_bandwidth_rollup
	where  storagenode_bandwidth_rollup.storagenode_id = ?
	where  storagenode_bandwidth_rollup.interval_start = ?
	where  storagenode_bandwidth_rollup.action = ?
)

read all (
	select storagenode_bandwidth_rollup
	where storagenode_bandwidth_rollup.interval_start >= ?
)

model storagenode_storage_tally (
	key   id

	field id								serial64
	field node_id						blob
	field interval_end_time	timestamp
	field data_total				float64
)

create storagenode_storage_tally ()
delete storagenode_storage_tally ( where storagenode_storage_tally.id = ? )
read one (
		select storagenode_storage_tally
		where storagenode_storage_tally.id = ?
)
read all (
	select storagenode_storage_tally
)
read all (
	select storagenode_storage_tally
	where storagenode_storage_tally.interval_end_time >= ?
)

//--- certRecord ---//

model certRecord (
	key id

	field publickey  blob		//--uplink public key--//
	field id         blob		//--uplink node id  --//
	field update_at timestamp ( autoinsert, autoupdate )
)

create certRecord ( )
delete certRecord ( where certRecord.id = ? )
update certRecord ( where certRecord.id = ? )

read one (
	select certRecord
	where  certRecord.id = ?
)

//--- satellite registration token for Vanguard release (temporary table) ---//

model registration_token (
    key secret
    unique owner_id

    field secret        blob
    field owner_id      blob       ( updatable, nullable )

    field project_limit int

    field created_at    timestamp  ( autoinsert )
)

create registration_token ( )
read one (
    select registration_token
    where  registration_token.secret = ?
)
read one (
    select registration_token
    where  registration_token.owner_id = ?
)
update registration_token ( where registration_token.secret = ? )

//--- satellite reset password token ---//

model reset_password_token (
    key    secret
    unique owner_id

    field secret blob
    field owner_id blob        ( updatable )

    field created_at timestamp ( autoinsert )
)

create reset_password_token ( )
read one (
    select reset_password_token
    where reset_password_token.secret = ?
)
read one (
    select reset_password_token
    where reset_password_token.owner_id = ?
)
delete reset_password_token ( where reset_password_token.secret = ? )


//--- offer table ---//

model offer (
	key id
	
	field id	serial 
	field name text ( updatable )
	field description text ( updatable )

	field award_credit_in_cents int ( updatable )
	field invitee_credit_in_cents int ( updatable )

	field award_credit_duration_days int ( updatable )
	field invitee_credit_duration_days int ( updatable )

	field redeemable_cap int ( updatable )
	field num_redeemed int ( updatable, autoinsert )

	field expires_at timestamp ( updatable )
	field created_at timestamp ( autoinsert )

	// status has three possible value: NoStatus=0, Default=1, Active=2.
	field status int ( updatable )
	// type has two possible value: FREE_CREDIT=0, REFERRAL=1
	field type int ( updatable )
)

read one (
    select offer
    where offer.id = ?
)

read all (
	select offer
)

update offer (
	where offer.id = ?
)

create offer ( )


//--- user credit table ---//

model user_credit (
	key	id

	field id				serial

	field user_id user.id	restrict
	field offer_id offer.id	restrict
	field referred_by user.id	restrict ( nullable )

	field credits_earned_in_cents	int
	field credits_used_in_cents	int ( updatable, autoinsert )

	field expires_at		timestamp	( updatable )
	field created_at		timestamp	( autoinsert )
)

read all (
	select user_credit
	where user_credit.user_id = ?
    where user_credit.expires_at > ?
    where user_credit.credits_used_in_cents < user_credit.credits_earned_in_cents
    orderby asc user_credit.expires_at
)

read count (
    select user_credit
    where user_credit.referred_by = ?
)

create user_credit ()<|MERGE_RESOLUTION|>--- conflicted
+++ resolved
@@ -144,17 +144,10 @@
 	field contained bool ( updatable )
 	field disqualified bool ( updatable )
 
-<<<<<<< HEAD
-	field reputation_audit_alpha  float64 ( updatable )
-	field reputation_audit_beta   float64 ( updatable )
-	field reputation_uptime_alpha float64 ( updatable )
-	field reputation_uptime_beta  float64 ( updatable )
-=======
 	field audit_reputation_alpha  float64 ( updatable )
 	field audit_reputation_beta   float64 ( updatable )
 	field uptime_reputation_alpha float64 ( updatable )
 	field uptime_reputation_beta  float64 ( updatable )
->>>>>>> 4d8069c6
 )
 
 create node ( )
