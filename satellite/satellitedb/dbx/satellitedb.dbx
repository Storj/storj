// dbx.v1 golang satellitedb.dbx .

//--- bwagreement ---//

model bwagreement (
	key signature

	field signature  blob
	field data       blob
	field created_at timestamp ( autoinsert )
)

create bwagreement ( )
delete bwagreement ( where bwagreement.signature = ? )

read one (
	select bwagreement
	where  bwagreement.signature = ?
)

read limitoffset (
	select bwagreement
)

read all (
	select bwagreement
)

read all (
	select bwagreement
	where  bwagreement.created_at > ?
)

//--- datarepair.irreparableDB ---//

model irreparabledb (
	key segmentpath

	field segmentpath          blob
	field segmentdetail        blob  ( updatable )
	field pieces_lost_count    int64 ( updatable )
	field seg_damaged_unix_sec int64 ( updatable )
	field repair_attempt_count int64 ( updatable )
)

create irreparabledb ( )
update irreparabledb ( where irreparabledb.segmentpath = ? )
delete irreparabledb ( where irreparabledb.segmentpath = ? )

read one (
	select irreparabledb
	where  irreparabledb.segmentpath = ?
)

//--- accounting ---//

// accounting_timestamps just allows us to save the last time/thing that happened
model accounting_timestamps (
	key name

	field name  text
	field value timestamp ( updatable )
)

create accounting_timestamps ( )
update accounting_timestamps ( where accounting_timestamps.name = ? )

read scalar (
	select accounting_timestamps.value
	where  accounting_timestamps.name  = ?
)

model accounting_rollup (
	key id

	field id         serial64
	field node_id    text
	field start_time timestamp
	field interval   int64
	field data_type  int
	field created_at timestamp ( autoinsert )
	field updated_at timestamp ( autoinsert, autoupdate )
)

create accounting_rollup ( )
update accounting_rollup ( where accounting_rollup.id = ? )
delete accounting_rollup ( where accounting_rollup.id = ? )

read one (
	select accounting_rollup
	where  accounting_rollup.id = ?
)

read all (
	select accounting_rollup
	where  accounting_rollup.node_id = ?
)

model accounting_raw (
	key id

	field id                serial64
	field node_id           text
	field interval_end_time timestamp
	field data_total        int64
	field data_type         int
	field created_at        timestamp ( autoinsert )
	field updated_at        timestamp ( autoinsert, autoupdate )
)

create accounting_raw ( )
update accounting_raw ( where accounting_raw.id = ? )
delete accounting_raw ( where accounting_raw.id = ? )

read one (
	select accounting_raw
	where  accounting_raw.id = ?
)

read all (
	select accounting_raw
	where  accounting_raw.node_id = ?
)

//--- statdb ---//

model node (
	key id

	field id                  blob
	field audit_success_count int64   ( updatable )
	field total_audit_count   int64   ( updatable )
	field audit_success_ratio float64 ( updatable )

	field uptime_success_count int64   ( updatable )
	field total_uptime_count   int64   ( updatable )
	field uptime_ratio         float64 ( updatable )

	field created_at timestamp ( autoinsert )
	field updated_at timestamp ( autoinsert, autoupdate )
)

create node ( )
update node ( where node.id = ? )
delete node ( where node.id = ? )

read one (
	select node
	where  node.id = ?
)

//--- overlaycache ---//

model overlay_cache_node (
	key    key
	unique key

	field key   blob
	field value blob ( updatable )
)

create overlay_cache_node ( )

read one (
	select overlay_cache_node
	where  overlay_cache_node.key = ?
)

read limitoffset (
	select overlay_cache_node
)

read limitoffset (
	select overlay_cache_node
	where  overlay_cache_node.key >= ?
)

update overlay_cache_node ( where overlay_cache_node.key = ? )
delete overlay_cache_node ( where overlay_cache_node.key = ? )

//--- repairqueue ---//

model injuredsegment (
  key id

  field id   serial64
	field info blob
)

create injuredsegment ( )

read first (
	select injuredsegment
)

read limitoffset (
	select injuredsegment
)
<<<<<<< HEAD

delete injuredsegment ( where injuredsegment.info = ? )
=======
delete injuredsegment ( where injuredsegment.id = ? )
>>>>>>> 4346cd06
<|MERGE_RESOLUTION|>--- conflicted
+++ resolved
@@ -181,9 +181,9 @@
 //--- repairqueue ---//
 
 model injuredsegment (
-  key id
-
-  field id   serial64
+	key id
+
+	field id   serial64
 	field info blob
 )
 
@@ -196,9 +196,5 @@
 read limitoffset (
 	select injuredsegment
 )
-<<<<<<< HEAD
-
-delete injuredsegment ( where injuredsegment.info = ? )
-=======
-delete injuredsegment ( where injuredsegment.id = ? )
->>>>>>> 4346cd06
+
+delete injuredsegment ( where injuredsegment.id = ? )