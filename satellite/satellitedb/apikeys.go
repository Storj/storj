// Copyright (C) 2019 Storj Labs, Inc.
// See LICENSE for copying information.

package satellitedb

import (
	"context"
	"strings"

	"github.com/skyrings/skyring-common/tools/uuid"
	"github.com/zeebo/errs"

	"storj.io/storj/satellite/console"
	dbx "storj.io/storj/satellite/satellitedb/dbx"
)

// apikeys is an implementation of satellite.APIKeys
type apikeys struct {
	methods dbx.Methods
	db      *dbx.DB
}

func (keys *apikeys) GetPagedByProjectID(ctx context.Context, projectID uuid.UUID, cursor console.APIKeyCursor) (akp *console.APIKeyPage, err error) {
	defer mon.Task()(&ctx)(&err)

	search := "%" + strings.Replace(cursor.Search, " ", "%", -1) + "%"

	if cursor.Limit > 50 {
		cursor.Limit = 50
	}

	if cursor.Page == 0 {
		return nil, errs.New("page cannot be 0")
	}

	page := &console.APIKeyPage{
		Search:         cursor.Search,
		Limit:          cursor.Limit,
		Offset:         uint64((cursor.Page - 1) * cursor.Limit),
		Order:          cursor.Order,
		OrderDirection: cursor.OrderDirection,
	}

	countQuery := keys.db.Rebind(`
		SELECT COUNT(*)
		FROM api_keys ak
		WHERE ak.project_id = ?
		AND ak.name LIKE ?
	`)

	countRow := keys.db.QueryRowContext(ctx,
		countQuery,
		projectID[:],
		search)

	err = countRow.Scan(&page.TotalCount)
	if err != nil {
		return nil, err
	}
	if page.TotalCount == 0 {
		return page, nil
	}
	if page.Offset > page.TotalCount-1 {
		return nil, errs.New("page is out of range")
	}

	repoundQuery := keys.db.Rebind(`
		SELECT ak.id, ak.project_id, ak.name, ak.partner_id, ak.created_at 
		FROM api_keys ak
		WHERE ak.project_id = ?
		AND ak.name LIKE ?
		ORDER BY ` + sanitizedAPIKeyOrderColumnName(cursor.Order) + `
		` + sanitizeOrderDirectionName(page.OrderDirection) + `
		LIMIT ? OFFSET ?`)

	rows, err := keys.db.QueryContext(ctx,
		repoundQuery,
		projectID[:],
		search,
		page.Limit,
		page.Offset)

	defer func() {
		err = errs.Combine(err, rows.Close())
	}()

	if err != nil {
		return nil, err
	}

	var apiKeys []console.APIKeyInfo
	for rows.Next() {
		ak := console.APIKeyInfo{}
		var partnerIDBytes []uint8
		var partnerID uuid.UUID

		err = rows.Scan(&uuidScan{&ak.ID}, &uuidScan{&ak.ProjectID}, &ak.Name, &partnerIDBytes, &ak.CreatedAt)
		if err != nil {
			return nil, err
		}

		if partnerIDBytes != nil {
			partnerID, err = bytesToUUID(partnerIDBytes)
			if err != nil {
				return nil, err
			}
		}

		ak.PartnerID = partnerID

		apiKeys = append(apiKeys, ak)
	}

	page.APIKeys = apiKeys
	page.Order = cursor.Order

	page.PageCount = uint(page.TotalCount / uint64(cursor.Limit))
	if page.TotalCount%uint64(cursor.Limit) != 0 {
		page.PageCount++
	}

	page.CurrentPage = cursor.Page

	err = rows.Err()
	if err != nil {
		return nil, err
	}

	return page, err
}

// Get implements satellite.APIKeys
func (keys *apikeys) Get(ctx context.Context, id uuid.UUID) (_ *console.APIKeyInfo, err error) {
	defer mon.Task()(&ctx)(&err)
	dbKey, err := keys.methods.Get_ApiKey_By_Id(ctx, dbx.ApiKey_Id(id[:]))
	if err != nil {
		return nil, err
	}

	return fromDBXAPIKey(ctx, dbKey)
}

// GetByHead implements satellite.APIKeys
func (keys *apikeys) GetByHead(ctx context.Context, head []byte) (_ *console.APIKeyInfo, err error) {
	defer mon.Task()(&ctx)(&err)
	dbKey, err := keys.methods.Get_ApiKey_By_Head(ctx, dbx.ApiKey_Head(head))
	if err != nil {
		return nil, err
	}

	return fromDBXAPIKey(ctx, dbKey)
}

// Create implements satellite.APIKeys
func (keys *apikeys) Create(ctx context.Context, head []byte, info console.APIKeyInfo) (_ *console.APIKeyInfo, err error) {
	defer mon.Task()(&ctx)(&err)
	id, err := uuid.New()
	if err != nil {
		return nil, err
	}

	optional := dbx.ApiKey_Create_Fields{}
	if !info.PartnerID.IsZero() {
		optional.PartnerId = dbx.ApiKey_PartnerId(info.PartnerID[:])
	}

	dbKey, err := keys.methods.Create_ApiKey(
		ctx,
		dbx.ApiKey_Id(id[:]),
		dbx.ApiKey_ProjectId(info.ProjectID[:]),
		dbx.ApiKey_Head(head),
		dbx.ApiKey_Name(info.Name),
		dbx.ApiKey_Secret(info.Secret),
		optional,
	)

	if err != nil {
		return nil, err
	}

	return fromDBXAPIKey(ctx, dbKey)
}

// Update implements satellite.APIKeys
func (keys *apikeys) Update(ctx context.Context, key console.APIKeyInfo) (err error) {
	defer mon.Task()(&ctx)(&err)
<<<<<<< HEAD
	return keys.db.UpdateNoReturn_ApiKey_By_Id(
=======
	_, err = keys.methods.Update_ApiKey_By_Id(
>>>>>>> 500ed27e
		ctx,
		dbx.ApiKey_Id(key.ID[:]),
		dbx.ApiKey_Update_Fields{
			Name: dbx.ApiKey_Name(key.Name),
		},
	)
}

// Delete implements satellite.APIKeys
func (keys *apikeys) Delete(ctx context.Context, id uuid.UUID) (err error) {
	defer mon.Task()(&ctx)(&err)
	_, err = keys.methods.Delete_ApiKey_By_Id(ctx, dbx.ApiKey_Id(id[:]))
	return err
}

// fromDBXAPIKey converts dbx.ApiKey to satellite.APIKeyInfo
func fromDBXAPIKey(ctx context.Context, key *dbx.ApiKey) (_ *console.APIKeyInfo, err error) {
	defer mon.Task()(&ctx)(&err)
	id, err := bytesToUUID(key.Id)
	if err != nil {
		return nil, err
	}

	projectID, err := bytesToUUID(key.ProjectId)
	if err != nil {
		return nil, err
	}

	result := &console.APIKeyInfo{
		ID:        id,
		ProjectID: projectID,
		Name:      key.Name,
		CreatedAt: key.CreatedAt,
		Secret:    key.Secret,
	}

	if key.PartnerId != nil {
		result.PartnerID, err = bytesToUUID(key.PartnerId)
		if err != nil {
			return nil, err
		}
	}

	return result, nil
}

// sanitizedAPIKeyOrderColumnName return valid order by column
func sanitizedAPIKeyOrderColumnName(pmo console.APIKeyOrder) string {
	if pmo == 2 {
		return "ak.created_at"
	}

	return "ak.name"
}<|MERGE_RESOLUTION|>--- conflicted
+++ resolved
@@ -184,11 +184,7 @@
 // Update implements satellite.APIKeys
 func (keys *apikeys) Update(ctx context.Context, key console.APIKeyInfo) (err error) {
 	defer mon.Task()(&ctx)(&err)
-<<<<<<< HEAD
 	return keys.db.UpdateNoReturn_ApiKey_By_Id(
-=======
-	_, err = keys.methods.Update_ApiKey_By_Id(
->>>>>>> 500ed27e
 		ctx,
 		dbx.ApiKey_Id(key.ID[:]),
 		dbx.ApiKey_Update_Fields{
