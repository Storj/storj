--- conflicted
+++ resolved
@@ -535,17 +535,14 @@
 			dbx.Node_LastContactSuccess(time.Now()),
 			dbx.Node_LastContactFailure(time.Time{}),
 			dbx.Node_Contained(false),
-<<<<<<< HEAD
 			dbx.Node_Disqualified(false),
 			dbx.Node_AuditReputationAlpha(1),
 			dbx.Node_AuditReputationBeta(0),
 			dbx.Node_UptimeReputationAlpha(1),
 			dbx.Node_UptimeReputationBeta(0),
-=======
 			dbx.Node_Create_Fields{
 				Disqualified: dbx.Node_Disqualified_Null(),
 			},
->>>>>>> 78db9d27
 		)
 		if err != nil {
 			return Error.Wrap(errs.Combine(err, tx.Rollback()))
