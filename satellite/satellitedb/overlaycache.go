// Copyright (C) 2019 Storj Labs, Inc.
// See LICENSE for copying information.

package satellitedb

import (
	"context"
	"database/sql"
	"strings"
	"time"

	"github.com/golang/protobuf/ptypes"
	"github.com/zeebo/errs"
	monkit "gopkg.in/spacemonkeygo/monkit.v2"

	"storj.io/storj/internal/version"
	"storj.io/storj/pkg/overlay"
	"storj.io/storj/pkg/pb"
	"storj.io/storj/pkg/storj"
	dbx "storj.io/storj/satellite/satellitedb/dbx"
	"storj.io/storj/storage"
)

var (
	mon             = monkit.Package()
	errAuditSuccess = errs.Class("overlay audit success error")
	errUptime       = errs.Class("overlay uptime error")
)

var _ overlay.DB = (*overlaycache)(nil)

type overlaycache struct {
	db *dbx.DB
}

func (cache *overlaycache) SelectStorageNodes(ctx context.Context, count int, criteria *overlay.NodeCriteria) ([]*pb.Node, error) {
	nodeType := int(pb.NodeType_STORAGE)

	safeQuery := `
		WHERE type = ? AND free_bandwidth >= ? AND free_disk >= ?
		  AND total_audit_count >= ?
		  AND audit_success_ratio >= ?
		  AND total_uptime_count >= ?
		  AND uptime_ratio >= ?
		  AND last_contact_success > ?
		  AND last_contact_success > last_contact_failure`
	args := append(make([]interface{}, 0, 13),
		nodeType, criteria.FreeBandwidth, criteria.FreeDisk,
		criteria.AuditCount, criteria.AuditSuccessRatio, criteria.UptimeCount, criteria.UptimeSuccessRatio,
		time.Now().Add(-criteria.OnlineWindow))

	if criteria.MinimumVersion != "" {
		v, err := version.NewSemVer(criteria.MinimumVersion)
		if err != nil {
			return nil, Error.New("invalid node selection criteria version: %v", err)
		}
		safeQuery += `
			AND major > ? OR (major = ? AND (minor > ? OR (minor = ? AND patch >= ?)))
			AND release`
		args = append(args, v.Major, v.Major, v.Minor, v.Minor, v.Patch)
	}

	return cache.queryFilteredNodes(ctx, criteria.Excluded, count, safeQuery, args...)
}

func (cache *overlaycache) SelectNewStorageNodes(ctx context.Context, count int, criteria *overlay.NodeCriteria) ([]*pb.Node, error) {
	nodeType := int(pb.NodeType_STORAGE)

	safeQuery := `
		WHERE type = ? AND free_bandwidth >= ? AND free_disk >= ?
		  AND total_audit_count < ? AND audit_success_ratio >= ?
		  AND last_contact_success > ?
		  AND last_contact_success > last_contact_failure`
	args := append(make([]interface{}, 0, 10),
		nodeType, criteria.FreeBandwidth, criteria.FreeDisk, criteria.AuditCount, criteria.AuditSuccessRatio, time.Now().Add(-criteria.OnlineWindow))

	if criteria.MinimumVersion != "" {
		v, err := version.NewSemVer(criteria.MinimumVersion)
		if err != nil {
			return nil, Error.New("invalid node selection criteria version: %v", err)
		}
		safeQuery += `
			AND major > ? OR (major = ? AND (minor > ? OR (minor = ? AND patch >= ?)))
			AND release`
		args = append(args, v.Major, v.Major, v.Minor, v.Minor, v.Patch)
	}

	return cache.queryFilteredNodes(ctx, criteria.Excluded, count, safeQuery, args...)
}

func (cache *overlaycache) queryFilteredNodes(ctx context.Context, excluded []storj.NodeID, count int, safeQuery string, args ...interface{}) (_ []*pb.Node, err error) {
	if count == 0 {
		return nil, nil
	}

	safeExcludeNodes := ""
	if len(excluded) > 0 {
		safeExcludeNodes = ` AND id NOT IN (?` + strings.Repeat(", ?", len(excluded)-1) + `)`
	}
	for _, id := range excluded {
		args = append(args, id.Bytes())
	}
	args = append(args, count)

	rows, err := cache.db.Query(cache.db.Rebind(`SELECT id,
		type, address, free_bandwidth, free_disk, audit_success_ratio,
		uptime_ratio, total_audit_count, audit_success_count, total_uptime_count,
		uptime_success_count
		FROM nodes
		`+safeQuery+safeExcludeNodes+`
		ORDER BY RANDOM()
		LIMIT ?`), args...)
	if err != nil {
		return nil, err
	}
	defer func() { err = errs.Combine(err, rows.Close()) }()

	var nodes []*pb.Node
	for rows.Next() {
		dbNode := &dbx.Node{}
		err = rows.Scan(&dbNode.Id, &dbNode.Type,
			&dbNode.Address, &dbNode.FreeBandwidth, &dbNode.FreeDisk,
			&dbNode.AuditSuccessRatio, &dbNode.UptimeRatio,
			&dbNode.TotalAuditCount, &dbNode.AuditSuccessCount,
			&dbNode.TotalUptimeCount, &dbNode.UptimeSuccessCount)
		if err != nil {
			return nil, err
		}

		dossier, err := convertDBNode(dbNode)
		if err != nil {
			return nil, err
		}
		nodes = append(nodes, &dossier.Node)
	}

	return nodes, rows.Err()
}

// Get looks up the node by nodeID
func (cache *overlaycache) Get(ctx context.Context, id storj.NodeID) (*overlay.NodeDossier, error) {
	if id.IsZero() {
		return nil, overlay.ErrEmptyNode
	}

	node, err := cache.db.Get_Node_By_Id(ctx, dbx.Node_Id(id.Bytes()))
	if err == sql.ErrNoRows {
		return nil, overlay.ErrNodeNotFound.New(id.String())
	}
	if err != nil {
		return nil, err
	}

	return convertDBNode(node)
}

<<<<<<< HEAD
// KnownUnreliableOrOffline filters a set of nodes to unreliable or offlines node, independent of new. Note that KnownUnreliableOrOffline will not return node ids which are not in the database at all
func (cache *overlaycache) KnownUnreliableOrOffline(ctx context.Context, criteria *overlay.NodeCriteria, nodeIds storj.NodeIDList) (goodNodes storj.NodeIDList, err error) {
=======
// KnownUnreliableOrOffline filters a set of nodes to unreliable or offlines node, independent of new
func (cache *overlaycache) KnownUnreliableOrOffline(ctx context.Context, criteria *overlay.NodeCriteria, nodeIds storj.NodeIDList) (badNodes storj.NodeIDList, err error) {
>>>>>>> b48f584c
	if len(nodeIds) == 0 {
		return nil, Error.New("no ids provided")
	}
	args := make([]interface{}, len(nodeIds))
	for i, id := range nodeIds {
		args[i] = id.Bytes()
	}
	args = append(args, criteria.AuditSuccessRatio, criteria.UptimeSuccessRatio, time.Now().Add(-criteria.OnlineWindow))

	// get reliable and online nodes
	rows, err := cache.db.Query(cache.db.Rebind(`
		SELECT id FROM nodes
		WHERE id IN (?`+strings.Repeat(", ?", len(nodeIds)-1)+`)
		AND audit_success_ratio >= ? AND uptime_ratio >= ? 
		AND last_contact_success > ? AND last_contact_success > last_contact_failure`), args...)
	if err != nil {
		return nil, err
	}
	defer func() {
		err = errs.Combine(err, rows.Close())
	}()

	goodNodesMap := make(map[storj.NodeID]bool)
	for rows.Next() {
		var id storj.NodeID
		err = rows.Scan(&id)
		if err != nil {
			return nil, err
		}
		goodNodesMap[id] = true
	}
	for _, id := range nodeIds {
		if !goodNodesMap[id] {
			badNodes = append(badNodes, id)
		}
	}
	return badNodes, nil
}

// Paginate will run through
func (cache *overlaycache) Paginate(ctx context.Context, offset int64, limit int) ([]*overlay.NodeDossier, bool, error) {
	cursor := storj.NodeID{}

	// more represents end of table. If there are more rows in the database, more will be true.
	more := true

	if limit <= 0 || limit > storage.LookupLimit {
		limit = storage.LookupLimit
	}

	dbxInfos, err := cache.db.Limited_Node_By_Id_GreaterOrEqual_OrderBy_Asc_Id(ctx, dbx.Node_Id(cursor.Bytes()), limit, offset)
	if err != nil {
		return nil, false, err
	}

	if len(dbxInfos) < limit {
		more = false
	}

	infos := make([]*overlay.NodeDossier, len(dbxInfos))
	for i, dbxInfo := range dbxInfos {
		infos[i], err = convertDBNode(dbxInfo)
		if err != nil {
			return nil, false, err
		}
	}
	return infos, more, nil
}

// Update updates node address
func (cache *overlaycache) UpdateAddress(ctx context.Context, info *pb.Node) (err error) {
	if info == nil || info.Id.IsZero() {
		return overlay.ErrEmptyNode
	}

	tx, err := cache.db.Open(ctx)
	if err != nil {
		return Error.Wrap(err)
	}
	// TODO: use upsert
	_, err = tx.Get_Node_By_Id(ctx, dbx.Node_Id(info.Id.Bytes()))

	address := info.Address
	if address == nil {
		address = &pb.NodeAddress{}
	}

	if err != nil {
		// add the node to DB for first time
		_, err = tx.Create_Node(
			ctx,
			dbx.Node_Id(info.Id.Bytes()),
			dbx.Node_Address(address.Address),
			dbx.Node_Protocol(int(address.Transport)),
			dbx.Node_Type(int(pb.NodeType_INVALID)),
			dbx.Node_Email(""),
			dbx.Node_Wallet(""),
			dbx.Node_FreeBandwidth(-1),
			dbx.Node_FreeDisk(-1),
			dbx.Node_Major(0),
			dbx.Node_Minor(0),
			dbx.Node_Patch(0),
			dbx.Node_Hash(""),
			dbx.Node_Timestamp(time.Time{}),
			dbx.Node_Release(false),
			dbx.Node_Latency90(0),
			dbx.Node_AuditSuccessCount(0),
			dbx.Node_TotalAuditCount(0),
			dbx.Node_AuditSuccessRatio(1),
			dbx.Node_UptimeSuccessCount(0),
			dbx.Node_TotalUptimeCount(0),
			dbx.Node_UptimeRatio(1),
			dbx.Node_LastContactSuccess(time.Now()),
			dbx.Node_LastContactFailure(time.Time{}),
		)
		if err != nil {
			return Error.Wrap(errs.Combine(err, tx.Rollback()))
		}
	} else {
		update := dbx.Node_Update_Fields{
			Address:  dbx.Node_Address(address.Address),
			Protocol: dbx.Node_Protocol(int(address.Transport)),
		}

		_, err := tx.Update_Node_By_Id(ctx, dbx.Node_Id(info.Id.Bytes()), update)
		if err != nil {
			return Error.Wrap(errs.Combine(err, tx.Rollback()))
		}
	}

	return Error.Wrap(tx.Commit())
}

// CreateStats initializes the stats the provided storagenode
func (cache *overlaycache) CreateStats(ctx context.Context, nodeID storj.NodeID, startingStats *overlay.NodeStats) (stats *overlay.NodeStats, err error) {
	defer mon.Task()(&ctx)(&err)

	tx, err := cache.db.Open(ctx)
	if err != nil {
		return nil, Error.Wrap(err)
	}
	dbNode, err := tx.Get_Node_By_Id(ctx, dbx.Node_Id(nodeID.Bytes()))
	if err != nil {
		return nil, Error.Wrap(errs.Combine(err, tx.Rollback()))
	}

	if startingStats != nil {
		auditSuccessRatio, err := checkRatioVars(startingStats.AuditSuccessCount, startingStats.AuditCount)
		if err != nil {
			return nil, errAuditSuccess.Wrap(errs.Combine(err, tx.Rollback()))
		}

		uptimeRatio, err := checkRatioVars(startingStats.UptimeSuccessCount, startingStats.UptimeCount)
		if err != nil {
			return nil, errUptime.Wrap(errs.Combine(err, tx.Rollback()))
		}

		updateFields := dbx.Node_Update_Fields{
			AuditSuccessCount:  dbx.Node_AuditSuccessCount(startingStats.AuditSuccessCount),
			TotalAuditCount:    dbx.Node_TotalAuditCount(startingStats.AuditCount),
			AuditSuccessRatio:  dbx.Node_AuditSuccessRatio(auditSuccessRatio),
			UptimeSuccessCount: dbx.Node_UptimeSuccessCount(startingStats.UptimeSuccessCount),
			TotalUptimeCount:   dbx.Node_TotalUptimeCount(startingStats.UptimeCount),
			UptimeRatio:        dbx.Node_UptimeRatio(uptimeRatio),
		}

		dbNode, err = tx.Update_Node_By_Id(ctx, dbx.Node_Id(nodeID.Bytes()), updateFields)
		if err != nil {
			return nil, Error.Wrap(errs.Combine(err, tx.Rollback()))
		}
	}

	// TODO: Allegedly tx.Get_Node_By_Id and tx.Update_Node_By_Id should never return a nil value for dbNode,
	// however we've seen from some crashes that it does. We need to track down the cause of these crashes
	// but for now we're adding a nil check to prevent a panic.
	if dbNode == nil {
		return nil, Error.Wrap(errs.New("unable to get node by ID: %s", nodeID.String()))
	}
	return getNodeStats(dbNode), Error.Wrap(tx.Commit())
}

// UpdateStats a single storagenode's stats in the db
func (cache *overlaycache) UpdateStats(ctx context.Context, updateReq *overlay.UpdateRequest) (stats *overlay.NodeStats, err error) {
	defer mon.Task()(&ctx)(&err)

	nodeID := updateReq.NodeID

	tx, err := cache.db.Open(ctx)
	if err != nil {
		return nil, Error.Wrap(err)
	}
	dbNode, err := tx.Get_Node_By_Id(ctx, dbx.Node_Id(nodeID.Bytes()))
	if err != nil {
		return nil, Error.Wrap(errs.Combine(err, tx.Rollback()))
	}

	auditSuccessCount := dbNode.AuditSuccessCount
	totalAuditCount := dbNode.TotalAuditCount
	var auditSuccessRatio float64
	uptimeSuccessCount := dbNode.UptimeSuccessCount
	totalUptimeCount := dbNode.TotalUptimeCount
	var uptimeRatio float64

	auditSuccessCount, totalAuditCount, auditSuccessRatio = updateRatioVars(
		updateReq.AuditSuccess,
		auditSuccessCount,
		totalAuditCount,
	)

	uptimeSuccessCount, totalUptimeCount, uptimeRatio = updateRatioVars(
		updateReq.IsUp,
		uptimeSuccessCount,
		totalUptimeCount,
	)

	updateFields := dbx.Node_Update_Fields{
		AuditSuccessCount:  dbx.Node_AuditSuccessCount(auditSuccessCount),
		TotalAuditCount:    dbx.Node_TotalAuditCount(totalAuditCount),
		AuditSuccessRatio:  dbx.Node_AuditSuccessRatio(auditSuccessRatio),
		UptimeSuccessCount: dbx.Node_UptimeSuccessCount(uptimeSuccessCount),
		TotalUptimeCount:   dbx.Node_TotalUptimeCount(totalUptimeCount),
		UptimeRatio:        dbx.Node_UptimeRatio(uptimeRatio),
	}

	if updateReq.IsUp {
		updateFields.LastContactSuccess = dbx.Node_LastContactSuccess(time.Now())
	} else {
		updateFields.LastContactFailure = dbx.Node_LastContactFailure(time.Now())
	}

	dbNode, err = tx.Update_Node_By_Id(ctx, dbx.Node_Id(nodeID.Bytes()), updateFields)
	if err != nil {
		return nil, Error.Wrap(errs.Combine(err, tx.Rollback()))
	}

	// TODO: Allegedly tx.Get_Node_By_Id and tx.Update_Node_By_Id should never return a nil value for dbNode,
	// however we've seen from some crashes that it does. We need to track down the cause of these crashes
	// but for now we're adding a nil check to prevent a panic.
	if dbNode == nil {
		return nil, Error.Wrap(errs.New("unable to get node by ID: %s", nodeID.String()))
	}

	return getNodeStats(dbNode), Error.Wrap(tx.Commit())
}

// UpdateNodeInfo updates the email and wallet for a given node ID for satellite payments.
func (cache *overlaycache) UpdateNodeInfo(ctx context.Context, nodeID storj.NodeID, nodeInfo *pb.InfoResponse) (stats *overlay.NodeDossier, err error) {
	defer mon.Task()(&ctx)(&err)

	var updateFields dbx.Node_Update_Fields
	if nodeInfo != nil {
		if nodeInfo.GetType() != pb.NodeType_INVALID {
			updateFields.Type = dbx.Node_Type(int(nodeInfo.GetType()))
		}
		if nodeInfo.GetOperator() != nil {
			updateFields.Wallet = dbx.Node_Wallet(nodeInfo.GetOperator().GetWallet())
			updateFields.Email = dbx.Node_Email(nodeInfo.GetOperator().GetEmail())
		}
		if nodeInfo.GetCapacity() != nil {
			updateFields.FreeDisk = dbx.Node_FreeDisk(nodeInfo.GetCapacity().GetFreeDisk())
			updateFields.FreeBandwidth = dbx.Node_FreeBandwidth(nodeInfo.GetCapacity().GetFreeBandwidth())
		}
		if nodeInfo.GetVersion() != nil {
			semVer, err := version.NewSemVer(nodeInfo.GetVersion().GetVersion())
			if err != nil {
				return nil, errs.New("unable to convert version to semVer")
			}
			pbts, err := ptypes.Timestamp(nodeInfo.GetVersion().GetTimestamp())
			if err != nil {
				return nil, errs.New("unable to convert version timestamp")
			}
			updateFields.Major = dbx.Node_Major(semVer.Major)
			updateFields.Minor = dbx.Node_Minor(semVer.Minor)
			updateFields.Patch = dbx.Node_Patch(semVer.Patch)
			updateFields.Hash = dbx.Node_Hash(nodeInfo.GetVersion().GetCommitHash())
			updateFields.Timestamp = dbx.Node_Timestamp(pbts)
			updateFields.Release = dbx.Node_Release(nodeInfo.GetVersion().GetRelease())
		}
	}

	updatedDBNode, err := cache.db.Update_Node_By_Id(ctx, dbx.Node_Id(nodeID.Bytes()), updateFields)
	if err != nil {
		return nil, Error.Wrap(err)
	}

	return convertDBNode(updatedDBNode)
}

// UpdateUptime updates a single storagenode's uptime stats in the db
func (cache *overlaycache) UpdateUptime(ctx context.Context, nodeID storj.NodeID, isUp bool) (stats *overlay.NodeStats, err error) {
	defer mon.Task()(&ctx)(&err)

	tx, err := cache.db.Open(ctx)
	if err != nil {
		return nil, Error.Wrap(err)
	}
	dbNode, err := tx.Get_Node_By_Id(ctx, dbx.Node_Id(nodeID.Bytes()))
	if err != nil {
		return nil, Error.Wrap(errs.Combine(err, tx.Rollback()))
	}

	uptimeSuccessCount := dbNode.UptimeSuccessCount
	totalUptimeCount := dbNode.TotalUptimeCount
	var uptimeRatio float64

	updateFields := dbx.Node_Update_Fields{}

	uptimeSuccessCount, totalUptimeCount, uptimeRatio = updateRatioVars(
		isUp,
		uptimeSuccessCount,
		totalUptimeCount,
	)

	updateFields.UptimeSuccessCount = dbx.Node_UptimeSuccessCount(uptimeSuccessCount)
	updateFields.TotalUptimeCount = dbx.Node_TotalUptimeCount(totalUptimeCount)
	updateFields.UptimeRatio = dbx.Node_UptimeRatio(uptimeRatio)

	if isUp {
		updateFields.LastContactSuccess = dbx.Node_LastContactSuccess(time.Now())
	} else {
		updateFields.LastContactFailure = dbx.Node_LastContactFailure(time.Now())
	}

	dbNode, err = tx.Update_Node_By_Id(ctx, dbx.Node_Id(nodeID.Bytes()), updateFields)
	if err != nil {
		return nil, Error.Wrap(errs.Combine(err, tx.Rollback()))
	}
	// TODO: Allegedly tx.Get_Node_By_Id and tx.Update_Node_By_Id should never return a nil value for dbNode,
	// however we've seen from some crashes that it does. We need to track down the cause of these crashes
	// but for now we're adding a nil check to prevent a panic.
	if dbNode == nil {
		return nil, Error.Wrap(errs.New("unable to get node by ID: %s", nodeID.String()))
	}

	return getNodeStats(dbNode), Error.Wrap(tx.Commit())
}

func convertDBNode(info *dbx.Node) (*overlay.NodeDossier, error) {
	if info == nil {
		return nil, Error.New("missing info")
	}

	id, err := storj.NodeIDFromBytes(info.Id)
	if err != nil {
		return nil, err
	}
	ver := &version.SemVer{
		Major: info.Major,
		Minor: info.Minor,
		Patch: info.Patch,
	}

	pbts, err := ptypes.TimestampProto(info.Timestamp)
	if err != nil {
		return nil, err
	}

	node := &overlay.NodeDossier{
		Node: pb.Node{
			Id: id,
			Address: &pb.NodeAddress{
				Address:   info.Address,
				Transport: pb.NodeTransport(info.Protocol),
			},
		},
		Type: pb.NodeType(info.Type),
		Operator: pb.NodeOperator{
			Email:  info.Email,
			Wallet: info.Wallet,
		},
		Capacity: pb.NodeCapacity{
			FreeBandwidth: info.FreeBandwidth,
			FreeDisk:      info.FreeDisk,
		},
		Reputation: overlay.NodeStats{
			Latency90:          info.Latency90,
			AuditSuccessRatio:  info.AuditSuccessRatio,
			UptimeRatio:        info.UptimeRatio,
			AuditCount:         info.TotalAuditCount,
			AuditSuccessCount:  info.AuditSuccessCount,
			UptimeCount:        info.TotalUptimeCount,
			UptimeSuccessCount: info.UptimeSuccessCount,
			LastContactSuccess: info.LastContactSuccess,
			LastContactFailure: info.LastContactFailure,
		},
		Version: pb.NodeVersion{
			Version:    ver.String(),
			CommitHash: info.Hash,
			Timestamp:  pbts,
			Release:    info.Release,
		},
	}

	return node, nil
}

func getNodeStats(dbNode *dbx.Node) *overlay.NodeStats {
	nodeStats := &overlay.NodeStats{
		Latency90:          dbNode.Latency90,
		AuditSuccessRatio:  dbNode.AuditSuccessRatio,
		AuditSuccessCount:  dbNode.AuditSuccessCount,
		AuditCount:         dbNode.TotalAuditCount,
		UptimeRatio:        dbNode.UptimeRatio,
		UptimeSuccessCount: dbNode.UptimeSuccessCount,
		UptimeCount:        dbNode.TotalUptimeCount,
		LastContactSuccess: dbNode.LastContactSuccess,
		LastContactFailure: dbNode.LastContactFailure,
	}
	return nodeStats
}

func updateRatioVars(newStatus bool, successCount, totalCount int64) (int64, int64, float64) {
	totalCount++
	if newStatus {
		successCount++
	}
	newRatio := float64(successCount) / float64(totalCount)
	return successCount, totalCount, newRatio
}

func checkRatioVars(successCount, totalCount int64) (ratio float64, err error) {
	if successCount < 0 {
		return 0, errs.New("success count less than 0")
	}
	if totalCount < 0 {
		return 0, errs.New("total count less than 0")
	}
	if successCount > totalCount {
		return 0, errs.New("success count greater than total count")
	}
	if totalCount == 0 {
		return 0, nil
	}
	ratio = float64(successCount) / float64(totalCount)
	return ratio, nil
}<|MERGE_RESOLUTION|>--- conflicted
+++ resolved
@@ -154,13 +154,8 @@
 	return convertDBNode(node)
 }
 
-<<<<<<< HEAD
-// KnownUnreliableOrOffline filters a set of nodes to unreliable or offlines node, independent of new. Note that KnownUnreliableOrOffline will not return node ids which are not in the database at all
-func (cache *overlaycache) KnownUnreliableOrOffline(ctx context.Context, criteria *overlay.NodeCriteria, nodeIds storj.NodeIDList) (goodNodes storj.NodeIDList, err error) {
-=======
 // KnownUnreliableOrOffline filters a set of nodes to unreliable or offlines node, independent of new
 func (cache *overlaycache) KnownUnreliableOrOffline(ctx context.Context, criteria *overlay.NodeCriteria, nodeIds storj.NodeIDList) (badNodes storj.NodeIDList, err error) {
->>>>>>> b48f584c
 	if len(nodeIds) == 0 {
 		return nil, Error.New("no ids provided")
 	}
