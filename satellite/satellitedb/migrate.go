--- conflicted
+++ resolved
@@ -1321,9 +1321,17 @@
 			},
 			{
 				DB:          db.db,
-<<<<<<< HEAD
+				Description: "Alter graceful_exit_transfer_queue to have the piece_num as part of the primary key since it is possible for a node to have 2 pieces for a given segment.",
+				Version:     62,
+				Action: migrate.SQL{
+					`ALTER TABLE graceful_exit_transfer_queue DROP CONSTRAINT graceful_exit_transfer_queue_pkey;`,
+					`ALTER TABLE graceful_exit_transfer_queue ADD PRIMARY KEY ( node_id, path, piece_num );`,
+				},
+			},
+			{
+				DB:          db.db,
 				Description: "Add payments update balance intents",
-				Version:     62,
+				Version:     63,
 				Action: migrate.SQL{
 					`CREATE TABLE stripecoinpayments_apply_balance_intents (
 						tx_id text NOT NULL REFERENCES coinpayments_transactions( id ) ON DELETE CASCADE,
@@ -1331,13 +1339,6 @@
 						created_at timestamp with time zone NOT NULL,
 						PRIMARY KEY ( tx_id )
 					);`,
-=======
-				Description: "Alter graceful_exit_transfer_queue to have the piece_num as part of the primary key since it is possible for a node to have 2 pieces for a given segment.",
-				Version:     62,
-				Action: migrate.SQL{
-					`ALTER TABLE graceful_exit_transfer_queue DROP CONSTRAINT graceful_exit_transfer_queue_pkey;`,
-					`ALTER TABLE graceful_exit_transfer_queue ADD PRIMARY KEY ( node_id, path, piece_num );`,
->>>>>>> 2e44a9fa
 				},
 			},
 		},
