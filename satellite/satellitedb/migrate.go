// Copyright (C) 2019 Storj Labs, Inc.
// See LICENSE for copying information.

package satellitedb

import (
	"database/sql"
	"strconv"

	"github.com/golang/protobuf/proto"
	"github.com/zeebo/errs"
	"go.uber.org/zap"

	"storj.io/storj/internal/dbutil/pgutil"
	"storj.io/storj/internal/migrate"
	"storj.io/storj/pkg/pb"
	"storj.io/storj/satellite/console"
	"storj.io/storj/satellite/satellitedb/pbold"
)

var (
	// ErrMigrate is for tracking migration errors
	ErrMigrate = errs.Class("migrate")
)

// CreateTables is a method for creating all tables for database
func (db *DB) CreateTables() error {
	switch db.driver {
	case "postgres":
		schema, err := pgutil.ParseSchemaFromConnstr(db.source)
		if err != nil {
			return errs.New("error parsing schema: %+v", err)
		}
		if schema != "" {
			err = db.CreateSchema(schema)
			if err != nil {
				return errs.New("error creating schema: %+v", err)
			}
		}
		migration := db.PostgresMigration()
		return migration.Run(db.log.Named("migrate"))
	default:
		return migrate.Create("database", db.db)
	}
}

// CheckVersion confirms confirms the database is at the desired version
func (db *DB) CheckVersion() error {
	switch db.driver {
	case "postgres":
		migration := db.PostgresMigration()
		return migration.ValidateVersions(db.log)
	default:
		return nil
	}
}

// PostgresMigration returns steps needed for migrating postgres database.
func (db *DB) PostgresMigration() *migrate.Migration {
	return &migrate.Migration{
		Table: "versions",
		Steps: []*migrate.Step{
			{
				// some databases may have already this done, although the version may not match
				DB:          db.db,
				Description: "Initial setup",
				Version:     0,
				Action: migrate.SQL{
					`CREATE TABLE IF NOT EXISTS accounting_raws (
						id bigserial NOT NULL,
						node_id bytea NOT NULL,
						interval_end_time timestamp with time zone NOT NULL,
						data_total double precision NOT NULL,
						data_type integer NOT NULL,
						created_at timestamp with time zone NOT NULL,
						PRIMARY KEY ( id )
					)`,
					`CREATE TABLE IF NOT EXISTS accounting_rollups (
						id bigserial NOT NULL,
						node_id bytea NOT NULL,
						start_time timestamp with time zone NOT NULL,
						put_total bigint NOT NULL,
						get_total bigint NOT NULL,
						get_audit_total bigint NOT NULL,
						get_repair_total bigint NOT NULL,
						put_repair_total bigint NOT NULL,
						at_rest_total double precision NOT NULL,
						PRIMARY KEY ( id )
					)`,
					`CREATE TABLE IF NOT EXISTS accounting_timestamps (
						name text NOT NULL,
						value timestamp with time zone NOT NULL,
						PRIMARY KEY ( name )
					)`,
					`CREATE TABLE IF NOT EXISTS bwagreements (
						serialnum text NOT NULL,
						data bytea NOT NULL,
						storage_node bytea NOT NULL,
						action bigint NOT NULL,
						total bigint NOT NULL,
						created_at timestamp with time zone NOT NULL,
						expires_at timestamp with time zone NOT NULL,
						PRIMARY KEY ( serialnum )
					)`,
					`CREATE TABLE IF NOT EXISTS injuredsegments (
						id bigserial NOT NULL,
						info bytea NOT NULL,
						PRIMARY KEY ( id )
					)`,
					`CREATE TABLE IF NOT EXISTS irreparabledbs (
						segmentpath bytea NOT NULL,
						segmentdetail bytea NOT NULL,
						pieces_lost_count bigint NOT NULL,
						seg_damaged_unix_sec bigint NOT NULL,
						repair_attempt_count bigint NOT NULL,
						PRIMARY KEY ( segmentpath )
					)`,
					`CREATE TABLE IF NOT EXISTS nodes (
						id bytea NOT NULL,
						audit_success_count bigint NOT NULL,
						total_audit_count bigint NOT NULL,
						audit_success_ratio double precision NOT NULL,
						uptime_success_count bigint NOT NULL,
						total_uptime_count bigint NOT NULL,
						uptime_ratio double precision NOT NULL,
						created_at timestamp with time zone NOT NULL,
						updated_at timestamp with time zone NOT NULL,
						PRIMARY KEY ( id )
					)`,
					`CREATE TABLE IF NOT EXISTS overlay_cache_nodes (
						node_id bytea NOT NULL,
						node_type integer NOT NULL,
						address text NOT NULL,
						protocol integer NOT NULL,
						operator_email text NOT NULL,
						operator_wallet text NOT NULL,
						free_bandwidth bigint NOT NULL,
						free_disk bigint NOT NULL,
						latency_90 bigint NOT NULL,
						audit_success_ratio double precision NOT NULL,
						audit_uptime_ratio double precision NOT NULL,
						audit_count bigint NOT NULL,
						audit_success_count bigint NOT NULL,
						uptime_count bigint NOT NULL,
						uptime_success_count bigint NOT NULL,
						PRIMARY KEY ( node_id ),
						UNIQUE ( node_id )
					)`,
					`CREATE TABLE IF NOT EXISTS projects (
						id bytea NOT NULL,
						name text NOT NULL,
						description text NOT NULL,
						created_at timestamp with time zone NOT NULL,
						PRIMARY KEY ( id )
					)`,
					`CREATE TABLE IF NOT EXISTS users (
						id bytea NOT NULL,
						first_name text NOT NULL,
						last_name text NOT NULL,
						email text NOT NULL,
						password_hash bytea NOT NULL,
						status integer NOT NULL,
						created_at timestamp with time zone NOT NULL,
						PRIMARY KEY ( id )
					)`,
					`CREATE TABLE IF NOT EXISTS api_keys (
						id bytea NOT NULL,
						project_id bytea NOT NULL REFERENCES projects( id ) ON DELETE CASCADE,
						key bytea NOT NULL,
						name text NOT NULL,
						created_at timestamp with time zone NOT NULL,
						PRIMARY KEY ( id ),
						UNIQUE ( key ),
						UNIQUE ( name, project_id )
					)`,
					`CREATE TABLE IF NOT EXISTS project_members (
						member_id bytea NOT NULL REFERENCES users( id ) ON DELETE CASCADE,
						project_id bytea NOT NULL REFERENCES projects( id ) ON DELETE CASCADE,
						created_at timestamp with time zone NOT NULL,
						PRIMARY KEY ( member_id, project_id )
					)`,
				},
			},
			{
				// some databases may have already this done, although the version may not match
				DB:          db.db,
				Description: "Adjust table naming",
				Version:     1,
				Action: migrate.Func(func(log *zap.Logger, db migrate.DB, tx *sql.Tx) error {
					hasStorageNodeID, err := postgresHasColumn(tx, "bwagreements", "storage_node_id")
					if err != nil {
						return ErrMigrate.Wrap(err)
					}
					if !hasStorageNodeID {
						// - storage_node bytea NOT NULL,
						// + storage_node_id bytea NOT NULL,
						_, err := tx.Exec(`ALTER TABLE bwagreements RENAME COLUMN storage_node TO storage_node_id;`)
						if err != nil {
							return ErrMigrate.Wrap(err)
						}
					}

					hasUplinkID, err := postgresHasColumn(tx, "bwagreements", "uplink_id")
					if err != nil {
						return ErrMigrate.Wrap(err)
					}
					if !hasUplinkID {
						// + uplink_id bytea NOT NULL,
						_, err := tx.Exec(`
							ALTER TABLE bwagreements ADD COLUMN uplink_id BYTEA;
						`)
						if err != nil {
							return ErrMigrate.Wrap(err)
						}

						err = func() error {
							_, err = tx.Exec(`
							DECLARE bwagreements_cursor CURSOR FOR
							SELECT serialnum, data FROM bwagreements
							FOR UPDATE`)
							if err != nil {
								return ErrMigrate.Wrap(err)
							}
							defer func() {
								_, closeErr := tx.Exec(`CLOSE bwagreements_cursor`)
								err = errs.Combine(err, closeErr)
							}()

							for {
								var serialnum, data []byte

								err := tx.QueryRow(`FETCH NEXT FROM bwagreements_cursor`).Scan(&serialnum, &data)
								if err != nil {
									if err == sql.ErrNoRows {
										break
									}
									return ErrMigrate.Wrap(err)
								}

								var rba pbold.Order
								if err := proto.Unmarshal(data, &rba); err != nil {
									return ErrMigrate.Wrap(err)
								}

								_, err = tx.Exec(`
									UPDATE bwagreements SET uplink_id = $1
									WHERE CURRENT OF bwagreements_cursor`, rba.PayerAllocation.UplinkId.Bytes())
								if err != nil {
									return ErrMigrate.Wrap(err)
								}
							}
							return nil
						}()
						if err != nil {
							return err
						}

						_, err = tx.Exec(`
							ALTER TABLE bwagreements ALTER COLUMN uplink_id SET NOT NULL;
							ALTER TABLE bwagreements DROP COLUMN data;
						`)
						if err != nil {
							return ErrMigrate.Wrap(err)
						}
					}
					return nil
				}),
			},
			{
				// some databases may have already this done, although the version may not match
				DB:          db.db,
				Description: "Remove bucket infos",
				Version:     2,
				Action: migrate.SQL{
					`DROP TABLE IF EXISTS bucket_infos CASCADE`,
				},
			},
			{
				// some databases may have already this done, although the version may not match
				DB:          db.db,
				Description: "Add certificates table",
				Version:     3,
				Action: migrate.SQL{
					`CREATE TABLE IF NOT EXISTS certRecords (
						publickey bytea NOT NULL,
						id bytea NOT NULL,
						update_at timestamp with time zone NOT NULL,
						PRIMARY KEY ( id )
					)`,
				},
			},
			{
				// some databases may have already this done, although the version may not match
				DB:          db.db,
				Description: "Adjust users table",
				Version:     4,
				Action: migrate.Func(func(log *zap.Logger, db migrate.DB, tx *sql.Tx) error {
					// - email text,
					// + email text NOT NULL,
					emailNullable, err := postgresColumnNullability(tx, "users", "email")
					if err != nil {
						return ErrMigrate.Wrap(err)
					}
					if emailNullable {
						_, err := tx.Exec(`
							ALTER TABLE users ALTER COLUMN email SET NOT NULL;
						`)
						if err != nil {
							return ErrMigrate.Wrap(err)
						}
					}

					// + status integer NOT NULL,
					hasStatus, err := postgresHasColumn(tx, "users", "status")
					if err != nil {
						return ErrMigrate.Wrap(err)
					}
					if !hasStatus {
						_, err := tx.Exec(`
							ALTER TABLE users ADD COLUMN status INTEGER;
							UPDATE users SET status = ` + strconv.Itoa(int(console.Active)) + `;
							ALTER TABLE users ALTER COLUMN status SET NOT NULL;
						`)
						if err != nil {
							return ErrMigrate.Wrap(err)
						}
					}

					// - UNIQUE ( email )
					_, err = tx.Exec(`
						ALTER TABLE users DROP CONSTRAINT IF EXISTS users_email_key;
					`)
					if err != nil {
						return ErrMigrate.Wrap(err)
					}

					return nil
				}),
			},
			{
				DB:          db.db,
				Description: "Add wallet column",
				Version:     5,
				Action: migrate.SQL{
					`ALTER TABLE nodes ADD wallet TEXT;
					ALTER TABLE nodes ADD email TEXT;
					UPDATE nodes SET wallet = '';
					UPDATE nodes SET email = '';
					ALTER TABLE nodes ALTER COLUMN wallet SET NOT NULL;
					ALTER TABLE nodes ALTER COLUMN email SET NOT NULL;`,
				},
			},
			{
				DB:          db.db,
				Description: "Add bucket usage rollup table",
				Version:     6,
				Action: migrate.SQL{
					`CREATE TABLE bucket_usages (
  						id bytea NOT NULL,
  						bucket_id bytea NOT NULL,
  						rollup_end_time timestamp with time zone NOT NULL,
  						remote_stored_data bigint NOT NULL,
  						inline_stored_data bigint NOT NULL,
  						remote_segments integer NOT NULL,
  						inline_segments integer NOT NULL,
  						objects integer NOT NULL,
  						metadata_size bigint NOT NULL,
  						repair_egress bigint NOT NULL,
  						get_egress bigint NOT NULL,
  						audit_egress bigint NOT NULL,
  						PRIMARY KEY ( id ),
						UNIQUE ( rollup_end_time, bucket_id )
					)`,
				},
			},
			{
				DB:          db.db,
				Description: "Add index on bwagreements",
				Version:     7,
				Action: migrate.SQL{
					`CREATE INDEX IF NOT EXISTS bwa_created_at ON bwagreements (created_at)`,
				},
			},
			{
				DB:          db.db,
				Description: "Add registration_tokens table",
				Version:     8,
				Action: migrate.SQL{
					`CREATE TABLE registration_tokens (
                         secret bytea NOT NULL,
						 owner_id bytea,
						 project_limit integer NOT NULL,
						 created_at timestamp with time zone NOT NULL,
						 PRIMARY KEY ( secret ),
						 UNIQUE ( owner_id )
					)`,
				},
			},
			{
				DB:          db.db,
				Description: "Add new tables for tracking used serials, bandwidth and storage",
				Version:     9,
				Action: migrate.SQL{
					`CREATE TABLE serial_numbers (
						id serial NOT NULL,
						serial_number bytea NOT NULL,
						bucket_id bytea NOT NULL,
						expires_at timestamp NOT NULL,
						PRIMARY KEY ( id )
					)`,
					`CREATE INDEX serial_numbers_expires_at_index ON serial_numbers ( expires_at )`,
					`CREATE UNIQUE INDEX serial_number_index ON serial_numbers ( serial_number )`,
					`CREATE TABLE used_serials (
						serial_number_id integer NOT NULL REFERENCES serial_numbers( id ) ON DELETE CASCADE,
						storage_node_id bytea NOT NULL,
						PRIMARY KEY ( serial_number_id, storage_node_id )
					)`,
					`CREATE TABLE storagenode_bandwidth_rollups (
						storagenode_id bytea NOT NULL,
						interval_start timestamp NOT NULL,
						interval_seconds integer NOT NULL,
						action integer NOT NULL,
						allocated bigint NOT NULL,
						settled bigint NOT NULL,
						PRIMARY KEY ( storagenode_id, interval_start, action )
					)`,
					`CREATE INDEX storagenode_id_interval_start_interval_seconds_index ON storagenode_bandwidth_rollups (
						storagenode_id,
						interval_start,
						interval_seconds
					)`,
					`CREATE TABLE storagenode_storage_rollups (
						storagenode_id bytea NOT NULL,
						interval_start timestamp NOT NULL,
						interval_seconds integer NOT NULL,
						total bigint NOT NULL,
						PRIMARY KEY ( storagenode_id, interval_start )
					)`,
					`CREATE TABLE bucket_bandwidth_rollups (
						bucket_id bytea NOT NULL,
						interval_start timestamp NOT NULL,
						interval_seconds integer NOT NULL,
						action integer NOT NULL,
						inline bigint NOT NULL,
						allocated bigint NOT NULL,
						settled bigint NOT NULL,
						PRIMARY KEY ( bucket_id, interval_start, action )
					)`,
					`CREATE INDEX bucket_id_interval_start_interval_seconds_index ON bucket_bandwidth_rollups (
						bucket_id,
						interval_start,
						interval_seconds
					)`,
					`CREATE TABLE bucket_storage_rollups (
						bucket_id bytea NOT NULL,
						interval_start timestamp NOT NULL,
						interval_seconds integer NOT NULL,
						inline bigint NOT NULL,
						remote bigint NOT NULL,
						PRIMARY KEY ( bucket_id, interval_start )
					)`,
					`ALTER TABLE bucket_usages DROP CONSTRAINT bucket_usages_rollup_end_time_bucket_id_key`,
					`CREATE UNIQUE INDEX bucket_id_rollup_end_time_index ON bucket_usages (
						bucket_id,
						rollup_end_time )`,
				},
			},
			{
				DB:          db.db,
				Description: "users first_name to full_name, last_name to short_name",
				Version:     10,
				Action: migrate.SQL{
					`ALTER TABLE users RENAME COLUMN first_name TO full_name;
					ALTER TABLE users ALTER COLUMN last_name DROP NOT NULL;
					ALTER TABLE users RENAME COLUMN last_name TO short_name;`,
				},
			},
			{
				DB:          db.db,
				Description: "drops interval seconds from storage_rollups, renames x_storage_rollups to x_storage_tallies, adds fields to bucket_storage_tallies",
				Version:     11,
				Action: migrate.SQL{
					`ALTER TABLE storagenode_storage_rollups RENAME TO storagenode_storage_tallies`,
					`ALTER TABLE bucket_storage_rollups RENAME TO bucket_storage_tallies`,

					`ALTER TABLE storagenode_storage_tallies DROP COLUMN interval_seconds`,
					`ALTER TABLE bucket_storage_tallies DROP COLUMN interval_seconds`,

					`ALTER TABLE bucket_storage_tallies ADD remote_segments_count integer;
					UPDATE bucket_storage_tallies SET remote_segments_count = 0;
					ALTER TABLE bucket_storage_tallies ALTER COLUMN remote_segments_count SET NOT NULL;`,

					`ALTER TABLE bucket_storage_tallies ADD inline_segments_count integer;
					UPDATE bucket_storage_tallies SET inline_segments_count = 0;
					ALTER TABLE bucket_storage_tallies ALTER COLUMN inline_segments_count SET NOT NULL;`,

					`ALTER TABLE bucket_storage_tallies ADD object_count integer;
					UPDATE bucket_storage_tallies SET object_count = 0;
					ALTER TABLE bucket_storage_tallies ALTER COLUMN object_count SET NOT NULL;`,

					`ALTER TABLE bucket_storage_tallies ADD metadata_size bigint;
					UPDATE bucket_storage_tallies SET metadata_size = 0;
					ALTER TABLE bucket_storage_tallies ALTER COLUMN metadata_size SET NOT NULL;`,
				},
			},
			{
				DB:          db.db,
				Description: "Merge overlay_cache_nodes into nodes table",
				Version:     12,
				Action: migrate.SQL{
					// Add the new columns to the nodes table
					`ALTER TABLE nodes ADD address TEXT NOT NULL DEFAULT '';
					 ALTER TABLE nodes ADD protocol INTEGER NOT NULL DEFAULT 0;
					 ALTER TABLE nodes ADD type INTEGER NOT NULL DEFAULT 2;
					 ALTER TABLE nodes ADD free_bandwidth BIGINT NOT NULL DEFAULT -1;
					 ALTER TABLE nodes ADD free_disk BIGINT NOT NULL DEFAULT -1;
					 ALTER TABLE nodes ADD latency_90 BIGINT NOT NULL DEFAULT 0;
					 ALTER TABLE nodes ADD last_contact_success TIMESTAMP WITH TIME ZONE NOT NULL DEFAULT 'epoch';
					 ALTER TABLE nodes ADD last_contact_failure TIMESTAMP WITH TIME ZONE NOT NULL DEFAULT 'epoch';`,
					// Copy data from overlay_cache_nodes to nodes
					`UPDATE nodes
					 SET address=overlay.address,
					     protocol=overlay.protocol,
						 type=overlay.node_type,
						 free_bandwidth=overlay.free_bandwidth,
						 free_disk=overlay.free_disk,
						 latency_90=overlay.latency_90
					 FROM (SELECT node_id, node_type, address, protocol, free_bandwidth, free_disk, latency_90
						   FROM overlay_cache_nodes) AS overlay
					 WHERE nodes.id=overlay.node_id;`,
					// Delete the overlay cache_nodes table
					`DROP TABLE overlay_cache_nodes CASCADE;`,
				},
			},
			{
				DB:          db.db,
				Description: "Change bucket_id to bucket_name and project_id",
				Version:     13,
				Action: migrate.SQL{
					// Modify columns: bucket_id --> bucket_name + project_id for table bucket_storage_tallies
					`ALTER TABLE bucket_storage_tallies ADD project_id bytea;`,
					`UPDATE bucket_storage_tallies SET project_id=SUBSTRING(bucket_id FROM 1 FOR 16);`,
					`ALTER TABLE bucket_storage_tallies ALTER COLUMN project_id SET NOT NULL;`,
					`ALTER TABLE bucket_storage_tallies RENAME COLUMN bucket_id TO bucket_name;`,
					`UPDATE bucket_storage_tallies SET bucket_name=SUBSTRING(bucket_name from 18);`,

					// Update the primary key for bucket_storage_tallies
					`ALTER TABLE bucket_storage_tallies DROP CONSTRAINT bucket_storage_rollups_pkey;`,
					`ALTER TABLE bucket_storage_tallies ADD CONSTRAINT bucket_storage_tallies_pk PRIMARY KEY (bucket_name, project_id, interval_start);`,

					// Modify columns: bucket_id --> bucket_name + project_id for table bucket_bandwidth_rollups
					`ALTER TABLE bucket_bandwidth_rollups ADD project_id bytea;`,
					`UPDATE bucket_bandwidth_rollups SET project_id=SUBSTRING(bucket_id FROM 1 FOR 16);`,
					`ALTER TABLE bucket_bandwidth_rollups ALTER COLUMN project_id SET NOT NULL;`,
					`ALTER TABLE bucket_bandwidth_rollups RENAME COLUMN bucket_id TO bucket_name;`,
					`UPDATE bucket_bandwidth_rollups SET bucket_name=SUBSTRING(bucket_name from 18);`,

					// Update index for bucket_bandwidth_rollups
					`DROP INDEX IF EXISTS bucket_id_interval_start_interval_seconds_index;`,
					`CREATE INDEX bucket_name_project_id_interval_start_interval_seconds ON bucket_bandwidth_rollups (
						bucket_name,
						project_id,
						interval_start,
						interval_seconds
					);`,

					// Update the primary key for bucket_bandwidth_rollups
					`ALTER TABLE bucket_bandwidth_rollups DROP CONSTRAINT bucket_bandwidth_rollups_pkey;`,
					`ALTER TABLE bucket_bandwidth_rollups ADD CONSTRAINT bucket_bandwidth_rollups_pk PRIMARY KEY (bucket_name, project_id, interval_start, action);`,
				},
			},
			{
				DB:          db.db,
				Description: "Add new Columns to store version information",
				Version:     14,
				Action: migrate.SQL{
					`ALTER TABLE nodes ADD major bigint NOT NULL DEFAULT 0;
					ALTER TABLE nodes ADD minor bigint NOT NULL DEFAULT 1;
					ALTER TABLE nodes ADD patch bigint NOT NULL DEFAULT 0;
					ALTER TABLE nodes ADD hash TEXT NOT NULL DEFAULT '';
					ALTER TABLE nodes ADD timestamp TIMESTAMP WITH TIME ZONE NOT NULL DEFAULT 'epoch';
					ALTER TABLE nodes ADD release bool NOT NULL DEFAULT FALSE;`,
				},
			},
			{
				DB:          db.db,
				Description: "Default Node Type should be invalid",
				Version:     15,
				Action: migrate.SQL{
					`ALTER TABLE nodes ALTER COLUMN type SET DEFAULT 0;`,
				},
			},
			{
				DB:          db.db,
				Description: "Add path to injuredsegment to prevent duplicates",
				Version:     16,
				Action: migrate.Func(func(log *zap.Logger, db migrate.DB, tx *sql.Tx) error {
					_, err := tx.Exec(`
						ALTER TABLE injuredsegments ADD path text;
						ALTER TABLE injuredsegments RENAME COLUMN info TO data;
						ALTER TABLE injuredsegments ADD attempted timestamp;
						ALTER TABLE injuredsegments DROP CONSTRAINT IF EXISTS id_pkey;`)
					if err != nil {
						return ErrMigrate.Wrap(err)
					}
					// add 'path' using a cursor
					err = func() error {
						_, err = tx.Exec(`DECLARE injured_cursor CURSOR FOR SELECT data FROM injuredsegments FOR UPDATE`)
						if err != nil {
							return ErrMigrate.Wrap(err)
						}
						defer func() {
							_, closeErr := tx.Exec(`CLOSE injured_cursor`)
							err = errs.Combine(err, closeErr)
						}()
						for {
							var seg pb.InjuredSegment
							err := tx.QueryRow(`FETCH NEXT FROM injured_cursor`).Scan(&seg)
							if err != nil {
								if err == sql.ErrNoRows {
									break
								}
								return ErrMigrate.Wrap(err)
							}
							_, err = tx.Exec(`UPDATE injuredsegments SET path = $1 WHERE CURRENT OF injured_cursor`, seg.Path)
							if err != nil {
								return ErrMigrate.Wrap(err)
							}
						}
						return nil
					}()
					if err != nil {
						return err
					}
					// keep changing
					_, err = tx.Exec(`
						DELETE FROM injuredsegments a USING injuredsegments b WHERE a.id < b.id AND a.path = b.path;
						ALTER TABLE injuredsegments DROP COLUMN id;
						ALTER TABLE injuredsegments ALTER COLUMN path SET NOT NULL;
						ALTER TABLE injuredsegments ADD PRIMARY KEY (path);`)
					if err != nil {
						return ErrMigrate.Wrap(err)
					}
					return nil
				}),
			},
			{
				DB:          db.db,
				Description: "Fix audit and uptime ratios for new nodes",
				Version:     17,
				Action: migrate.SQL{`
					UPDATE nodes SET audit_success_ratio = 1 WHERE total_audit_count = 0;
					UPDATE nodes SET uptime_ratio = 1 WHERE total_uptime_count = 0;`,
				},
			},
			{
				DB:          db.db,
				Description: "Drops storagenode_storage_tally table, Renames accounting_raws to storagenode_storage_tally, and Drops data_type and created_at columns",
				Version:     18,
				Action: migrate.SQL{
					`DROP TABLE storagenode_storage_tallies CASCADE`,
					`ALTER TABLE accounting_raws RENAME TO storagenode_storage_tallies`,
					`ALTER TABLE storagenode_storage_tallies DROP COLUMN data_type`,
					`ALTER TABLE storagenode_storage_tallies DROP COLUMN created_at`,
				},
			},
			{
				DB:          db.db,
				Description: "Added new table to store reset password tokens",
				Version:     19,
				Action: migrate.SQL{`
					CREATE TABLE reset_password_tokens (
						secret bytea NOT NULL,
						owner_id bytea NOT NULL,
						created_at timestamp with time zone NOT NULL,
						PRIMARY KEY ( secret ),
						UNIQUE ( owner_id )
					);`,
				},
			},
			{
				DB:          db.db,
				Description: "Adds pending_audits table, adds 'contained' column to nodes table",
				Version:     20,
				Action: migrate.SQL{
					`ALTER TABLE nodes ADD contained boolean;
					UPDATE nodes SET contained = false;
					ALTER TABLE nodes ALTER COLUMN contained SET NOT NULL;`,

					`CREATE TABLE pending_audits (
						node_id bytea NOT NULL,
						piece_id bytea NOT NULL,
						stripe_index bigint NOT NULL,
						share_size bigint NOT NULL,
						expected_share_hash bytea NOT NULL,
						reverify_count bigint NOT NULL,
						PRIMARY KEY ( node_id )
					);`,
				},
			},
			{
				DB:          db.db,
				Description: "Add last_ip column and index",
				Version:     21,
				Action: migrate.SQL{
					`ALTER TABLE nodes ADD last_ip TEXT;
					UPDATE nodes SET last_ip = '';
					ALTER TABLE nodes ALTER COLUMN last_ip SET NOT NULL;
					CREATE INDEX IF NOT EXISTS node_last_ip ON nodes (last_ip)`,
				},
			},
			{
				DB:          db.db,
				Description: "Create new tables for free credits program",
				Version:     22,
				Action: migrate.SQL{`
					CREATE TABLE offers (
						id serial NOT NULL,
						name text NOT NULL,
						description text NOT NULL,
						type integer NOT NULL,
						credit_in_cents integer NOT NULL,
						award_credit_duration_days integer NOT NULL,
						invitee_credit_duration_days integer NOT NULL,
						redeemable_cap integer NOT NULL,
						num_redeemed integer NOT NULL,
						expires_at timestamp with time zone,
						created_at timestamp with time zone NOT NULL,
						status integer NOT NULL,
						PRIMARY KEY ( id )
					);`,
				},
			},
			{
				DB:          db.db,
				Description: "Drops and recreates api key table to handle macaroons and adds revocation table",
				Version:     23,
				Action: migrate.SQL{
					`DROP TABLE api_keys CASCADE`,
					`CREATE TABLE api_keys (
						id bytea NOT NULL,
						project_id bytea NOT NULL REFERENCES projects( id ) ON DELETE CASCADE,
						head bytea NOT NULL,
						name text NOT NULL,
						secret bytea NOT NULL,
						created_at timestamp with time zone NOT NULL,
						PRIMARY KEY ( id ),
						UNIQUE ( head ),
						UNIQUE ( name, project_id )
					);`,
				},
			},
			{
				DB:          db.db,
				Description: "Add usage_limit column to projects table",
				Version:     24,
				Action: migrate.SQL{
					`ALTER TABLE projects ADD usage_limit bigint NOT NULL DEFAULT 0;`,
				},
			},
			{
				DB:          db.db,
				Description: "Add disqualified column to nodes table",
				Version:     25,
				Action: migrate.SQL{
					`ALTER TABLE nodes ADD disqualified boolean NOT NULL DEFAULT false;`,
				},
			},
			{
				DB:          db.db,
				Description: "Add invitee_credit_in_gb and award_credit_in_gb columns, delete type and credit_in_cents columns",
				Version:     26,
				Action: migrate.SQL{
					`ALTER TABLE offers DROP COLUMN credit_in_cents;`,
					`ALTER TABLE offers ADD COLUMN award_credit_in_cents integer NOT NULL DEFAULT 0;`,
					`ALTER TABLE offers ADD COLUMN invitee_credit_in_cents integer NOT NULL DEFAULT 0;`,
					`ALTER TABLE offers ALTER COLUMN expires_at SET NOT NULL;`,
				},
			},
			{
				DB:          db.db,
				Description: "Create value attribution table",
				Version:     27,
				Action: migrate.SQL{
					`CREATE TABLE value_attributions (
						bucket_id bytea NOT NULL,
						partner_id bytea NOT NULL,
						last_updated timestamp NOT NULL,
						PRIMARY KEY ( bucket_id )
					)`,
				},
			},
			{
				DB:          db.db,
				Description: "Remove agreements table",
				Version:     28,
				Action: migrate.SQL{
					`DROP TABLE bwagreements`,
				},
			},
			{
				DB:          db.db,
				Description: "Add userpaymentinfos, projectpaymentinfos, projectinvoicestamps",
				Version:     29,
				Action: migrate.SQL{
					`CREATE TABLE user_payments (
						user_id bytea NOT NULL REFERENCES users( id ) ON DELETE CASCADE,
						customer_id bytea NOT NULL,
						created_at timestamp with time zone NOT NULL,
						PRIMARY KEY ( user_id ),
						UNIQUE ( customer_id )
					);`,
					`CREATE TABLE project_payments (
						project_id bytea NOT NULL REFERENCES projects( id ) ON DELETE CASCADE,
						payer_id bytea NOT NULL REFERENCES user_payments( user_id ) ON DELETE CASCADE,
						payment_method_id bytea NOT NULL,
						created_at timestamp with time zone NOT NULL,
						PRIMARY KEY ( project_id )
					);`,
					`CREATE TABLE project_invoice_stamps (
						project_id bytea NOT NULL REFERENCES projects( id ) ON DELETE CASCADE,
						invoice_id bytea NOT NULL,
						start_date timestamp with time zone NOT NULL,
						end_date timestamp with time zone NOT NULL,
						created_at timestamp with time zone NOT NULL,
						PRIMARY KEY ( project_id, start_date, end_date ),
						UNIQUE ( invoice_id )
					);`,
				},
			},
			{
				DB:          db.db,
				Description: "Alter value attribution table. Remove bucket_id. Add project_id and bucket_name as primary key",
				Version:     30,
				Action: migrate.SQL{
					`ALTER TABLE value_attributions DROP CONSTRAINT value_attributions_pkey;`,
					`ALTER TABLE value_attributions ADD project_id bytea;`,
					`UPDATE value_attributions SET project_id=SUBSTRING(bucket_id FROM 1 FOR 16);`,
					`ALTER TABLE value_attributions ALTER COLUMN project_id SET NOT NULL;`,
					`ALTER TABLE value_attributions RENAME COLUMN bucket_id TO bucket_name;`,
					`UPDATE value_attributions SET bucket_name=SUBSTRING(bucket_name from 18);`,
					`ALTER TABLE value_attributions ADD PRIMARY KEY (project_id, bucket_name);`,
				},
			},
			{
				DB:          db.db,
				Description: "Add user_credit table",
				Version:     31,
				Action: migrate.SQL{
					`CREATE TABLE user_credits (
						id serial NOT NULL,
						user_id bytea NOT NULL REFERENCES users( id ),
						offer_id integer NOT NULL REFERENCES offers( id ),
						referred_by bytea REFERENCES users( id ),
						credits_earned_in_cents integer NOT NULL,
						credits_used_in_cents integer NOT NULL,
						expires_at timestamp with time zone NOT NULL,
						created_at timestamp with time zone NOT NULL,
						PRIMARY KEY ( id )
					);`,
				},
			},
			{
				DB:          db.db,
				Description: "Change type of disqualified column of nodes table to timestamp",
				Version:     32,
				Action: migrate.SQL{
					`ALTER TABLE nodes
						ALTER COLUMN disqualified DROP DEFAULT,
						ALTER COLUMN disqualified DROP NOT NULL,
						ALTER COLUMN disqualified TYPE timestamp with time zone USING
							CASE disqualified
								WHEN true THEN TIMESTAMP WITH TIME ZONE '2019-06-15 00:00:00+00'
								ELSE NULL
							END`,
				},
			},
			{
				DB:          db.db,
				Description: "Add alpha and beta columns for reputations",
				Version:     33,
				Action: migrate.SQL{
					`ALTER TABLE nodes ADD COLUMN audit_reputation_alpha double precision NOT NULL DEFAULT 1;`,
					`ALTER TABLE nodes ADD COLUMN audit_reputation_beta double precision NOT NULL DEFAULT 0;`,
					`ALTER TABLE nodes ADD COLUMN uptime_reputation_alpha double precision NOT NULL DEFAULT 1;`,
					`ALTER TABLE nodes ADD COLUMN uptime_reputation_beta double precision NOT NULL DEFAULT 0;`,
				},
			},
			{
				DB:          db.db,
				Description: "Remove ratio columns from node reputations",
				Version:     34,
				Action: migrate.SQL{
					`ALTER TABLE nodes DROP COLUMN audit_success_ratio;`,
					`ALTER TABLE nodes DROP COLUMN uptime_ratio;`,
				},
			},
			{
				DB:          db.db,
				Description: "Fix reputations to preserve a baseline",
				Version:     35,
				Action: migrate.SQL{
					`UPDATE nodes SET audit_reputation_alpha = GREATEST(audit_success_count, 50);`,
					`UPDATE nodes SET audit_reputation_beta = total_audit_count - audit_success_count;`,
					`UPDATE nodes SET uptime_reputation_alpha = GREATEST(uptime_success_count, 100);`,
					`UPDATE nodes SET uptime_reputation_beta = total_uptime_count - uptime_success_count;`,
				},
			},
			{
				DB:          db.db,
				Description: "Update Last_IP column to be masked",
				Version:     36,
				Action: migrate.SQL{
					`UPDATE nodes SET last_ip = host(network(set_masklen(last_ip::INET, 24))) WHERE last_ip <> '' AND family(last_ip::INET) = 4;`,
					`UPDATE nodes SET last_ip = host(network(set_masklen(last_ip::INET, 64))) WHERE last_ip <> '' AND family(last_ip::INET) = 16;`,
					`ALTER TABLE nodes RENAME last_ip TO last_net;`,
				},
			},
			{
				DB:          db.db,
				Description: "Update project_id column from 36 byte string based UUID to 16 byte UUID",
				Version:     37,
				Action: migrate.SQL{
					`
					update bucket_bandwidth_rollups as a
					set allocated = a.allocated + b.allocated,
						settled = a.settled + b.settled
					from bucket_bandwidth_rollups as b
					where a.interval_start = b.interval_start
					  and a.bucket_name = b.bucket_name
					  and a.action = b.action
					  and a.project_id = decode(replace(encode(b.project_id, 'escape'), '-', ''), 'hex')
					  and length(b.project_id) = 36
					  and length(a.project_id) = 16
					;`,
					`
					delete from bucket_bandwidth_rollups as b
					using bucket_bandwidth_rollups as a
					where a.interval_start = b.interval_start
					  and a.bucket_name = b.bucket_name
					  and a.action = b.action
					  and a.project_id = decode(replace(encode(b.project_id, 'escape'), '-', ''), 'hex')
					  and length(b.project_id) = 36
					  and length(a.project_id) = 16
					;`,
					`UPDATE bucket_storage_tallies SET project_id = decode(replace(encode(project_id, 'escape'), '-', ''), 'hex') WHERE length(project_id) = 36;`,
					`UPDATE bucket_bandwidth_rollups SET project_id = decode(replace(encode(project_id, 'escape'), '-', ''), 'hex') WHERE length(project_id) = 36;`,
				},
			},
			{
				DB:          db.db,
				Description: "Add bucket metadata table",
				Version:     38,
				Action: migrate.SQL{
					`CREATE TABLE bucket_metainfos (
						id bytea NOT NULL,
						project_id bytea NOT NULL REFERENCES projects( id ),
						name bytea NOT NULL,
						path_cipher integer NOT NULL,
						created_at timestamp with time zone NOT NULL,
						default_segment_size integer NOT NULL,
						default_encryption_cipher_suite integer NOT NULL,
						default_encryption_block_size integer NOT NULL,
						default_redundancy_algorithm integer NOT NULL,
						default_redundancy_share_size integer NOT NULL,
						default_redundancy_required_shares integer NOT NULL,
						default_redundancy_repair_shares integer NOT NULL,
						default_redundancy_optimal_shares integer NOT NULL,
						default_redundancy_total_shares integer NOT NULL,
						PRIMARY KEY ( id ),
						UNIQUE ( name, project_id )
					);`,
				},
			},
			{
				DB:          db.db,
				Description: "Remove disqualification flag for failing uptime checks",
				Version:     39,
				Action: migrate.SQL{
					`UPDATE nodes SET disqualified=NULL WHERE disqualified IS NOT NULL AND audit_reputation_alpha / (audit_reputation_alpha + audit_reputation_beta) >= 0.6;`,
				},
			},
			{
				DB:          db.db,
				Description: "Add unique id for project payments. Add is_default property",
				Version:     40,
				Action: migrate.SQL{
					`DROP TABLE project_payments CASCADE`,
					`CREATE TABLE project_payments (
						id bytea NOT NULL,
						project_id bytea NOT NULL REFERENCES projects( id ) ON DELETE CASCADE,
						payer_id bytea NOT NULL REFERENCES user_payments( user_id ) ON DELETE CASCADE,
						payment_method_id bytea NOT NULL,
						is_default boolean NOT NULL,
						created_at timestamp with time zone NOT NULL,
						PRIMARY KEY ( id )
					);`,
				},
			},
			{
				DB:          db.db,
				Description: "Move InjuredSegment path from string to bytes",
				Version:     41,
				Action: migrate.SQL{
					`ALTER TABLE injuredsegments RENAME COLUMN path TO path_old;`,
					`ALTER TABLE injuredsegments ADD COLUMN path bytea;`,
					`UPDATE injuredsegments SET path = decode(path_old, 'escape');`,
					`ALTER TABLE injuredsegments ALTER COLUMN path SET NOT NULL;`,
					`ALTER TABLE injuredsegments DROP COLUMN path_old;`,
					`ALTER TABLE injuredsegments ADD CONSTRAINT injuredsegments_pk PRIMARY KEY (path);`,
				},
			},
			{
				DB:          db.db,
				Description: "Remove num_redeemed column in offers table",
				Version:     42,
				Action: migrate.SQL{
					`ALTER TABLE offers DROP num_redeemed;`,
				},
			},
			{
				DB:          db.db,
				Description: "Set default offer for each offer type in offers table",
				Version:     43,
				Action: migrate.SQL{
					`ALTER TABLE offers
						ALTER COLUMN redeemable_cap DROP NOT NULL,
						ALTER COLUMN invitee_credit_duration_days DROP NOT NULL,
						ALTER COLUMN award_credit_duration_days DROP NOT NULL
					`,
					`INSERT INTO offers (
						name,
						description,
						award_credit_in_cents,
						invitee_credit_in_cents,
						expires_at,
						created_at,
						status,
						type )
					VALUES (
						'Default referral offer',
						'Is active when no other active referral offer',
						300,
						600,
						'2119-03-14 08:28:24.636949+00',
						'2019-07-14 08:28:24.636949+00',
						1,
						2
					),
					(
						'Default free credit offer',
						'Is active when no active free credit offer',
						300,
						0,
						'2119-03-14 08:28:24.636949+00',
						'2019-07-14 08:28:24.636949+00',
						1,
						1
					) ON CONFLICT DO NOTHING;`,
				},
			},
			{
				DB:          db.db,
				Description: "Add index on InjuredSegments attempted column",
				Version:     44,
				Action: migrate.SQL{
					`CREATE INDEX injuredsegments_attempted_index ON injuredsegments ( attempted );`,
				},
			},
			{
				DB:          db.db,
				Description: "Add partner id field to support OSPP",
				Version:     45,
				Action: migrate.SQL{
					`ALTER TABLE projects ADD COLUMN partner_id BYTEA`,
					`ALTER TABLE users ADD COLUMN partner_id BYTEA`,
					`ALTER TABLE api_keys ADD COLUMN partner_id BYTEA`,
					`ALTER TABLE bucket_metainfos ADD COLUMN partner_id BYTEA`,
				},
			},
			{
				DB:          db.db,
				Description: "Add pending audit path",
				Version:     46,
				Action: migrate.SQL{
					`DELETE FROM pending_audits;`, // clearing pending_audits is the least-bad choice to deal with the added 'path' column
					`ALTER TABLE pending_audits ADD COLUMN path bytea NOT NULL;`,
					`UPDATE nodes SET contained = false;`,
				},
			},
			{
				DB:          db.db,
				Description: "Modify default offers configuration",
				Version:     47,
				Action: migrate.SQL{
					`UPDATE offers SET
						award_credit_duration_days = 365,
						invitee_credit_duration_days = 14
						WHERE type=2 AND status=1 AND id=1`,
					`UPDATE offers SET
						invitee_credit_duration_days = 14,
						award_credit_duration_days = NULL,
						award_credit_in_cents = 0,
						invitee_credit_in_cents = 300
						WHERE type=1 AND status=1 AND id=2;`,
				},
			},
			{
				// This partial unique index enforces uniqueness among (id, offer_id) pairs for users that have signed up
				// but are not yet activated (credits_earned_in_cents=0).
				// Among users that are activated, uniqueness of (id, offer_id) pairs is not required or desirable.
				DB:          db.db,
				Description: "Create partial index for user_credits table",
				Version:     48,
				Action: migrate.SQL{
					`CREATE UNIQUE INDEX credits_earned_user_id_offer_id ON user_credits (id, offer_id)
						WHERE credits_earned_in_cents=0;`,
				},
			},
			{
				DB:          db.db,
				Description: "Add cascade to user_id for deleting an account",
				Version:     49,
				Action: migrate.SQL{
					`ALTER TABLE user_credits DROP CONSTRAINT user_credits_referred_by_fkey;
					ALTER TABLE user_credits ADD CONSTRAINT user_credits_referred_by_fkey
						FOREIGN KEY (referred_by) REFERENCES users(id) ON DELETE SET NULL;
					ALTER TABLE user_credits DROP CONSTRAINT user_credits_user_id_fkey;
					ALTER TABLE user_credits ADD CONSTRAINT user_credits_user_id_fkey
						FOREIGN KEY (user_id) REFERENCES users(id) ON DELETE CASCADE;
					ALTER TABLE user_credits ADD COLUMN type text;
					UPDATE user_credits SET type='invalid';
					ALTER TABLE user_credits ALTER COLUMN type SET NOT NULL;`,
				},
			},
			{
				DB:          db.db,
				Description: "Changing the primary key constraint",
				Version:     50,
				Action: migrate.SQL{
					`ALTER TABLE certRecords DROP CONSTRAINT certrecords_pkey;
					ALTER TABLE certRecords ADD CONSTRAINT certrecords_pkey PRIMARY KEY (publickey);
					CREATE INDEX certrecord_id_update_at ON certRecords ( id, update_at );`,
				},
			},
			{
				// Creating owner_id column for project.
				// Removing projects without project members
				// And populating this column with first project member id
				DB:          db.db,
				Description: "Creating owner_id column for projects table",
				Version:     51,
				Action: migrate.SQL{
					`ALTER TABLE projects
					ADD COLUMN owner_id BYTEA;`,

					`UPDATE projects as proj
					SET owner_id = (
						SELECT member_id
						FROM project_members
						WHERE project_id = proj.id
						ORDER BY created_at ASC
						LIMIT 1
					);`,

					`DELETE FROM bucket_metainfos
					WHERE project_id in (
						SELECT id 
						FROM projects 
						WHERE owner_id is null
					);`,

					`DELETE FROM projects
					WHERE owner_id is null;`,

					`ALTER TABLE projects
					ALTER COLUMN owner_id SET NOT NULL;`,
				},
			},
			{
				DB:          db.db,
				Description: "Remove certRecords table",
				Version:     52,
				Action: migrate.SQL{
					`DROP TABLE certRecords CASCADE`,
				},
			},
			{
				DB:          db.db,
				Description: "Add piece_count column to nodes table",
				Version:     53,
				Action: migrate.SQL{
					`ALTER TABLE nodes ADD piece_count BIGINT NOT NULL DEFAULT 0;`,
				},
			},
			{
				DB:          db.db,
				Description: "Add Peer Identities table",
				Version:     54,
				Action: migrate.SQL{
					`CREATE TABLE peer_identities (
						node_id bytea NOT NULL,
						leaf_serial_number bytea NOT NULL,
						chain bytea NOT NULL,
						updated_at timestamp with time zone NOT NULL,
						PRIMARY KEY ( node_id )
					);`,
				},
			},
			{
				DB:          db.db,
				Description: "Added normalized_email column to users table",
				Version:     55,
				Action: migrate.SQL{
					`ALTER TABLE users ADD normalized_email TEXT;`,
					`UPDATE users SET normalized_email=UPPER(email);`,
					`ALTER TABLE users ALTER COLUMN normalized_email SET NOT NULL;`,
				},
			},
			{
				DB:          db.db,
				Description: "Add Graceful Exit tables and update nodes table",
				Version:     56,
				Action: migrate.SQL{
					`ALTER TABLE nodes ADD COLUMN exit_loop_completed_at timestamp with time zone;`,
					`ALTER TABLE nodes ADD COLUMN exit_initiated_at timestamp with time zone;`,
					`ALTER TABLE nodes ADD COLUMN exit_finished_at timestamp with time zone;`,
					`CREATE TABLE graceful_exit_progress (
						node_id bytea NOT NULL,
						bytes_transferred bigint NOT NULL,
						updated_at timestamp with time zone NOT NULL,
						PRIMARY KEY ( node_id )
					);`,
					`CREATE TABLE graceful_exit_transfer_queue (
						node_id bytea NOT NULL,
						path bytea NOT NULL,
						piece_num integer NOT NULL,
						durability_ratio double precision NOT NULL,
						queued_at timestamp with time zone NOT NULL,
						requested_at timestamp with time zone,
						last_failed_at timestamp with time zone,
						last_failed_code integer,
						failed_count integer,
						finished_at timestamp with time zone,
						PRIMARY KEY ( node_id, path )
					);`,
				},
			},
			{
				DB:          db.db,
				Description: "Add defaults to nodes table",
				Version:     57,
				Action: migrate.SQL{
					`ALTER TABLE nodes ALTER COLUMN contained SET DEFAULT false;`,
					`ALTER TABLE nodes ALTER COLUMN piece_count SET DEFAULT 0;`,
					`ALTER TABLE nodes ALTER COLUMN major SET DEFAULT 0;`,
					`ALTER TABLE nodes ALTER COLUMN minor SET DEFAULT 0;`,
					`ALTER TABLE nodes ALTER COLUMN audit_success_count SET DEFAULT 0;`,
					`ALTER TABLE nodes ALTER COLUMN total_audit_count SET DEFAULT 0;`,
					`ALTER TABLE nodes ALTER COLUMN patch SET DEFAULT 0;`,
					`ALTER TABLE nodes ALTER COLUMN hash SET DEFAULT '';`,
					`ALTER TABLE nodes ALTER COLUMN release SET DEFAULT false;`,
					`ALTER TABLE nodes ALTER COLUMN latency_90 SET DEFAULT 0;`,
					`ALTER TABLE nodes ALTER COLUMN timestamp SET DEFAULT '0001-01-01 00:00:00+00';`,
					`ALTER TABLE nodes ALTER COLUMN created_at SET DEFAULT current_timestamp;`,
					`ALTER TABLE nodes ALTER COLUMN updated_at SET DEFAULT current_timestamp;`,
				},
			},
			{
				DB:          db.db,
				Description: "Remove timezone from Graceful Exit dates",
				Version:     58,
				Action: migrate.SQL{
					`UPDATE nodes set exit_initiated_at = TIMEZONE('UTC', exit_initiated_at), exit_loop_completed_at = TIMEZONE('UTC', exit_loop_completed_at), 
					     exit_finished_at = TIMEZONE('UTC', exit_finished_at);`,
					`ALTER TABLE nodes ALTER COLUMN exit_initiated_at TYPE timestamp;`,
					`ALTER TABLE nodes ALTER COLUMN exit_loop_completed_at TYPE timestamp;`,
					`ALTER TABLE nodes ALTER COLUMN exit_finished_at TYPE timestamp;`,
					`UPDATE graceful_exit_progress set updated_at = TIMEZONE('UTC', updated_at);`,
					`ALTER TABLE graceful_exit_progress ADD COLUMN pieces_transferred bigint NOT NULL DEFAULT 0;`,
					`ALTER TABLE graceful_exit_progress ADD COLUMN pieces_failed bigint NOT NULL DEFAULT 0;`,
					`ALTER TABLE graceful_exit_progress ALTER COLUMN updated_at TYPE timestamp;`,
					`UPDATE graceful_exit_transfer_queue set queued_at = TIMEZONE('UTC', queued_at), requested_at = TIMEZONE('UTC', requested_at),
					     last_failed_at = TIMEZONE('UTC', last_failed_at), finished_at = TIMEZONE('UTC', finished_at);`,
					`ALTER TABLE graceful_exit_transfer_queue ALTER COLUMN queued_at TYPE timestamp;`,
					`ALTER TABLE graceful_exit_transfer_queue ALTER COLUMN requested_at TYPE timestamp;`,
					`ALTER TABLE graceful_exit_transfer_queue ALTER COLUMN last_failed_at TYPE timestamp;`,
					`ALTER TABLE graceful_exit_transfer_queue ALTER COLUMN finished_at TYPE timestamp;`,
				},
			},
			{
				DB:          db.db,
				Description: "Add table for storing stripe customers",
				Version:     59,
				Action: migrate.SQL{
					`DROP TABLE project_payments CASCADE`,
					`DROP TABLE user_payments CASCADE`,
					`CREATE TABLE stripe_customers (
						user_id bytea NOT NULL,
						customer_id text NOT NULL,
						created_at timestamp with time zone NOT NULL,
						PRIMARY KEY ( user_id ),
						UNIQUE ( customer_id )
					);`,
				},
			},
			{
				DB:          db.db,
				Description: "Add coinpayments_transactions table",
				Version:     60,
				Action: migrate.SQL{
					`CREATE TABLE coinpayments_transactions (
						id text NOT NULL,
						user_id bytea NOT NULL,
						address text NOT NULL,
						amount bytea NOT NULL,
						received bytea NOT NULL,
						status integer NOT NULL,
						key text NOT NULL,
						created_at timestamp with time zone NOT NULL,
						PRIMARY KEY ( id )
					);`,
				},
			},
			{
				DB:          db.db,
				Description: "Add graceful exit success column to nodes table",
				Version:     61,
				Action: migrate.SQL{
					`ALTER TABLE nodes ADD COLUMN exit_success boolean NOT NULL DEFAULT FALSE`,
				},
			},
			{
				DB:          db.db,
				Description: "Alter graceful_exit_transfer_queue to have the piece_num as part of the primary key since it is possible for a node to have 2 pieces for a given segment.",
				Version:     62,
				Action: migrate.SQL{
					`ALTER TABLE graceful_exit_transfer_queue DROP CONSTRAINT graceful_exit_transfer_queue_pkey;`,
					`ALTER TABLE graceful_exit_transfer_queue ADD PRIMARY KEY ( node_id, path, piece_num );`,
				},
			},
			{
				DB:          db.db,
				Description: "Add payments update balance intents",
				Version:     63,
				Action: migrate.SQL{
					`CREATE TABLE stripecoinpayments_apply_balance_intents (
						tx_id text NOT NULL REFERENCES coinpayments_transactions( id ) ON DELETE CASCADE,
						state integer NOT NULL,
						created_at timestamp with time zone NOT NULL,
						PRIMARY KEY ( tx_id )
					);`,
				},
			},
			{
				DB:          db.db,
				Description: "Removing unused bucket_usages table",
				Version:     64,
				Action: migrate.SQL{
					`DROP TABLE bucket_usages CASCADE;`,
				},
			},
			{
				DB:          db.db,
<<<<<<< HEAD
				Description: "Alter graceful_exit_transfer_queue to add root_piece_id.",
				Version:     65,
				Action: migrate.SQL{
					`ALTER TABLE graceful_exit_transfer_queue ADD COLUMN root_piece_id bytea;`,
=======
				Description: "Add stripecoinpayments_invoice_project_records",
				Version:     65,
				Action: migrate.SQL{
					`CREATE TABLE stripecoinpayments_invoice_project_records (
						id bytea NOT NULL,
						project_id bytea NOT NULL,
						storage double precision NOT NULL,
						egress bigint NOT NULL,
						objects bigint NOT NULL,
						period_start timestamp with time zone NOT NULL,
						period_end timestamp with time zone NOT NULL,
						state integer NOT NULL,
						created_at timestamp with time zone NOT NULL,
						PRIMARY KEY ( id ),
						UNIQUE ( project_id, period_start, period_end )
					);`,
>>>>>>> 35edc2bc
				},
			},
		},
	}
}

func postgresHasColumn(tx *sql.Tx, table, column string) (bool, error) {
	var columnName string
	err := tx.QueryRow(`
		SELECT column_name FROM information_schema.COLUMNS
			WHERE table_schema = CURRENT_SCHEMA
				AND table_name = $1
				AND column_name = $2
		`, table, column).Scan(&columnName)
	if err == sql.ErrNoRows {
		return false, nil
	}
	if err != nil {
		return false, ErrMigrate.Wrap(err)
	}

	return columnName == column, nil
}

func postgresColumnNullability(tx *sql.Tx, table, column string) (bool, error) {
	var nullability string
	err := tx.QueryRow(`
		SELECT is_nullable FROM information_schema.COLUMNS
			WHERE table_schema = CURRENT_SCHEMA
				AND table_name = $1
				AND column_name = $2
		`, table, column).Scan(&nullability)
	if err != nil {
		return false, ErrMigrate.Wrap(err)
	}
	return nullability == "YES", nil
}<|MERGE_RESOLUTION|>--- conflicted
+++ resolved
@@ -1362,12 +1362,6 @@
 			},
 			{
 				DB:          db.db,
-<<<<<<< HEAD
-				Description: "Alter graceful_exit_transfer_queue to add root_piece_id.",
-				Version:     65,
-				Action: migrate.SQL{
-					`ALTER TABLE graceful_exit_transfer_queue ADD COLUMN root_piece_id bytea;`,
-=======
 				Description: "Add stripecoinpayments_invoice_project_records",
 				Version:     65,
 				Action: migrate.SQL{
@@ -1384,7 +1378,14 @@
 						PRIMARY KEY ( id ),
 						UNIQUE ( project_id, period_start, period_end )
 					);`,
->>>>>>> 35edc2bc
+				},
+			},
+			{
+				DB:          db.db,
+				Description: "Alter graceful_exit_transfer_queue to add root_piece_id.",
+				Version:     66,
+				Action: migrate.SQL{
+					`ALTER TABLE graceful_exit_transfer_queue ADD COLUMN root_piece_id bytea;`,
 				},
 			},
 		},
