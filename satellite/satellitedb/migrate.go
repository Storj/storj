// Copyright (C) 2019 Storj Labs, Inc.
// See LICENSE for copying information.

package satellitedb

import (
	"database/sql"
	"strconv"

	"github.com/golang/protobuf/proto"
	"github.com/zeebo/errs"
	"go.uber.org/zap"

	"storj.io/storj/internal/dbutil/pgutil"
	"storj.io/storj/internal/migrate"
	"storj.io/storj/pkg/pb"
	"storj.io/storj/satellite/console"
	"storj.io/storj/satellite/satellitedb/pbold"
)

// ErrMigrate is for tracking migration errors
var ErrMigrate = errs.Class("migrate")

// CreateTables is a method for creating all tables for database
func (db *DB) CreateTables() error {
	switch db.driver {
	case "postgres":
		schema, err := pgutil.ParseSchemaFromConnstr(db.source)
		if err != nil {
			return errs.New("error parsing schema: %+v", err)
		}
		if schema != "" {
			err = db.CreateSchema(schema)
			if err != nil {
				return errs.New("error creating schema: %+v", err)
			}
		}
		migration := db.PostgresMigration()
		return migration.Run(db.log.Named("migrate"), db.db)
	default:
		return migrate.Create("database", db.db)
	}
}

// PostgresMigration returns steps needed for migrating postgres database.
func (db *DB) PostgresMigration() *migrate.Migration {
	return &migrate.Migration{
		Table: "versions",
		Steps: []*migrate.Step{
			{
				// some databases may have already this done, although the version may not match
				Description: "Initial setup",
				Version:     0,
				Action: migrate.SQL{
					`CREATE TABLE IF NOT EXISTS accounting_raws (
						id bigserial NOT NULL,
						node_id bytea NOT NULL,
						interval_end_time timestamp with time zone NOT NULL,
						data_total double precision NOT NULL,
						data_type integer NOT NULL,
						created_at timestamp with time zone NOT NULL,
						PRIMARY KEY ( id )
					)`,
					`CREATE TABLE IF NOT EXISTS accounting_rollups (
						id bigserial NOT NULL,
						node_id bytea NOT NULL,
						start_time timestamp with time zone NOT NULL,
						put_total bigint NOT NULL,
						get_total bigint NOT NULL,
						get_audit_total bigint NOT NULL,
						get_repair_total bigint NOT NULL,
						put_repair_total bigint NOT NULL,
						at_rest_total double precision NOT NULL,
						PRIMARY KEY ( id )
					)`,
					`CREATE TABLE IF NOT EXISTS accounting_timestamps (
						name text NOT NULL,
						value timestamp with time zone NOT NULL,
						PRIMARY KEY ( name )
					)`,
					`CREATE TABLE IF NOT EXISTS bwagreements (
						serialnum text NOT NULL,
						data bytea NOT NULL,
						storage_node bytea NOT NULL,
						action bigint NOT NULL,
						total bigint NOT NULL,
						created_at timestamp with time zone NOT NULL,
						expires_at timestamp with time zone NOT NULL,
						PRIMARY KEY ( serialnum )
					)`,
					`CREATE TABLE IF NOT EXISTS injuredsegments (
						id bigserial NOT NULL,
						info bytea NOT NULL,
						PRIMARY KEY ( id )
					)`,
					`CREATE TABLE IF NOT EXISTS irreparabledbs (
						segmentpath bytea NOT NULL,
						segmentdetail bytea NOT NULL,
						pieces_lost_count bigint NOT NULL,
						seg_damaged_unix_sec bigint NOT NULL,
						repair_attempt_count bigint NOT NULL,
						PRIMARY KEY ( segmentpath )
					)`,
					`CREATE TABLE IF NOT EXISTS nodes (
						id bytea NOT NULL,
						audit_success_count bigint NOT NULL,
						total_audit_count bigint NOT NULL,
						audit_success_ratio double precision NOT NULL,
						uptime_success_count bigint NOT NULL,
						total_uptime_count bigint NOT NULL,
						uptime_ratio double precision NOT NULL,
						created_at timestamp with time zone NOT NULL,
						updated_at timestamp with time zone NOT NULL,
						PRIMARY KEY ( id )
					)`,
					`CREATE TABLE IF NOT EXISTS overlay_cache_nodes (
						node_id bytea NOT NULL,
						node_type integer NOT NULL,
						address text NOT NULL,
						protocol integer NOT NULL,
						operator_email text NOT NULL,
						operator_wallet text NOT NULL,
						free_bandwidth bigint NOT NULL,
						free_disk bigint NOT NULL,
						latency_90 bigint NOT NULL,
						audit_success_ratio double precision NOT NULL,
						audit_uptime_ratio double precision NOT NULL,
						audit_count bigint NOT NULL,
						audit_success_count bigint NOT NULL,
						uptime_count bigint NOT NULL,
						uptime_success_count bigint NOT NULL,
						PRIMARY KEY ( node_id ),
						UNIQUE ( node_id )
					)`,
					`CREATE TABLE IF NOT EXISTS projects (
						id bytea NOT NULL,
						name text NOT NULL,
						description text NOT NULL,
						created_at timestamp with time zone NOT NULL,
						PRIMARY KEY ( id )
					)`,
					`CREATE TABLE IF NOT EXISTS users (
						id bytea NOT NULL,
						first_name text NOT NULL,
						last_name text NOT NULL,
						email text NOT NULL,
						password_hash bytea NOT NULL,
						status integer NOT NULL,
						created_at timestamp with time zone NOT NULL,
						PRIMARY KEY ( id )
					)`,
					`CREATE TABLE IF NOT EXISTS api_keys (
						id bytea NOT NULL,
						project_id bytea NOT NULL REFERENCES projects( id ) ON DELETE CASCADE,
						key bytea NOT NULL,
						name text NOT NULL,
						created_at timestamp with time zone NOT NULL,
						PRIMARY KEY ( id ),
						UNIQUE ( key ),
						UNIQUE ( name, project_id )
					)`,
					`CREATE TABLE IF NOT EXISTS project_members (
						member_id bytea NOT NULL REFERENCES users( id ) ON DELETE CASCADE,
						project_id bytea NOT NULL REFERENCES projects( id ) ON DELETE CASCADE,
						created_at timestamp with time zone NOT NULL,
						PRIMARY KEY ( member_id, project_id )
					)`,
				},
			},
			{
				// some databases may have already this done, although the version may not match
				Description: "Adjust table naming",
				Version:     1,
				Action: migrate.Func(func(log *zap.Logger, db migrate.DB, tx *sql.Tx) error {
					hasStorageNodeID, err := postgresHasColumn(tx, "bwagreements", "storage_node_id")
					if err != nil {
						return ErrMigrate.Wrap(err)
					}
					if !hasStorageNodeID {
						// - storage_node bytea NOT NULL,
						// + storage_node_id bytea NOT NULL,
						_, err := tx.Exec(`ALTER TABLE bwagreements RENAME COLUMN storage_node TO storage_node_id;`)
						if err != nil {
							return ErrMigrate.Wrap(err)
						}
					}

					hasUplinkID, err := postgresHasColumn(tx, "bwagreements", "uplink_id")
					if err != nil {
						return ErrMigrate.Wrap(err)
					}
					if !hasUplinkID {
						// + uplink_id bytea NOT NULL,
						_, err := tx.Exec(`
							ALTER TABLE bwagreements ADD COLUMN uplink_id BYTEA;
						`)
						if err != nil {
							return ErrMigrate.Wrap(err)
						}

						err = func() error {
							_, err = tx.Exec(`
							DECLARE bwagreements_cursor CURSOR FOR
							SELECT serialnum, data FROM bwagreements
							FOR UPDATE`)
							if err != nil {
								return ErrMigrate.Wrap(err)
							}
							defer func() {
								_, closeErr := tx.Exec(`CLOSE bwagreements_cursor`)
								err = errs.Combine(err, closeErr)
							}()

							for {
								var serialnum, data []byte

								err := tx.QueryRow(`FETCH NEXT FROM bwagreements_cursor`).Scan(&serialnum, &data)
								if err != nil {
									if err == sql.ErrNoRows {
										break
									}
									return ErrMigrate.Wrap(err)
								}

								var rba pbold.Order
								if err := proto.Unmarshal(data, &rba); err != nil {
									return ErrMigrate.Wrap(err)
								}

								_, err = tx.Exec(`
									UPDATE bwagreements SET uplink_id = $1
									WHERE CURRENT OF bwagreements_cursor`, rba.PayerAllocation.UplinkId.Bytes())
								if err != nil {
									return ErrMigrate.Wrap(err)
								}
							}
							return nil
						}()
						if err != nil {
							return err
						}

						_, err = tx.Exec(`
							ALTER TABLE bwagreements ALTER COLUMN uplink_id SET NOT NULL;
							ALTER TABLE bwagreements DROP COLUMN data;
						`)
						if err != nil {
							return ErrMigrate.Wrap(err)
						}
					}
					return nil
				}),
			},
			{
				// some databases may have already this done, although the version may not match
				Description: "Remove bucket infos",
				Version:     2,
				Action: migrate.SQL{
					`DROP TABLE IF EXISTS bucket_infos CASCADE`,
				},
			},
			{
				// some databases may have already this done, although the version may not match
				Description: "Add certificates table",
				Version:     3,
				Action: migrate.SQL{
					`CREATE TABLE IF NOT EXISTS certRecords (
						publickey bytea NOT NULL,
						id bytea NOT NULL,
						update_at timestamp with time zone NOT NULL,
						PRIMARY KEY ( id )
					)`,
				},
			},
			{
				// some databases may have already this done, although the version may not match
				Description: "Adjust users table",
				Version:     4,
				Action: migrate.Func(func(log *zap.Logger, db migrate.DB, tx *sql.Tx) error {
					// - email text,
					// + email text NOT NULL,
					emailNullable, err := postgresColumnNullability(tx, "users", "email")
					if err != nil {
						return ErrMigrate.Wrap(err)
					}
					if emailNullable {
						_, err := tx.Exec(`
							ALTER TABLE users ALTER COLUMN email SET NOT NULL;
						`)
						if err != nil {
							return ErrMigrate.Wrap(err)
						}
					}

					// + status integer NOT NULL,
					hasStatus, err := postgresHasColumn(tx, "users", "status")
					if err != nil {
						return ErrMigrate.Wrap(err)
					}
					if !hasStatus {
						_, err := tx.Exec(`
							ALTER TABLE users ADD COLUMN status INTEGER;
							UPDATE users SET status = ` + strconv.Itoa(int(console.Active)) + `;
							ALTER TABLE users ALTER COLUMN status SET NOT NULL;
						`)
						if err != nil {
							return ErrMigrate.Wrap(err)
						}
					}

					// - UNIQUE ( email )
					_, err = tx.Exec(`
						ALTER TABLE users DROP CONSTRAINT IF EXISTS users_email_key;
					`)
					if err != nil {
						return ErrMigrate.Wrap(err)
					}

					return nil
				}),
			},
			{
				Description: "Add wallet column",
				Version:     5,
				Action: migrate.SQL{
					`ALTER TABLE nodes ADD wallet TEXT;
					ALTER TABLE nodes ADD email TEXT;
					UPDATE nodes SET wallet = '';
					UPDATE nodes SET email = '';
					ALTER TABLE nodes ALTER COLUMN wallet SET NOT NULL;
					ALTER TABLE nodes ALTER COLUMN email SET NOT NULL;`,
				},
			},
			{
				Description: "Add bucket usage rollup table",
				Version:     6,
				Action: migrate.SQL{
					`CREATE TABLE bucket_usages (
  						id bytea NOT NULL,
  						bucket_id bytea NOT NULL,
  						rollup_end_time timestamp with time zone NOT NULL,
  						remote_stored_data bigint NOT NULL,
  						inline_stored_data bigint NOT NULL,
  						remote_segments integer NOT NULL,
  						inline_segments integer NOT NULL,
  						objects integer NOT NULL,
  						metadata_size bigint NOT NULL,
  						repair_egress bigint NOT NULL,
  						get_egress bigint NOT NULL,
  						audit_egress bigint NOT NULL,
  						PRIMARY KEY ( id ),
						UNIQUE ( rollup_end_time, bucket_id )
					)`,
				},
			},
			{
				Description: "Add index on bwagreements",
				Version:     7,
				Action: migrate.SQL{
					`CREATE INDEX IF NOT EXISTS bwa_created_at ON bwagreements (created_at)`,
				},
			},
			{
				Description: "Add registration_tokens table",
				Version:     8,
				Action: migrate.SQL{
					`CREATE TABLE registration_tokens (
                         secret bytea NOT NULL,
						 owner_id bytea,
						 project_limit integer NOT NULL,
						 created_at timestamp with time zone NOT NULL,
						 PRIMARY KEY ( secret ),
						 UNIQUE ( owner_id )
					)`,
				},
			},
			{
				Description: "Add new tables for tracking used serials, bandwidth and storage",
				Version:     9,
				Action: migrate.SQL{
					`CREATE TABLE serial_numbers (
						id serial NOT NULL,
						serial_number bytea NOT NULL,
						bucket_id bytea NOT NULL,
						expires_at timestamp NOT NULL,
						PRIMARY KEY ( id )
					)`,
					`CREATE INDEX serial_numbers_expires_at_index ON serial_numbers ( expires_at )`,
					`CREATE UNIQUE INDEX serial_number_index ON serial_numbers ( serial_number )`,
					`CREATE TABLE used_serials (
						serial_number_id integer NOT NULL REFERENCES serial_numbers( id ) ON DELETE CASCADE,
						storage_node_id bytea NOT NULL,
						PRIMARY KEY ( serial_number_id, storage_node_id )
					)`,
					`CREATE TABLE storagenode_bandwidth_rollups (
						storagenode_id bytea NOT NULL,
						interval_start timestamp NOT NULL,
						interval_seconds integer NOT NULL,
						action integer NOT NULL,
						allocated bigint NOT NULL,
						settled bigint NOT NULL,
						PRIMARY KEY ( storagenode_id, interval_start, action )
					)`,
					`CREATE INDEX storagenode_id_interval_start_interval_seconds_index ON storagenode_bandwidth_rollups (
						storagenode_id,
						interval_start,
						interval_seconds
					)`,
					`CREATE TABLE storagenode_storage_rollups (
						storagenode_id bytea NOT NULL,
						interval_start timestamp NOT NULL,
						interval_seconds integer NOT NULL,
						total bigint NOT NULL,
						PRIMARY KEY ( storagenode_id, interval_start )
					)`,
					`CREATE TABLE bucket_bandwidth_rollups (
						bucket_id bytea NOT NULL,
						interval_start timestamp NOT NULL,
						interval_seconds integer NOT NULL,
						action integer NOT NULL,
						inline bigint NOT NULL,
						allocated bigint NOT NULL,
						settled bigint NOT NULL,
						PRIMARY KEY ( bucket_id, interval_start, action )
					)`,
					`CREATE INDEX bucket_id_interval_start_interval_seconds_index ON bucket_bandwidth_rollups (
						bucket_id,
						interval_start,
						interval_seconds
					)`,
					`CREATE TABLE bucket_storage_rollups (
						bucket_id bytea NOT NULL,
						interval_start timestamp NOT NULL,
						interval_seconds integer NOT NULL,
						inline bigint NOT NULL,
						remote bigint NOT NULL,
						PRIMARY KEY ( bucket_id, interval_start )
					)`,
					`ALTER TABLE bucket_usages DROP CONSTRAINT bucket_usages_rollup_end_time_bucket_id_key`,
					`CREATE UNIQUE INDEX bucket_id_rollup_end_time_index ON bucket_usages (
						bucket_id,
						rollup_end_time )`,
				},
			},
			{
				Description: "users first_name to full_name, last_name to short_name",
				Version:     10,
				Action: migrate.SQL{
					`ALTER TABLE users RENAME COLUMN first_name TO full_name;
					ALTER TABLE users ALTER COLUMN last_name DROP NOT NULL;
					ALTER TABLE users RENAME COLUMN last_name TO short_name;`,
				},
			},
			{
				Description: "drops interval seconds from storage_rollups, renames x_storage_rollups to x_storage_tallies, adds fields to bucket_storage_tallies",
				Version:     11,
				Action: migrate.SQL{
					`ALTER TABLE storagenode_storage_rollups RENAME TO storagenode_storage_tallies`,
					`ALTER TABLE bucket_storage_rollups RENAME TO bucket_storage_tallies`,

					`ALTER TABLE storagenode_storage_tallies DROP COLUMN interval_seconds`,
					`ALTER TABLE bucket_storage_tallies DROP COLUMN interval_seconds`,

					`ALTER TABLE bucket_storage_tallies ADD remote_segments_count integer;
					UPDATE bucket_storage_tallies SET remote_segments_count = 0;
					ALTER TABLE bucket_storage_tallies ALTER COLUMN remote_segments_count SET NOT NULL;`,

					`ALTER TABLE bucket_storage_tallies ADD inline_segments_count integer;
					UPDATE bucket_storage_tallies SET inline_segments_count = 0;
					ALTER TABLE bucket_storage_tallies ALTER COLUMN inline_segments_count SET NOT NULL;`,

					`ALTER TABLE bucket_storage_tallies ADD object_count integer;
					UPDATE bucket_storage_tallies SET object_count = 0;
					ALTER TABLE bucket_storage_tallies ALTER COLUMN object_count SET NOT NULL;`,

					`ALTER TABLE bucket_storage_tallies ADD metadata_size bigint;
					UPDATE bucket_storage_tallies SET metadata_size = 0;
					ALTER TABLE bucket_storage_tallies ALTER COLUMN metadata_size SET NOT NULL;`,
				},
			},
			{
				Description: "Merge overlay_cache_nodes into nodes table",
				Version:     12,
				Action: migrate.SQL{
					// Add the new columns to the nodes table
					`ALTER TABLE nodes ADD address TEXT NOT NULL DEFAULT '';
					 ALTER TABLE nodes ADD protocol INTEGER NOT NULL DEFAULT 0;
					 ALTER TABLE nodes ADD type INTEGER NOT NULL DEFAULT 2;
					 ALTER TABLE nodes ADD free_bandwidth BIGINT NOT NULL DEFAULT -1;
					 ALTER TABLE nodes ADD free_disk BIGINT NOT NULL DEFAULT -1;
					 ALTER TABLE nodes ADD latency_90 BIGINT NOT NULL DEFAULT 0;
					 ALTER TABLE nodes ADD last_contact_success TIMESTAMP WITH TIME ZONE NOT NULL DEFAULT 'epoch';
					 ALTER TABLE nodes ADD last_contact_failure TIMESTAMP WITH TIME ZONE NOT NULL DEFAULT 'epoch';`,
					// Copy data from overlay_cache_nodes to nodes
					`UPDATE nodes
					 SET address=overlay.address,
					     protocol=overlay.protocol,
						 type=overlay.node_type,
						 free_bandwidth=overlay.free_bandwidth,
						 free_disk=overlay.free_disk,
						 latency_90=overlay.latency_90
					 FROM (SELECT node_id, node_type, address, protocol, free_bandwidth, free_disk, latency_90
						   FROM overlay_cache_nodes) AS overlay
					 WHERE nodes.id=overlay.node_id;`,
					// Delete the overlay cache_nodes table
					`DROP TABLE overlay_cache_nodes CASCADE;`,
				},
			},
			{
				Description: "Change bucket_id to bucket_name and project_id",
				Version:     13,
				Action: migrate.SQL{
					// Modify columns: bucket_id --> bucket_name + project_id for table bucket_storage_tallies
					`ALTER TABLE bucket_storage_tallies ADD project_id bytea;`,
					`UPDATE bucket_storage_tallies SET project_id=SUBSTRING(bucket_id FROM 1 FOR 16);`,
					`ALTER TABLE bucket_storage_tallies ALTER COLUMN project_id SET NOT NULL;`,
					`ALTER TABLE bucket_storage_tallies RENAME COLUMN bucket_id TO bucket_name;`,
					`UPDATE bucket_storage_tallies SET bucket_name=SUBSTRING(bucket_name from 18);`,

					// Update the primary key for bucket_storage_tallies
					`ALTER TABLE bucket_storage_tallies DROP CONSTRAINT bucket_storage_rollups_pkey;`,
					`ALTER TABLE bucket_storage_tallies ADD CONSTRAINT bucket_storage_tallies_pk PRIMARY KEY (bucket_name, project_id, interval_start);`,

					// Modify columns: bucket_id --> bucket_name + project_id for table bucket_bandwidth_rollups
					`ALTER TABLE bucket_bandwidth_rollups ADD project_id bytea;`,
					`UPDATE bucket_bandwidth_rollups SET project_id=SUBSTRING(bucket_id FROM 1 FOR 16);`,
					`ALTER TABLE bucket_bandwidth_rollups ALTER COLUMN project_id SET NOT NULL;`,
					`ALTER TABLE bucket_bandwidth_rollups RENAME COLUMN bucket_id TO bucket_name;`,
					`UPDATE bucket_bandwidth_rollups SET bucket_name=SUBSTRING(bucket_name from 18);`,

					// Update index for bucket_bandwidth_rollups
					`DROP INDEX IF EXISTS bucket_id_interval_start_interval_seconds_index;`,
					`CREATE INDEX bucket_name_project_id_interval_start_interval_seconds ON bucket_bandwidth_rollups (
						bucket_name,
						project_id,
						interval_start,
						interval_seconds
					);`,

					// Update the primary key for bucket_bandwidth_rollups
					`ALTER TABLE bucket_bandwidth_rollups DROP CONSTRAINT bucket_bandwidth_rollups_pkey;`,
					`ALTER TABLE bucket_bandwidth_rollups ADD CONSTRAINT bucket_bandwidth_rollups_pk PRIMARY KEY (bucket_name, project_id, interval_start, action);`,
				},
			},
			{
				Description: "Add new Columns to store version information",
				Version:     14,
				Action: migrate.SQL{
					`ALTER TABLE nodes ADD major bigint NOT NULL DEFAULT 0;
					ALTER TABLE nodes ADD minor bigint NOT NULL DEFAULT 1;
					ALTER TABLE nodes ADD patch bigint NOT NULL DEFAULT 0;
					ALTER TABLE nodes ADD hash TEXT NOT NULL DEFAULT '';
					ALTER TABLE nodes ADD timestamp TIMESTAMP WITH TIME ZONE NOT NULL DEFAULT 'epoch';
					ALTER TABLE nodes ADD release bool NOT NULL DEFAULT FALSE;`,
				},
			},
			{
				Description: "Default Node Type should be invalid",
				Version:     15,
				Action: migrate.SQL{
					`ALTER TABLE nodes ALTER COLUMN type SET DEFAULT 0;`,
				},
			},
			{
				Description: "Add path to injuredsegment to prevent duplicates",
				Version:     16,
				Action: migrate.Func(func(log *zap.Logger, db migrate.DB, tx *sql.Tx) error {
					_, err := tx.Exec(`
						ALTER TABLE injuredsegments ADD path text;
						ALTER TABLE injuredsegments RENAME COLUMN info TO data;
						ALTER TABLE injuredsegments ADD attempted timestamp;
						ALTER TABLE injuredsegments DROP CONSTRAINT IF EXISTS id_pkey;`)
					if err != nil {
						return ErrMigrate.Wrap(err)
					}
					// add 'path' using a cursor
					err = func() error {
						_, err = tx.Exec(`DECLARE injured_cursor CURSOR FOR SELECT data FROM injuredsegments FOR UPDATE`)
						if err != nil {
							return ErrMigrate.Wrap(err)
						}
						defer func() {
							_, closeErr := tx.Exec(`CLOSE injured_cursor`)
							err = errs.Combine(err, closeErr)
						}()
						for {
							var seg pb.InjuredSegment
							err := tx.QueryRow(`FETCH NEXT FROM injured_cursor`).Scan(&seg)
							if err != nil {
								if err == sql.ErrNoRows {
									break
								}
								return ErrMigrate.Wrap(err)
							}
							_, err = tx.Exec(`UPDATE injuredsegments SET path = $1 WHERE CURRENT OF injured_cursor`, seg.Path)
							if err != nil {
								return ErrMigrate.Wrap(err)
							}
						}
						return nil
					}()
					if err != nil {
						return err
					}
					// keep changing
					_, err = tx.Exec(`
						DELETE FROM injuredsegments a USING injuredsegments b WHERE a.id < b.id AND a.path = b.path;
						ALTER TABLE injuredsegments DROP COLUMN id;
						ALTER TABLE injuredsegments ALTER COLUMN path SET NOT NULL;
						ALTER TABLE injuredsegments ADD PRIMARY KEY (path);`)
					if err != nil {
						return ErrMigrate.Wrap(err)
					}
					return nil
				}),
			},
			{
				Description: "Fix audit and uptime ratios for new nodes",
				Version:     17,
				Action: migrate.SQL{`
					UPDATE nodes SET audit_success_ratio = 1 WHERE total_audit_count = 0;
					UPDATE nodes SET uptime_ratio = 1 WHERE total_uptime_count = 0;`,
				},
			},
			{
				Description: "Drops storagenode_storage_tally table, Renames accounting_raws to storagenode_storage_tally, and Drops data_type and created_at columns",
				Version:     18,
				Action: migrate.SQL{
					`DROP TABLE storagenode_storage_tallies CASCADE`,
					`ALTER TABLE accounting_raws RENAME TO storagenode_storage_tallies`,
					`ALTER TABLE storagenode_storage_tallies DROP COLUMN data_type`,
					`ALTER TABLE storagenode_storage_tallies DROP COLUMN created_at`,
				},
			},
			{
				Description: "Added new table to store reset password tokens",
				Version:     19,
				Action: migrate.SQL{`
					CREATE TABLE reset_password_tokens (
						secret bytea NOT NULL,
						owner_id bytea NOT NULL,
						created_at timestamp with time zone NOT NULL,
						PRIMARY KEY ( secret ),
						UNIQUE ( owner_id )
					);`,
				},
			},
			{
				Description: "Adds pending_audits table, adds 'contained' column to nodes table",
				Version:     20,
				Action: migrate.SQL{
					`ALTER TABLE nodes ADD contained boolean;
					UPDATE nodes SET contained = false;
					ALTER TABLE nodes ALTER COLUMN contained SET NOT NULL;`,

					`CREATE TABLE pending_audits (
						node_id bytea NOT NULL,
						piece_id bytea NOT NULL,
						stripe_index bigint NOT NULL,
						share_size bigint NOT NULL,
						expected_share_hash bytea NOT NULL,
						reverify_count bigint NOT NULL,
						PRIMARY KEY ( node_id )
					);`,
				},
			},
			{
				Description: "Add last_ip column and index",
				Version:     21,
				Action: migrate.SQL{
					`ALTER TABLE nodes ADD last_ip TEXT;
					UPDATE nodes SET last_ip = '';
					ALTER TABLE nodes ALTER COLUMN last_ip SET NOT NULL;
					CREATE INDEX IF NOT EXISTS node_last_ip ON nodes (last_ip)`,
				},
			},
			{
				Description: "Create new tables for free credits program",
				Version:     22,
				Action: migrate.SQL{`
					CREATE TABLE offers (
						id serial NOT NULL,
						name text NOT NULL,
						description text NOT NULL,
						type integer NOT NULL,
						credit_in_cents integer NOT NULL,
						award_credit_duration_days integer NOT NULL,
						invitee_credit_duration_days integer NOT NULL,
						redeemable_cap integer NOT NULL,
						num_redeemed integer NOT NULL,
						expires_at timestamp with time zone,
						created_at timestamp with time zone NOT NULL,
						status integer NOT NULL,
						PRIMARY KEY ( id )
					);`,
				},
			},
			{
				Description: "Drops and recreates api key table to handle macaroons and adds revocation table",
				Version:     23,
				Action: migrate.SQL{
					`DROP TABLE api_keys CASCADE`,
					`CREATE TABLE api_keys (
						id bytea NOT NULL,
						project_id bytea NOT NULL REFERENCES projects( id ) ON DELETE CASCADE,
						head bytea NOT NULL,
						name text NOT NULL,
						secret bytea NOT NULL,
						created_at timestamp with time zone NOT NULL,
						PRIMARY KEY ( id ),
						UNIQUE ( head ),
						UNIQUE ( name, project_id )
					);`,
				},
			},
			{
				Description: "Add usage_limit column to projects table",
				Version:     24,
				Action: migrate.SQL{
					`ALTER TABLE projects ADD usage_limit bigint NOT NULL DEFAULT 0;`,
				},
			},
			{
				Description: "Add disqualified column to nodes table",
				Version:     25,
				Action: migrate.SQL{
					`ALTER TABLE nodes ADD disqualified boolean NOT NULL DEFAULT false;`,
				},
			},
			{
				Description: "Add invitee_credit_in_gb and award_credit_in_gb columns, delete type and credit_in_cents columns",
				Version:     26,
				Action: migrate.SQL{
					`ALTER TABLE offers DROP COLUMN credit_in_cents;`,
					`ALTER TABLE offers ADD COLUMN award_credit_in_cents integer NOT NULL DEFAULT 0;`,
					`ALTER TABLE offers ADD COLUMN invitee_credit_in_cents integer NOT NULL DEFAULT 0;`,
					`ALTER TABLE offers ALTER COLUMN expires_at SET NOT NULL;`,
				},
			},
			{
				Description: "Create value attribution table",
				Version:     27,
				Action: migrate.SQL{
					`CREATE TABLE value_attributions (
						bucket_id bytea NOT NULL,
						partner_id bytea NOT NULL,
						last_updated timestamp NOT NULL,
						PRIMARY KEY ( bucket_id )
					)`,
				},
			},
			{
				Description: "Remove agreements table",
				Version:     28,
				Action: migrate.SQL{
					`DROP TABLE bwagreements`,
				},
			},
			{
				Description: "Add userpaymentinfos, projectpaymentinfos, projectinvoicestamps",
				Version:     29,
				Action: migrate.SQL{
					`CREATE TABLE user_payments (
						user_id bytea NOT NULL REFERENCES users( id ) ON DELETE CASCADE,
						customer_id bytea NOT NULL,
						created_at timestamp with time zone NOT NULL,
						PRIMARY KEY ( user_id ),
						UNIQUE ( customer_id )
					);`,
					`CREATE TABLE project_payments (
						project_id bytea NOT NULL REFERENCES projects( id ) ON DELETE CASCADE,
						payer_id bytea NOT NULL REFERENCES user_payments( user_id ) ON DELETE CASCADE,
						payment_method_id bytea NOT NULL,
						created_at timestamp with time zone NOT NULL,
						PRIMARY KEY ( project_id )
					);`,
					`CREATE TABLE project_invoice_stamps (
						project_id bytea NOT NULL REFERENCES projects( id ) ON DELETE CASCADE,
						invoice_id bytea NOT NULL,
						start_date timestamp with time zone NOT NULL,
						end_date timestamp with time zone NOT NULL,
						created_at timestamp with time zone NOT NULL,
						PRIMARY KEY ( project_id, start_date, end_date ),
						UNIQUE ( invoice_id )
					);`,
				},
			},
			{
				Description: "Alter value attribution table. Remove bucket_id. Add project_id and bucket_name as primary key",
				Version:     30,
				Action: migrate.SQL{
					`ALTER TABLE value_attributions DROP CONSTRAINT value_attributions_pkey;`,
					`ALTER TABLE value_attributions ADD project_id bytea;`,
					`UPDATE value_attributions SET project_id=SUBSTRING(bucket_id FROM 1 FOR 16);`,
					`ALTER TABLE value_attributions ALTER COLUMN project_id SET NOT NULL;`,
					`ALTER TABLE value_attributions RENAME COLUMN bucket_id TO bucket_name;`,
					`UPDATE value_attributions SET bucket_name=SUBSTRING(bucket_name from 18);`,
					`ALTER TABLE value_attributions ADD PRIMARY KEY (project_id, bucket_name);`,
				},
			},
			{
				Description: "Add user_credit table",
				Version:     31,
				Action: migrate.SQL{
					`CREATE TABLE user_credits (
						id serial NOT NULL,
						user_id bytea NOT NULL REFERENCES users( id ),
						offer_id integer NOT NULL REFERENCES offers( id ),
						referred_by bytea REFERENCES users( id ),
						credits_earned_in_cents integer NOT NULL,
						credits_used_in_cents integer NOT NULL,
						expires_at timestamp with time zone NOT NULL,
						created_at timestamp with time zone NOT NULL,
						PRIMARY KEY ( id )
					);`,
				},
			},
			{
				Description: "Change type of disqualified column of nodes table to timestamp",
				Version:     32,
				Action: migrate.SQL{
					`ALTER TABLE nodes
						ALTER COLUMN disqualified DROP DEFAULT,
						ALTER COLUMN disqualified DROP NOT NULL,
						ALTER COLUMN disqualified TYPE timestamp with time zone USING
							CASE disqualified
								WHEN true THEN TIMESTAMP WITH TIME ZONE '2019-06-15 00:00:00+00'
								ELSE NULL
							END`,
				},
			},
			{
				Description: "Add alpha and beta columns for reputations",
				Version:     33,
				Action: migrate.SQL{
					`ALTER TABLE nodes ADD COLUMN audit_reputation_alpha double precision NOT NULL DEFAULT 1;`,
					`ALTER TABLE nodes ADD COLUMN audit_reputation_beta double precision NOT NULL DEFAULT 0;`,
					`ALTER TABLE nodes ADD COLUMN uptime_reputation_alpha double precision NOT NULL DEFAULT 1;`,
					`ALTER TABLE nodes ADD COLUMN uptime_reputation_beta double precision NOT NULL DEFAULT 0;`,
				},
			},
			{
				Description: "Remove ratio columns from node reputations",
				Version:     34,
				Action: migrate.SQL{
					`ALTER TABLE nodes DROP COLUMN audit_success_ratio;`,
					`ALTER TABLE nodes DROP COLUMN uptime_ratio;`,
				},
			},
			{
				Description: "Fix reputations to preserve a baseline",
				Version:     35,
				Action: migrate.SQL{
					`UPDATE nodes SET audit_reputation_alpha = GREATEST(audit_success_count, 50);`,
					`UPDATE nodes SET audit_reputation_beta = total_audit_count - audit_success_count;`,
					`UPDATE nodes SET uptime_reputation_alpha = GREATEST(uptime_success_count, 100);`,
					`UPDATE nodes SET uptime_reputation_beta = total_uptime_count - uptime_success_count;`,
				},
			},
			{
				Description: "Update Last_IP column to be masked",
				Version:     36,
				Action: migrate.SQL{
					`UPDATE nodes SET last_ip = host(network(set_masklen(last_ip::INET, 24))) WHERE last_ip <> '' AND family(last_ip::INET) = 4;`,
					`UPDATE nodes SET last_ip = host(network(set_masklen(last_ip::INET, 64))) WHERE last_ip <> '' AND family(last_ip::INET) = 16;`,
					`ALTER TABLE nodes RENAME last_ip TO last_net;`,
				},
			},
			{
				Description: "Update project_id column from 36 byte string based UUID to 16 byte UUID",
				Version:     37,
				Action: migrate.SQL{
					`
					update bucket_bandwidth_rollups as a
					set allocated = a.allocated + b.allocated,
						settled = a.settled + b.settled
					from bucket_bandwidth_rollups as b
					where a.interval_start = b.interval_start
					  and a.bucket_name = b.bucket_name
					  and a.action = b.action
					  and a.project_id = decode(replace(encode(b.project_id, 'escape'), '-', ''), 'hex')  
					  and length(b.project_id) = 36
					  and length(a.project_id) = 16
					;`,
					`
					delete from bucket_bandwidth_rollups as b
					using bucket_bandwidth_rollups as a
					where a.interval_start = b.interval_start
					  and a.bucket_name = b.bucket_name
					  and a.action = b.action
					  and a.project_id = decode(replace(encode(b.project_id, 'escape'), '-', ''), 'hex')  
					  and length(b.project_id) = 36
					  and length(a.project_id) = 16
					;`,
					`UPDATE bucket_storage_tallies SET project_id = decode(replace(encode(project_id, 'escape'), '-', ''), 'hex') WHERE length(project_id) = 36;`,
					`UPDATE bucket_bandwidth_rollups SET project_id = decode(replace(encode(project_id, 'escape'), '-', ''), 'hex') WHERE length(project_id) = 36;`,
				},
			},
			{
				Description: "Add bucket metadata table",
				Version:     38,
				Action: migrate.SQL{
					`CREATE TABLE bucket_metainfos (
						id bytea NOT NULL,
						project_id bytea NOT NULL REFERENCES projects( id ),
						name bytea NOT NULL,
						path_cipher integer NOT NULL,
						created_at timestamp with time zone NOT NULL,
						default_segment_size integer NOT NULL,
						default_encryption_cipher_suite integer NOT NULL,
						default_encryption_block_size integer NOT NULL,
						default_redundancy_algorithm integer NOT NULL,
						default_redundancy_share_size integer NOT NULL,
						default_redundancy_required_shares integer NOT NULL,
						default_redundancy_repair_shares integer NOT NULL,
						default_redundancy_optimal_shares integer NOT NULL,
						default_redundancy_total_shares integer NOT NULL,
						PRIMARY KEY ( id ),
						UNIQUE ( name, project_id )
					);`,
				},
			},
			{
				Description: "Remove disqualification flag for failing uptime checks",
				Version:     39,
				Action: migrate.SQL{
					`UPDATE nodes SET disqualified=NULL WHERE disqualified IS NOT NULL AND audit_reputation_alpha / (audit_reputation_alpha + audit_reputation_beta) >= 0.6;`,
				},
			},
			{
				Description: "Add unique id for project payments. Add is_default property",
				Version:     40,
				Action: migrate.SQL{
					`DROP TABLE project_payments CASCADE`,
					`CREATE TABLE project_payments (
						id bytea NOT NULL,
						project_id bytea NOT NULL REFERENCES projects( id ) ON DELETE CASCADE,
						payer_id bytea NOT NULL REFERENCES user_payments( user_id ) ON DELETE CASCADE,
						payment_method_id bytea NOT NULL,
						is_default boolean NOT NULL,
						created_at timestamp with time zone NOT NULL,
						PRIMARY KEY ( id )
					);`,
				},
			},
			{
				Description: "Move InjuredSegment path from string to bytes",
				Version:     41,
				Action: migrate.SQL{
					`ALTER TABLE injuredsegments RENAME COLUMN path TO path_old;`,
					`ALTER TABLE injuredsegments ADD COLUMN path bytea;`,
					`UPDATE injuredsegments SET path = decode(path_old, 'escape');`,
					`ALTER TABLE injuredsegments ALTER COLUMN path SET NOT NULL;`,
					`ALTER TABLE injuredsegments DROP COLUMN path_old;`,
					`ALTER TABLE injuredsegments ADD CONSTRAINT injuredsegments_pk PRIMARY KEY (path);`,
				},
			},
			{
				Description: "Remove num_redeemed column in offers table",
				Version:     42,
				Action: migrate.SQL{
					`ALTER TABLE offers DROP num_redeemed;`,
				},
			},
			{
				Description: "Set default offer for each offer type in offers table",
				Version:     43,
				Action: migrate.SQL{
					`ALTER TABLE offers
						ALTER COLUMN redeemable_cap DROP NOT NULL,
						ALTER COLUMN invitee_credit_duration_days DROP NOT NULL,
						ALTER COLUMN award_credit_duration_days DROP NOT NULL
					`,
					`INSERT INTO offers (
						name,
						description,
						award_credit_in_cents,
						invitee_credit_in_cents,
						expires_at,
						created_at,
						status,
						type )
					VALUES (
						'Default referral offer',
						'Is active when no other active referral offer',
						300,
						600,
						'2119-03-14 08:28:24.636949+00',
						'2019-07-14 08:28:24.636949+00',
						1,
						2
					),
					(
						'Default free credit offer',
						'Is active when no active free credit offer',
						300,
						0,
						'2119-03-14 08:28:24.636949+00',
						'2019-07-14 08:28:24.636949+00',
						1,
						1
					) ON CONFLICT DO NOTHING;`,
				},
			},
			{
				Description: "Add index on InjuredSegments attempted column",
				Version:     44,
				Action: migrate.SQL{
					`CREATE INDEX injuredsegments_attempted_index ON injuredsegments ( attempted );`,
				},
			},
			{
				Description: "Add partner id field to support OSPP",
				Version:     45,
				Action: migrate.SQL{
					`ALTER TABLE projects ADD COLUMN partner_id BYTEA`,
					`ALTER TABLE users ADD COLUMN partner_id BYTEA`,
					`ALTER TABLE api_keys ADD COLUMN partner_id BYTEA`,
					`ALTER TABLE bucket_metainfos ADD COLUMN partner_id BYTEA`,
				},
			},
			{
<<<<<<< HEAD
				Description: "Modify default offers configuration",
				Version:     46,
				Action: migrate.SQL{
					`UPDATE offers SET
						award_credit_duration_days = 365,
						invitee_credit_duration_days = 14
						WHERE type=2 AND status=1 AND id=1`,
					`UPDATE offers SET
						invitee_credit_duration_days = 14,
						award_credit_duration_days = NULL,
						award_credit_in_cents = 0,
						invitee_credit_in_cents = 300
						WHERE type=1 AND status=1 AND id=2;`,
=======
				Description: "Add pending audit path",
				Version:     46,
				Action: migrate.SQL{
					`DELETE FROM pending_audits;`, // clearing pending_audits is the least-bad choice to deal with the added 'path' column
					`ALTER TABLE pending_audits ADD COLUMN path bytea NOT NULL;`,
					`UPDATE nodes SET contained = false;`,
>>>>>>> ff31f865
				},
			},
		},
	}
}

func postgresHasColumn(tx *sql.Tx, table, column string) (bool, error) {
	var columnName string
	err := tx.QueryRow(`
		SELECT column_name FROM information_schema.COLUMNS
			WHERE table_schema = CURRENT_SCHEMA
				AND table_name = $1
				AND column_name = $2
		`, table, column).Scan(&columnName)
	if err == sql.ErrNoRows {
		return false, nil
	}
	if err != nil {
		return false, ErrMigrate.Wrap(err)
	}

	return columnName == column, nil
}

func postgresColumnNullability(tx *sql.Tx, table, column string) (bool, error) {
	var nullability string
	err := tx.QueryRow(`
		SELECT is_nullable FROM information_schema.COLUMNS
			WHERE table_schema = CURRENT_SCHEMA
				AND table_name = $1
				AND column_name = $2
		`, table, column).Scan(&nullability)
	if err != nil {
		return false, ErrMigrate.Wrap(err)
	}
	return nullability == "YES", nil
}<|MERGE_RESOLUTION|>--- conflicted
+++ resolved
@@ -1020,9 +1020,17 @@
 				},
 			},
 			{
-<<<<<<< HEAD
+				Description: "Add pending audit path",
+				Version:     46,
+				Action: migrate.SQL{
+					`DELETE FROM pending_audits;`, // clearing pending_audits is the least-bad choice to deal with the added 'path' column
+					`ALTER TABLE pending_audits ADD COLUMN path bytea NOT NULL;`,
+					`UPDATE nodes SET contained = false;`,
+				},
+			},
+			{
 				Description: "Modify default offers configuration",
-				Version:     46,
+				Version:     47,
 				Action: migrate.SQL{
 					`UPDATE offers SET
 						award_credit_duration_days = 365,
@@ -1034,14 +1042,6 @@
 						award_credit_in_cents = 0,
 						invitee_credit_in_cents = 300
 						WHERE type=1 AND status=1 AND id=2;`,
-=======
-				Description: "Add pending audit path",
-				Version:     46,
-				Action: migrate.SQL{
-					`DELETE FROM pending_audits;`, // clearing pending_audits is the least-bad choice to deal with the added 'path' column
-					`ALTER TABLE pending_audits ADD COLUMN path bytea NOT NULL;`,
-					`UPDATE nodes SET contained = false;`,
->>>>>>> ff31f865
 				},
 			},
 		},
