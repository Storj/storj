--- conflicted
+++ resolved
@@ -104,19 +104,9 @@
 	log := zaptest.NewLogger(t)
 	schema := SchemaName(t.Name(), category, index, schemaSuffix)
 
-<<<<<<< HEAD
-	switch dbInfo.Name {
-	case "Postgres":
-		db, err = NewPostgres(log.Named("db"), schema)
-	case "Cockroach":
-		db, err = NewSatelliteCockroach(log.Named("db"), schema)
-	default:
-		db, err = satellitedb.New(log.Named("db"), dbInfo.URL)
-=======
 	tempDB, err := tempdb.OpenUnique(dbInfo.URL, schema)
 	if err != nil {
 		return nil, err
->>>>>>> 1df7b360
 	}
 
 	return CreateMasterDBOnTopOf(log.Named("db"), tempDB)
