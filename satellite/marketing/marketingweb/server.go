// Copyright (C) 2019 Storj Labs, Inc.
// See LICENSE for copying information.

package marketingweb

import (
	"context"
	"html/template"
	"log"
	"net"
	"net/http"
	"path/filepath"
<<<<<<< HEAD
	"strconv"
=======
	"reflect"
	"time"
>>>>>>> 87e9d30b

	"github.com/gorilla/mux"
	"github.com/gorilla/schema"
	"github.com/zeebo/errs"
	"go.uber.org/zap"
	"golang.org/x/sync/errgroup"

	"storj.io/storj/satellite/marketing"
)

var (
	// Error is satellite marketing error type
	Error   = errs.Class("satellite marketing error")
	decoder = schema.NewDecoder()
)

// Config contains configuration for marketingweb server
type Config struct {
	Address   string `help:"server address of the marketing Admin GUI" default:"127.0.0.1:8090"`
	StaticDir string `help:"path to static resources" default:""`
}

// Server represents marketing offersweb server
type Server struct {
	log         *zap.Logger
	config      Config
	listener    net.Listener
	server      http.Server
	service     *marketing.Service
	templateDir string
	templates   struct {
		home          *template.Template
		pageNotFound  *template.Template
		internalError *template.Template
		badRequest    *template.Template
	}
}

// offerSet provides a separation of marketing offers by type.
type offerSet struct {
	RefOffers, FreeCredits []marketing.Offer
}

// init safely registers convertStringToTime for the decoder.
func init() {
	decoder.RegisterConverter(time.Time{}, convertStringToTime)
}

// organizeOffers organizes offers by type.
func organizeOffers(offers []marketing.Offer) offerSet {
	var os offerSet
	for _, offer := range offers {

		switch offer.Type {

		case marketing.FreeCredit:
			os.FreeCredits = append(os.FreeCredits, offer)

		case marketing.Referral:
			os.RefOffers = append(os.RefOffers, offer)
		}

	}
	return os
}

// commonPages returns templates that are required for all routes.
func (s *Server) commonPages() []string {
	return []string{
		filepath.Join(s.templateDir, "base.html"),
		filepath.Join(s.templateDir, "index.html"),
		filepath.Join(s.templateDir, "banner.html"),
		filepath.Join(s.templateDir, "logo.html"),
	}
}

// NewServer creates new instance of offersweb server
func NewServer(logger *zap.Logger, config Config, service *marketing.Service, listener net.Listener) (*Server, error) {
	s := &Server{
		log:      logger,
		config:   config,
		listener: listener,
		service:  service,
	}

	logger.Sugar().Debugf("Starting Marketing Admin UI on %s...", s.listener.Addr().String())
	fs := http.StripPrefix("/static/", http.FileServer(http.Dir(s.config.StaticDir)))
	mux := mux.NewRouter()
	if s.config.StaticDir != "" {
		mux.HandleFunc("/", s.GetOffers)
		mux.PathPrefix("/static/").Handler(fs)
<<<<<<< HEAD
		mux.HandleFunc("/create/{offer_type}", s.createOffer)
		mux.HandleFunc("/stop/{offer_id}", s.stopOffer)
=======
		mux.HandleFunc("/create/{offer_type}", s.CreateOffer)
>>>>>>> 87e9d30b
	}
	s.server.Handler = mux

	s.templateDir = filepath.Join(s.config.StaticDir, "pages")

	if err := s.parseTemplates(); err != nil {
		return nil, Error.Wrap(err)
	}

	return s, nil
}

// GetOffers renders the tables for free credits and referral offers to the UI
func (s *Server) GetOffers(w http.ResponseWriter, req *http.Request) {
	if req.URL.Path != "/" {
		s.serveNotFound(w, req)
		return
	}

	offers, err := s.service.ListAllOffers(req.Context())
	if err != nil {
		s.log.Error("failed to retrieve all offers", zap.Error(err))
		s.serveInternalError(w, req, err)
		return
	}

	if err := s.templates.home.ExecuteTemplate(w, "base", organizeOffers(offers)); err != nil {
		s.log.Error("failed to execute template", zap.Error(err))
		s.serveInternalError(w, req, err)
	}
}

// parseTemplates parses and stores all templates in server
func (s *Server) parseTemplates() (err error) {
	homeFiles := append(s.commonPages(),
		filepath.Join(s.templateDir, "home.html"),
		filepath.Join(s.templateDir, "referral-offers.html"),
		filepath.Join(s.templateDir, "referral-offers-modal.html"),
		filepath.Join(s.templateDir, "free-offers.html"),
		filepath.Join(s.templateDir, "free-offers-modal.html"),
		filepath.Join(s.templateDir, "stop-referral-offer.html"),
		filepath.Join(s.templateDir, "stop-free-credit.html"),
	)

	pageNotFoundFiles := append(s.commonPages(),
		filepath.Join(s.templateDir, "page-not-found.html"),
	)

	internalErrorFiles := append(s.commonPages(),
		filepath.Join(s.templateDir, "internal-server-error.html"),
	)

	badRequestFiles := append(s.commonPages(),
		filepath.Join(s.templateDir, "err.html"),
	)

	s.templates.home, err = template.New("landingPage").ParseFiles(homeFiles...)
	if err != nil {
		return Error.Wrap(err)
	}

	s.templates.pageNotFound, err = template.New("page-not-found").ParseFiles(pageNotFoundFiles...)
	if err != nil {
		return Error.Wrap(err)
	}

	s.templates.internalError, err = template.New("internal-server-error").ParseFiles(internalErrorFiles...)
	if err != nil {
		return Error.Wrap(err)
	}

	s.templates.badRequest, err = template.New("bad-request-error").ParseFiles(badRequestFiles...)
	if err != nil {
		return Error.Wrap(err)
	}

	return nil
}

// convertStringToTime formats form time input as time.Time.
func convertStringToTime(value string) reflect.Value {
	v, err := time.Parse("2006-01-02", value)
	if err != nil {
		log.Println("invalid decoder value")
		return reflect.Value{}
	}
	return reflect.ValueOf(v)
}

// formToStruct decodes POST form data into a new offer.
func formToStruct(w http.ResponseWriter, req *http.Request) (o marketing.NewOffer, e error) {
	err := req.ParseForm()
	if err != nil {
		return o, err
	}

	if err := decoder.Decode(&o, req.PostForm); err != nil {
		return o, err
	}
	return o, nil
}

<<<<<<< HEAD
func (s *Server) reRenderTables(w http.ResponseWriter){
    req,err := http.NewRequest("GET","/",nil)
    if err != nil {
        s.log.Error("Rerender tables err", zap.Error(err))
        s.serveInternalError(w,req,err)
        return
    }

    http.Redirect(w,req,"/",http.StatusFound)
}


// Handler for POST requests to create, insert, and start a new offer or credit.
func (s *Server) createOffer(w http.ResponseWriter, req *http.Request) {
	o, err := formToStruct(w,req)
	if err != nil{
		s.log.Error("create handler error", zap.Error(err))
		s.serveInternalError(w,req,err)
=======
// CreateOffer handles requests to create new offers.
func (s *Server) CreateOffer(w http.ResponseWriter, req *http.Request) {
	o, err := formToStruct(w, req)
	if err != nil {
		s.log.Error("failed to convert form to struct", zap.Error(err))
		s.serveBadRequest(w, req, err)
>>>>>>> 87e9d30b
		return
	}

	o.Status = marketing.Active
	reqType := mux.Vars(req)["offer_type"]

	switch reqType {
	case "referral-offer":
		o.Type = marketing.Referral
	case "free-credit":
		o.Type = marketing.FreeCredit
	default:
		err := errs.New("response status %d : invalid offer type", http.StatusBadRequest)
		s.serveBadRequest(w, req, err)
		return
	}

<<<<<<< HEAD
	if _, err := s.service.InsertNewOffer(context.Background(), &o); err != nil {
		s.log.Error("create handler error", zap.Error(err))
		s.serveInternalError(w,req,err)
		return
	}
	
	s.reRenderTables(w)
=======
	if _, err := s.service.InsertNewOffer(req.Context(), &o); err != nil {
		s.log.Error("failed to insert new offer", zap.Error(err))
		s.serveBadRequest(w, req, err)
		return
	}

	http.Redirect(w, req, "/", http.StatusSeeOther)
>>>>>>> 87e9d30b
}

// serveNotFound handles 404 errors and defaults to 500 if template parsing fails.
func (s *Server) serveNotFound(w http.ResponseWriter, req *http.Request) {
	w.WriteHeader(http.StatusNotFound)

	err := s.templates.pageNotFound.ExecuteTemplate(w, "base", nil)
	if err != nil {
		s.log.Error("failed to execute template", zap.Error(err))
		s.serveInternalError(w, req, err)
		return
	}
}

<<<<<<< HEAD
func (s *Server) stopOffer(w http.ResponseWriter, req *http.Request){
	offerID,err := strconv.Atoi(mux.Vars(req)["offer_id"])
	if err != nil {
		s.log.Error("stop handler error", zap.Error(err))
		s.serveInternalError(w,req,err)
		return
	}

	if err := s.service.FinishOffer(context.Background(), offerID); err != nil {
		s.log.Error("stop handler error", zap.Error(err))
		s.serveInternalError(w,req,err)
		return
	}
	
	s.reRenderTables(w)
}

// Handler for 500 errors and also renders err to the internalErr template.
func (s *Server) serveInternalError(w http.ResponseWriter, req *http.Request, e error) {
=======
// serveInternalError handles 500 errors and renders err to the internal-server-error template.
func (s *Server) serveInternalError(w http.ResponseWriter, req *http.Request, errMsg error) {
>>>>>>> 87e9d30b

	w.WriteHeader(http.StatusInternalServerError)

	if err := s.templates.internalError.ExecuteTemplate(w, "base", errMsg); err != nil {
		s.log.Error("failed to execute template", zap.Error(err))
	}
}

// serveBadRequest handles 400 errors and renders err to the bad-request template.
func (s *Server) serveBadRequest(w http.ResponseWriter, req *http.Request, errMsg error) {

	w.WriteHeader(http.StatusBadRequest)

	if err := s.templates.badRequest.ExecuteTemplate(w, "base", errMsg); err != nil {
		s.log.Error("failed to execute template", zap.Error(err))
	}
}

// Run starts the server that host admin web app and api endpoint
func (s *Server) Run(ctx context.Context) error {
	ctx, cancel := context.WithCancel(ctx)
	var group errgroup.Group
	group.Go(func() error {
		<-ctx.Done()
		return Error.Wrap(s.server.Shutdown(ctx))
	})
	group.Go(func() error {
		defer cancel()
		return Error.Wrap(s.server.Serve(s.listener))
	})

	return group.Wait()
}

// Close closes server and underlying listener
func (s *Server) Close() error {
	return Error.Wrap(s.server.Close())
}<|MERGE_RESOLUTION|>--- conflicted
+++ resolved
@@ -10,12 +10,9 @@
 	"net"
 	"net/http"
 	"path/filepath"
-<<<<<<< HEAD
+	"reflect"
 	"strconv"
-=======
-	"reflect"
 	"time"
->>>>>>> 87e9d30b
 
 	"github.com/gorilla/mux"
 	"github.com/gorilla/schema"
@@ -56,7 +53,7 @@
 
 // offerSet provides a separation of marketing offers by type.
 type offerSet struct {
-	RefOffers, FreeCredits []marketing.Offer
+	ReferralOffers, FreeCredits []marketing.Offer
 }
 
 // init safely registers convertStringToTime for the decoder.
@@ -70,12 +67,12 @@
 	for _, offer := range offers {
 
 		switch offer.Type {
-
 		case marketing.FreeCredit:
 			os.FreeCredits = append(os.FreeCredits, offer)
-
 		case marketing.Referral:
-			os.RefOffers = append(os.RefOffers, offer)
+			os.ReferralOffers = append(os.ReferralOffers, offer)
+		default:
+			continue
 		}
 
 	}
@@ -107,12 +104,8 @@
 	if s.config.StaticDir != "" {
 		mux.HandleFunc("/", s.GetOffers)
 		mux.PathPrefix("/static/").Handler(fs)
-<<<<<<< HEAD
-		mux.HandleFunc("/create/{offer_type}", s.createOffer)
-		mux.HandleFunc("/stop/{offer_id}", s.stopOffer)
-=======
 		mux.HandleFunc("/create/{offer_type}", s.CreateOffer)
->>>>>>> 87e9d30b
+		mux.HandleFunc("/stop/{offer_id}", s.StopOffer)
 	}
 	s.server.Handler = mux
 
@@ -215,33 +208,12 @@
 	return o, nil
 }
 
-<<<<<<< HEAD
-func (s *Server) reRenderTables(w http.ResponseWriter){
-    req,err := http.NewRequest("GET","/",nil)
-    if err != nil {
-        s.log.Error("Rerender tables err", zap.Error(err))
-        s.serveInternalError(w,req,err)
-        return
-    }
-
-    http.Redirect(w,req,"/",http.StatusFound)
-}
-
-
-// Handler for POST requests to create, insert, and start a new offer or credit.
-func (s *Server) createOffer(w http.ResponseWriter, req *http.Request) {
-	o, err := formToStruct(w,req)
-	if err != nil{
-		s.log.Error("create handler error", zap.Error(err))
-		s.serveInternalError(w,req,err)
-=======
 // CreateOffer handles requests to create new offers.
 func (s *Server) CreateOffer(w http.ResponseWriter, req *http.Request) {
 	o, err := formToStruct(w, req)
 	if err != nil {
 		s.log.Error("failed to convert form to struct", zap.Error(err))
 		s.serveBadRequest(w, req, err)
->>>>>>> 87e9d30b
 		return
 	}
 
@@ -259,15 +231,6 @@
 		return
 	}
 
-<<<<<<< HEAD
-	if _, err := s.service.InsertNewOffer(context.Background(), &o); err != nil {
-		s.log.Error("create handler error", zap.Error(err))
-		s.serveInternalError(w,req,err)
-		return
-	}
-	
-	s.reRenderTables(w)
-=======
 	if _, err := s.service.InsertNewOffer(req.Context(), &o); err != nil {
 		s.log.Error("failed to insert new offer", zap.Error(err))
 		s.serveBadRequest(w, req, err)
@@ -275,7 +238,6 @@
 	}
 
 	http.Redirect(w, req, "/", http.StatusSeeOther)
->>>>>>> 87e9d30b
 }
 
 // serveNotFound handles 404 errors and defaults to 500 if template parsing fails.
@@ -290,30 +252,26 @@
 	}
 }
 
-<<<<<<< HEAD
-func (s *Server) stopOffer(w http.ResponseWriter, req *http.Request){
-	offerID,err := strconv.Atoi(mux.Vars(req)["offer_id"])
-	if err != nil {
-		s.log.Error("stop handler error", zap.Error(err))
-		s.serveInternalError(w,req,err)
+// StopOffer expires the current offer and replaces it with the default offer.
+func (s *Server) StopOffer(w http.ResponseWriter, req *http.Request) {
+	offerID, err := strconv.Atoi(mux.Vars(req)["offer_id"])
+	if err != nil {
+		s.log.Error("failed to parse offer id", zap.Error(err))
+		s.serveBadRequest(w, req, err)
 		return
 	}
 
 	if err := s.service.FinishOffer(context.Background(), offerID); err != nil {
-		s.log.Error("stop handler error", zap.Error(err))
-		s.serveInternalError(w,req,err)
-		return
-	}
-	
-	s.reRenderTables(w)
+		s.log.Error("failed to stop offer", zap.Error(err))
+		s.serveInternalError(w, req, err)
+		return
+	}
+
+	http.Redirect(w, req, "/", http.StatusSeeOther)
 }
 
 // Handler for 500 errors and also renders err to the internalErr template.
-func (s *Server) serveInternalError(w http.ResponseWriter, req *http.Request, e error) {
-=======
-// serveInternalError handles 500 errors and renders err to the internal-server-error template.
 func (s *Server) serveInternalError(w http.ResponseWriter, req *http.Request, errMsg error) {
->>>>>>> 87e9d30b
 
 	w.WriteHeader(http.StatusInternalServerError)
 
