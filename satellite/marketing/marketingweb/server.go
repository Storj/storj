// Copyright (C) 2019 Storj Labs, Inc.
// See LICENSE for copying information.

package marketingweb

import (
	"context"
	"html/template"
	"net"
	"net/http"
<<<<<<< HEAD
	"fmt"
	"time"
	"reflect"
=======
	"path/filepath"
>>>>>>> 1d374c9f

	"github.com/zeebo/errs"
	"go.uber.org/zap"
	"golang.org/x/sync/errgroup"
<<<<<<< HEAD
	"github.com/gorilla/schema"
	"storj.io/storj/satellite/marketing"
=======
	"github.com/gorilla/mux"
>>>>>>> 1d374c9f
)

var (
	Error       = errs.Class("satellite marketing error")
	decoder     = schema.NewDecoder()
	timeConverter = func(value string) reflect.Value {
		v, err := time.Parse("2006-01-02",value)
		if err != nil {
			return reflect.Value{}
		}
		return reflect.ValueOf(v)
	}
)

type Config struct {
<<<<<<< HEAD
	Address		string `help:"server address of the marketing Admin GUI" default:"0.0.0.0:8090"`
	StaticDir	string `help:"path to static resources" default:""`
=======
	Address   string `help:"server address of the marketing Admin GUI" default:"127.0.0.1:8090"`
	StaticDir string `help:"path to static resources" default:""`
>>>>>>> 1d374c9f
}

// Server represents marketing offersweb server
type Server struct {
	log *zap.Logger
	config Config
	listener net.Listener
	server   http.Server
<<<<<<< HEAD
	service  *marketing.Service
}

type offerSet struct {
	RefOffers,FreeCredits				[]marketing.Offer
}

// The three pages contained in addPages are pages all templates require
// This exists in order to limit handler verbosity
func (s *Server) addPages(assets []string) []string {
	rp :=  s.config.StaticDir + "/pages/"
	pages := []string{rp + "base.html", rp + "index.html", rp + "banner.html", rp + "logo.html"}
	for _, page := range assets {
		pages = append(pages, page)
=======

	templateDir string
}

// commonPages returns templates that are required for everything.
func (s *Server) commonPages() []string {
	return []string{
		filepath.Join(s.templateDir, "base.html"),
		filepath.Join(s.templateDir, "index.html"),
		filepath.Join(s.templateDir, "banner.html"),
		filepath.Join(s.templateDir, "logo.html"),
>>>>>>> 1d374c9f
	}
}

<<<<<<< HEAD
func organizeOffers(offers []marketing.Offer) offerSet{
	os := new(offerSet)
	for _,offer := range offers {
		if offer.Type == marketing.FreeCredit {
			os.FreeCredits = append(os.FreeCredits,offer)
		}else if offer.Type == marketing.Referral {
			os.RefOffers = append(os.RefOffers,offer)
		}
	}
	return *os
}

func NewServer(logger *zap.Logger, config Config, service *marketing.Service, listener net.Listener) *Server {
	server := Server{
=======
// NewServer creates new instance of offersweb server
func NewServer(logger *zap.Logger, config Config, listener net.Listener) *Server {
	s := &Server{
>>>>>>> 1d374c9f
		log:      logger,
		config:   config,
		listener: listener,
		service:  service,
	}

<<<<<<< HEAD
	logger.Sugar().Debugf("Starting Marketing Admin UI on %s...", server.listener.Addr().String())
	fs := http.FileServer(http.Dir(server.config.StaticDir))
	s := http.StripPrefix("/static/", fs)
	mux := mux.NewRouter()

	if server.config.StaticDir != "" {
		mux.HandleFunc("/", server.getOffers)
		mux.PathPrefix("/static/").Handler(s)
		mux.HandleFunc("/createFreeCredit", server.createOffer)
		mux.HandleFunc("/createRefOffer", server.createOffer)
	}
	server.server = http.Server{
		Handler: mux,
=======
	logger.Sugar().Debugf("Starting Marketing Admin UI on %s...", s.listener.Addr().String())

	fs := http.StripPrefix("/static/", http.FileServer(http.Dir(s.config.StaticDir)))
	mux := mux.NewRouter()
	if s.config.StaticDir != "" {
		mux.PathPrefix("/static/").Handler(fs)
		mux.Handle("/", s)
>>>>>>> 1d374c9f
	}
	s.server.Handler = mux

	s.templateDir = filepath.Join(s.config.StaticDir, "pages")

	return s
}

<<<<<<< HEAD
func (s *Server) getOffers(w http.ResponseWriter, req *http.Request){
	offers, err := s.service.ListAllOffers(context.Background())
	if err != nil {
		s.log.Error("app handler error", zap.Error(err))
		s.serveError(w, req)
		return
	}
	rp := s.config.StaticDir + "/pages/"
	pages := []string{rp + "home.html", rp + "refOffers.html", rp + "freeOffers.html", rp + "roModal.html", rp + "foModal.html"}
	files := s.addPages(pages)
	home := template.Must(template.New("landingPage").ParseFiles(files...))
	err = home.ExecuteTemplate(w, "base", organizeOffers(offers))
	if err != nil {
		fmt.Println(err)
		s.serveError(w, req)
	}
}

func (s *Server) formToStruct(w http.ResponseWriter, req *http.Request) (o marketing.NewOffer, e error){
	err := req.ParseForm()
	if err != nil {
		fmt.Printf("err parsing form : %v\n", err)
		return o, err
	}
	defer req.Body.Close()

	decoder.RegisterConverter(time.Time{}, timeConverter)

	if err := decoder.Decode(&o, req.PostForm);err != nil {
		return o, err
	}
	return o,nil
}

func (s *Server) createOffer(w http.ResponseWriter, req *http.Request) {
	o, err := s.formToStruct(w,req)
	if err != nil{
		s.log.Error("err from createFreeCredit Handler", zap.Error(err))
		s.serveError(w, req)
	}

	o.Status = marketing.Active

	if req.URL.Path == "/createRefOffer" {
		o.Type = marketing.Referral
	}else{
		o.Type = marketing.FreeCredit
	}

	if _, err := s.service.InsertNewOffer(context.Background(), &o); err != nil {
		s.log.Error("createdHandler error", zap.Error(err))
		rp := s.config.StaticDir + "/pages/"
		files := s.addPages([]string{rp + "err.html"})
		errPage := template.Must(template.New("err").ParseFiles(files...))
		errPage.ExecuteTemplate(w, "base", err)
		return
	}
	req.Method = "GET"
	http.Redirect(w,req,"/",http.StatusFound)
}

func (s *Server) serveError(w http.ResponseWriter, req *http.Request) {
	rp := s.config.StaticDir + "/pages/"
	files := s.addPages([]string{rp + "404.html"})
	unavailable := template.Must(template.New("404").ParseFiles(files...))
	err := unavailable.ExecuteTemplate(w, "base", nil)
=======
// ServeHTTP handles index request
func (s *Server) ServeHTTP(w http.ResponseWriter, req *http.Request) {
	if req.URL.Path != "/" {
		s.serveNotFound(w, req)
		return
	}

	files := append(s.commonPages(),
		filepath.Join(s.templateDir, "home.html"),
		filepath.Join(s.templateDir, "refOffers.html"),
		filepath.Join(s.templateDir, "freeOffers.html"),
		filepath.Join(s.templateDir, "roModal.html"),
		filepath.Join(s.templateDir, "foModal.html"),
	)

	home, err := template.New("landingPage").ParseFiles(files...)
	if err != nil {
		s.serveInternalError(w, req)
		return
	}

	err = home.ExecuteTemplate(w, "base", nil)
	if err != nil {
		s.log.Error("failed to execute template", zap.Error(err))
	}
}

func (s *Server) serveNotFound(w http.ResponseWriter, req *http.Request) {
	files := append(s.commonPages(),
		filepath.Join(s.templateDir, "page-not-found.html"),
	)

	unavailable, err := template.New("page-not-found").ParseFiles(files...)
	if err != nil {
		s.serveInternalError(w, req)
		return
	}

	w.WriteHeader(http.StatusNotFound)

	err = unavailable.ExecuteTemplate(w, "base", nil)
	if err != nil {
		s.log.Error("failed to execute template", zap.Error(err))
	}
}

func (s *Server) serveInternalError(w http.ResponseWriter, req *http.Request) {
	files := append(s.commonPages(),
		filepath.Join(s.templateDir, "internal-server-error.html"),
	)

	unavailable, err := template.New("internal-server-error").ParseFiles(files...)
	if err != nil {
		w.WriteHeader(http.StatusInternalServerError)
		s.log.Error("failed to parse internal server error", zap.Error(err))
		return
	}

	w.WriteHeader(http.StatusInternalServerError)
	err = unavailable.ExecuteTemplate(w, "base", nil)
>>>>>>> 1d374c9f
	if err != nil {
		s.log.Error("failed to execute template", zap.Error(err))
	}
}

func (s *Server) Run(ctx context.Context) error {
	ctx, cancel := context.WithCancel(ctx)
	var group errgroup.Group
	group.Go(func() error {
		<-ctx.Done()
		return Error.Wrap(s.server.Shutdown(nil))
	})
	group.Go(func() error {
		defer cancel()
		return Error.Wrap(s.server.Serve(s.listener))
	})

	return group.Wait()
}

func (s *Server) Close() error {
	return Error.Wrap(s.server.Close())
}<|MERGE_RESOLUTION|>--- conflicted
+++ resolved
@@ -8,25 +8,19 @@
 	"html/template"
 	"net"
 	"net/http"
-<<<<<<< HEAD
-	"fmt"
 	"time"
 	"reflect"
-=======
 	"path/filepath"
->>>>>>> 1d374c9f
 
 	"github.com/zeebo/errs"
 	"go.uber.org/zap"
 	"golang.org/x/sync/errgroup"
-<<<<<<< HEAD
 	"github.com/gorilla/schema"
 	"storj.io/storj/satellite/marketing"
-=======
 	"github.com/gorilla/mux"
->>>>>>> 1d374c9f
 )
 
+// Time converter is used by decoder to format expiration date field from form input
 var (
 	Error       = errs.Class("satellite marketing error")
 	decoder     = schema.NewDecoder()
@@ -40,13 +34,8 @@
 )
 
 type Config struct {
-<<<<<<< HEAD
-	Address		string `help:"server address of the marketing Admin GUI" default:"0.0.0.0:8090"`
-	StaticDir	string `help:"path to static resources" default:""`
-=======
 	Address   string `help:"server address of the marketing Admin GUI" default:"127.0.0.1:8090"`
 	StaticDir string `help:"path to static resources" default:""`
->>>>>>> 1d374c9f
 }
 
 // Server represents marketing offersweb server
@@ -55,38 +44,17 @@
 	config Config
 	listener net.Listener
 	server   http.Server
-<<<<<<< HEAD
 	service  *marketing.Service
-}
-
+	templateDir string
+}
+
+// Struct used to render each offer table
 type offerSet struct {
-	RefOffers,FreeCredits				[]marketing.Offer
-}
-
-// The three pages contained in addPages are pages all templates require
-// This exists in order to limit handler verbosity
-func (s *Server) addPages(assets []string) []string {
-	rp :=  s.config.StaticDir + "/pages/"
-	pages := []string{rp + "base.html", rp + "index.html", rp + "banner.html", rp + "logo.html"}
-	for _, page := range assets {
-		pages = append(pages, page)
-=======
-
-	templateDir string
-}
-
-// commonPages returns templates that are required for everything.
-func (s *Server) commonPages() []string {
-	return []string{
-		filepath.Join(s.templateDir, "base.html"),
-		filepath.Join(s.templateDir, "index.html"),
-		filepath.Join(s.templateDir, "banner.html"),
-		filepath.Join(s.templateDir, "logo.html"),
->>>>>>> 1d374c9f
-	}
-}
-
-<<<<<<< HEAD
+	RefOffers,FreeCredits []marketing.Offer
+}
+
+// Takes db result of get offers, organizes them by type and returns them
+// Used by the index handler to build render the tables
 func organizeOffers(offers []marketing.Offer) offerSet{
 	os := new(offerSet)
 	for _,offer := range offers {
@@ -99,42 +67,33 @@
 	return *os
 }
 
+// CommonPages returns templates that are required for everything.
+func (s *Server) commonPages() []string {
+	return []string{
+		filepath.Join(s.templateDir, "base.html"),
+		filepath.Join(s.templateDir, "index.html"),
+		filepath.Join(s.templateDir, "banner.html"),
+		filepath.Join(s.templateDir, "logo.html"),
+	}
+}
+
+// NewServer creates new instance of offersweb server
 func NewServer(logger *zap.Logger, config Config, service *marketing.Service, listener net.Listener) *Server {
-	server := Server{
-=======
-// NewServer creates new instance of offersweb server
-func NewServer(logger *zap.Logger, config Config, listener net.Listener) *Server {
 	s := &Server{
->>>>>>> 1d374c9f
 		log:      logger,
 		config:   config,
 		listener: listener,
 		service:  service,
 	}
 
-<<<<<<< HEAD
-	logger.Sugar().Debugf("Starting Marketing Admin UI on %s...", server.listener.Addr().String())
-	fs := http.FileServer(http.Dir(server.config.StaticDir))
-	s := http.StripPrefix("/static/", fs)
-	mux := mux.NewRouter()
-
-	if server.config.StaticDir != "" {
-		mux.HandleFunc("/", server.getOffers)
-		mux.PathPrefix("/static/").Handler(s)
-		mux.HandleFunc("/createFreeCredit", server.createOffer)
-		mux.HandleFunc("/createRefOffer", server.createOffer)
-	}
-	server.server = http.Server{
-		Handler: mux,
-=======
 	logger.Sugar().Debugf("Starting Marketing Admin UI on %s...", s.listener.Addr().String())
-
 	fs := http.StripPrefix("/static/", http.FileServer(http.Dir(s.config.StaticDir)))
 	mux := mux.NewRouter()
 	if s.config.StaticDir != "" {
+		mux.HandleFunc("/", s.getOffers)
 		mux.PathPrefix("/static/").Handler(fs)
-		mux.Handle("/", s)
->>>>>>> 1d374c9f
+		mux.HandleFunc("/createFreeCredit", s.createOffer)
+		mux.HandleFunc("/createRefOffer", s.createOffer)
 	}
 	s.server.Handler = mux
 
@@ -143,78 +102,17 @@
 	return s
 }
 
-<<<<<<< HEAD
+// Serves index page and renders offer and credits tables
 func (s *Server) getOffers(w http.ResponseWriter, req *http.Request){
-	offers, err := s.service.ListAllOffers(context.Background())
-	if err != nil {
-		s.log.Error("app handler error", zap.Error(err))
-		s.serveError(w, req)
-		return
-	}
-	rp := s.config.StaticDir + "/pages/"
-	pages := []string{rp + "home.html", rp + "refOffers.html", rp + "freeOffers.html", rp + "roModal.html", rp + "foModal.html"}
-	files := s.addPages(pages)
-	home := template.Must(template.New("landingPage").ParseFiles(files...))
-	err = home.ExecuteTemplate(w, "base", organizeOffers(offers))
-	if err != nil {
-		fmt.Println(err)
-		s.serveError(w, req)
-	}
-}
-
-func (s *Server) formToStruct(w http.ResponseWriter, req *http.Request) (o marketing.NewOffer, e error){
-	err := req.ParseForm()
-	if err != nil {
-		fmt.Printf("err parsing form : %v\n", err)
-		return o, err
-	}
-	defer req.Body.Close()
-
-	decoder.RegisterConverter(time.Time{}, timeConverter)
-
-	if err := decoder.Decode(&o, req.PostForm);err != nil {
-		return o, err
-	}
-	return o,nil
-}
-
-func (s *Server) createOffer(w http.ResponseWriter, req *http.Request) {
-	o, err := s.formToStruct(w,req)
-	if err != nil{
-		s.log.Error("err from createFreeCredit Handler", zap.Error(err))
-		s.serveError(w, req)
-	}
-
-	o.Status = marketing.Active
-
-	if req.URL.Path == "/createRefOffer" {
-		o.Type = marketing.Referral
-	}else{
-		o.Type = marketing.FreeCredit
-	}
-
-	if _, err := s.service.InsertNewOffer(context.Background(), &o); err != nil {
-		s.log.Error("createdHandler error", zap.Error(err))
-		rp := s.config.StaticDir + "/pages/"
-		files := s.addPages([]string{rp + "err.html"})
-		errPage := template.Must(template.New("err").ParseFiles(files...))
-		errPage.ExecuteTemplate(w, "base", err)
-		return
-	}
-	req.Method = "GET"
-	http.Redirect(w,req,"/",http.StatusFound)
-}
-
-func (s *Server) serveError(w http.ResponseWriter, req *http.Request) {
-	rp := s.config.StaticDir + "/pages/"
-	files := s.addPages([]string{rp + "404.html"})
-	unavailable := template.Must(template.New("404").ParseFiles(files...))
-	err := unavailable.ExecuteTemplate(w, "base", nil)
-=======
-// ServeHTTP handles index request
-func (s *Server) ServeHTTP(w http.ResponseWriter, req *http.Request) {
 	if req.URL.Path != "/" {
 		s.serveNotFound(w, req)
+		return
+	}
+
+	offers, err := s.service.ListAllOffers(context.Background())
+	if err != nil {
+		s.log.Error("app handler error", zap.Error(err))
+		s.serveInternalError(w,req,err)
 		return
 	}
 
@@ -225,17 +123,53 @@
 		filepath.Join(s.templateDir, "roModal.html"),
 		filepath.Join(s.templateDir, "foModal.html"),
 	)
-
-	home, err := template.New("landingPage").ParseFiles(files...)
-	if err != nil {
-		s.serveInternalError(w, req)
-		return
-	}
-
-	err = home.ExecuteTemplate(w, "base", nil)
-	if err != nil {
-		s.log.Error("failed to execute template", zap.Error(err))
-	}
+	home := template.Must(template.New("landingPage").ParseFiles(files...))
+	err = home.ExecuteTemplate(w, "base", organizeOffers(offers))
+	if err != nil {
+		s.serveInternalError(w,req,err)
+		return
+	}
+}
+
+// Helper function used by createOffer to turn post form input into a new offer
+func (s *Server) formToStruct(w http.ResponseWriter, req *http.Request) (o marketing.NewOffer, e error){
+	err := req.ParseForm()
+	if err != nil {
+		return o, err
+	}
+	defer req.Body.Close()
+
+	decoder.RegisterConverter(time.Time{}, timeConverter)
+
+	if err := decoder.Decode(&o, req.PostForm);err != nil {
+		return o, err
+	}
+	return o,nil
+}
+
+func (s *Server) createOffer(w http.ResponseWriter, req *http.Request) {
+	o, err := s.formToStruct(w,req)
+	if err != nil{
+		s.log.Error("err from createFreeCredit Handler", zap.Error(err))
+		s.serveInternalError(w,req,err)
+		return
+	}
+
+	o.Status = marketing.Active
+
+	if req.URL.Path == "/createRefOffer" {
+		o.Type = marketing.Referral
+	}else{
+		o.Type = marketing.FreeCredit
+	}
+
+	if _, err := s.service.InsertNewOffer(context.Background(), &o); err != nil {
+		s.log.Error("createdHandler error", zap.Error(err))
+		s.serveInternalError(w,req,err)
+		return
+	}
+	req.Method = "GET"
+	http.Redirect(w,req,"/",http.StatusFound)
 }
 
 func (s *Server) serveNotFound(w http.ResponseWriter, req *http.Request) {
@@ -245,7 +179,7 @@
 
 	unavailable, err := template.New("page-not-found").ParseFiles(files...)
 	if err != nil {
-		s.serveInternalError(w, req)
+		s.serveInternalError(w, req, err)
 		return
 	}
 
@@ -254,10 +188,12 @@
 	err = unavailable.ExecuteTemplate(w, "base", nil)
 	if err != nil {
 		s.log.Error("failed to execute template", zap.Error(err))
-	}
-}
-
-func (s *Server) serveInternalError(w http.ResponseWriter, req *http.Request) {
+		s.serveInternalError(w,req,err)
+		return
+	}
+}
+
+func (s *Server) serveInternalError(w http.ResponseWriter, req *http.Request, err error) {
 	files := append(s.commonPages(),
 		filepath.Join(s.templateDir, "internal-server-error.html"),
 	)
@@ -270,8 +206,7 @@
 	}
 
 	w.WriteHeader(http.StatusInternalServerError)
-	err = unavailable.ExecuteTemplate(w, "base", nil)
->>>>>>> 1d374c9f
+	err = unavailable.ExecuteTemplate(w, "base", err)
 	if err != nil {
 		s.log.Error("failed to execute template", zap.Error(err))
 	}
