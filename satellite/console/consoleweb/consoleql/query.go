--- conflicted
+++ resolved
@@ -31,11 +31,7 @@
 )
 
 // rootQuery creates query for graphql populated by AccountsClient
-<<<<<<< HEAD
-func rootQuery(service *console.Service, mailService *mailservice.Service, types Types) *graphql.Object {
-=======
-func rootQuery(service *console.Service, types *TypeCreator) *graphql.Object {
->>>>>>> f4430f90
+func rootQuery(service *console.Service, mailService *mailservice.Service, types *TypeCreator) *graphql.Object {
 	return graphql.NewObject(graphql.ObjectConfig{
 		Name: Query,
 		Fields: graphql.Fields{
