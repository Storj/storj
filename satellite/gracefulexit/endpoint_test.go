--- conflicted
+++ resolved
@@ -838,7 +838,6 @@
 	})
 }
 
-<<<<<<< HEAD
 func TestPointerChangedOrDeleted(t *testing.T) {
 	successThreshold := 4
 	testplanet.Run(t, testplanet.Config{
@@ -928,7 +927,8 @@
 			t.FailNow()
 		}
 	})
-=======
+}
+
 func TestFailureNotFoundPieceHashVerified(t *testing.T) {
 	testTransfers(t, 1, func(ctx *testcontext.Context, nodeFullIDs map[storj.NodeID]*identity.FullIdentity, satellite *testplanet.SatelliteSystem, processClient exitProcessClient, exitingNode *storagenode.Peer, numPieces int) {
 		response, err := processClient.Recv()
@@ -1084,7 +1084,6 @@
 		require.Equal(t, int64(0), progress.PiecesFailed)
 	})
 
->>>>>>> 7cdc1b35
 }
 
 func testTransfers(t *testing.T, objects int, verifier func(ctx *testcontext.Context, nodeFullIDs map[storj.NodeID]*identity.FullIdentity, satellite *testplanet.SatelliteSystem, processClient exitProcessClient, exitingNode *storagenode.Peer, numPieces int)) {
