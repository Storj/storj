--- conflicted
+++ resolved
@@ -588,25 +588,7 @@
 // CreatePutRepairOrderLimits creates the order limits for uploading the repaired pieces of pointer to newNodes.
 func (service *Service) CreatePutRepairOrderLimits(ctx context.Context, repairer *identity.PeerIdentity, bucketID []byte, pointer *pb.Pointer, getOrderLimits []*pb.AddressedOrderLimit, newNodes []*pb.Node) (_ []*pb.AddressedOrderLimit, err error) {
 	defer mon.Task()(&ctx)(&err)
-<<<<<<< HEAD
-	// convert orderExpiration from duration to timestamp
-	orderExpirationTime := time.Now().UTC().Add(service.orderExpiration)
-	orderExpiration, err := ptypes.TimestampProto(orderExpirationTime)
-	if err != nil {
-		return nil, Error.Wrap(err)
-	}
-=======
-	rootPieceID := pointer.GetRemote().RootPieceId
-	redundancy, err := eestream.NewRedundancyStrategyFromProto(pointer.GetRemote().GetRedundancy())
-	if err != nil {
-		return nil, Error.Wrap(err)
-	}
-	pieceSize := eestream.CalcPieceSize(pointer.GetSegmentSize(), redundancy)
-	totalPieces := redundancy.TotalCount()
-	pieceExpiration := pointer.ExpirationDate
 	orderExpiration := time.Now().Add(service.orderExpiration)
->>>>>>> 1c5db71f
-
 	serialNumber, err := service.createSerial(ctx)
 	if err != nil {
 		return nil, err
@@ -631,36 +613,18 @@
 			totalPiecesAfterRepair = totalPieces
 		}
 
-<<<<<<< HEAD
 		var numCurrentPieces int
 		for _, o := range getOrderLimits {
 			if o != nil {
 				numCurrentPieces++
 			}
-=======
-		orderLimit, err := signing.SignOrderLimit(ctx, service.satellite, &pb.OrderLimit{
-			SerialNumber:     serialNumber,
-			SatelliteId:      service.satellite.ID(),
-			SatelliteAddress: service.satelliteAddress,
-			UplinkId:         repairer.ID,
-			StorageNodeId:    node.Id,
-			PieceId:          rootPieceID.Derive(node.Id, pieceNum),
-			Action:           pb.PieceAction_PUT_REPAIR,
-			Limit:            pieceSize,
-			PieceExpiration:  pieceExpiration,
-			OrderCreation:    time.Now(),
-			OrderExpiration:  orderExpiration,
-		})
-		if err != nil {
-			return nil, Error.Wrap(err)
->>>>>>> 1c5db71f
-		}
-		totalPiecesToRepair := totalPiecesAfterRepair - numCurrentPieces
+		}
 
 		var (
-			rootPieceID = pointer.GetRemote().RootPieceId
-			pieceSize   = eestream.CalcPieceSize(pointer.GetSegmentSize(), redundancy)
-			pieceNum    int32
+			totalPiecesToRepair = totalPiecesAfterRepair - numCurrentPieces
+			rootPieceID         = pointer.GetRemote().RootPieceId
+			pieceSize           = eestream.CalcPieceSize(pointer.GetSegmentSize(), redundancy)
+			pieceNum            int32
 		)
 		for _, node := range newNodes {
 			for int(pieceNum) < totalPieces && getOrderLimits[pieceNum] != nil {
