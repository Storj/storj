// Copyright (C) 2019 Storj Labs, Inc.
// See LICENSE for copying information.

package uplink

import (
	"context"

	"github.com/skyrings/skyring-common/tools/uuid"
	"github.com/vivint/infectious"
	"github.com/zeebo/errs"

	"storj.io/storj/internal/memory"
	"storj.io/storj/pkg/eestream"
	"storj.io/storj/pkg/encryption"
	"storj.io/storj/pkg/metainfo/kvmetainfo"
	ecclient "storj.io/storj/pkg/storage/ec"
	"storj.io/storj/pkg/storage/segments"
	"storj.io/storj/pkg/storage/streams"
	"storj.io/storj/pkg/storj"
	"storj.io/storj/pkg/transport"
	"storj.io/storj/uplink/metainfo"
)

// Project represents a specific project access session.
type Project struct {
	uplinkCfg     *Config
	tc            transport.Client
	metainfo      *metainfo.Client
	project       *kvmetainfo.Project
	maxInlineSize memory.Size
}

// BucketConfig holds information about a bucket's configuration. This is
// filled in by the caller for use with CreateBucket(), or filled in by the
// library as Bucket.Config when a bucket is returned from OpenBucket().
type BucketConfig struct {
	// PathCipher indicates which cipher suite is to be used for path
	// encryption within the new Bucket. If not set, AES-GCM encryption
	// will be used.
	PathCipher storj.CipherSuite

	// EncryptionParameters specifies the default encryption parameters to
	// be used for data encryption of new Objects in this bucket.
	EncryptionParameters storj.EncryptionParameters

	// Volatile groups config values that are likely to change semantics
	// or go away entirely between releases. Be careful when using them!
	Volatile struct {
		// RedundancyScheme defines the default Reed-Solomon and/or
		// Forward Error Correction encoding parameters to be used by
		// objects in this Bucket.
		RedundancyScheme storj.RedundancyScheme
		// SegmentsSize is the default segment size to use for new
		// objects in this Bucket.
		SegmentsSize memory.Size
	}
}

func (cfg *BucketConfig) clone() *BucketConfig {
	clone := *cfg
	return &clone
}

// TODO: is this the best way to do this?
func (cfg *BucketConfig) setDefaults() {
	if cfg.PathCipher == storj.EncUnspecified {
		cfg.PathCipher = defaultCipher
	}
	if cfg.EncryptionParameters.CipherSuite == storj.EncUnspecified {
		cfg.EncryptionParameters.CipherSuite = defaultCipher
	}
	if cfg.Volatile.RedundancyScheme.RequiredShares == 0 {
		cfg.Volatile.RedundancyScheme.RequiredShares = 29
	}
	if cfg.Volatile.RedundancyScheme.RepairShares == 0 {
		cfg.Volatile.RedundancyScheme.RepairShares = 35
	}
	if cfg.Volatile.RedundancyScheme.OptimalShares == 0 {
		cfg.Volatile.RedundancyScheme.OptimalShares = 80
	}
	if cfg.Volatile.RedundancyScheme.TotalShares == 0 {
		cfg.Volatile.RedundancyScheme.TotalShares = 95
	}
	if cfg.Volatile.RedundancyScheme.ShareSize == 0 {
		cfg.Volatile.RedundancyScheme.ShareSize = (1 * memory.KiB).Int32()
	}
	if cfg.EncryptionParameters.BlockSize == 0 {
		cfg.EncryptionParameters.BlockSize = cfg.Volatile.RedundancyScheme.ShareSize * int32(cfg.Volatile.RedundancyScheme.RequiredShares)
	}
	if cfg.Volatile.SegmentsSize.Int() == 0 {
		cfg.Volatile.SegmentsSize = 64 * memory.MiB
	}
}

// CreateBucket creates a new bucket if authorized.
func (p *Project) CreateBucket(ctx context.Context, name string, cfg *BucketConfig) (bucket storj.Bucket, err error) {
	defer mon.Task()(&ctx)(&err)
	if cfg == nil {
		cfg = &BucketConfig{}
	}
	cfg = cfg.clone()
	cfg.setDefaults()

	bucket = storj.Bucket{
		PathCipher:           cfg.PathCipher.ToCipher(),
		EncryptionParameters: cfg.EncryptionParameters,
		RedundancyScheme:     cfg.Volatile.RedundancyScheme,
		SegmentsSize:         cfg.Volatile.SegmentsSize.Int64(),
	}
	return p.project.CreateBucket(ctx, name, &bucket)
}

// DeleteBucket deletes a bucket if authorized. If the bucket contains any
// Objects at the time of deletion, they may be lost permanently.
func (p *Project) DeleteBucket(ctx context.Context, bucket string) (err error) {
	defer mon.Task()(&ctx)(&err)
	return p.project.DeleteBucket(ctx, bucket)
}

// BucketListOptions controls options to the ListBuckets() call.
type BucketListOptions = storj.BucketListOptions

// ListBuckets will list authorized buckets.
func (p *Project) ListBuckets(ctx context.Context, opts *BucketListOptions) (bl storj.BucketList, err error) {
	defer mon.Task()(&ctx)(&err)
	if opts == nil {
		opts = &BucketListOptions{Direction: storj.Forward}
	}
	return p.project.ListBuckets(ctx, *opts)
}

// GetBucketInfo returns info about the requested bucket if authorized.
func (p *Project) GetBucketInfo(ctx context.Context, bucket string) (b storj.Bucket, bi *BucketConfig, err error) {
	defer mon.Task()(&ctx)(&err)
	b, err = p.project.GetBucket(ctx, bucket)
	if err != nil {
		return b, nil, err
	}
	cfg := &BucketConfig{
		PathCipher:           b.PathCipher.ToCipherSuite(),
		EncryptionParameters: b.EncryptionParameters,
	}
	cfg.Volatile.RedundancyScheme = b.RedundancyScheme
	cfg.Volatile.SegmentsSize = memory.Size(b.SegmentsSize)
	return b, cfg, nil
}

// TODO: move the bucket related OpenBucket to bucket.go

// OpenBucket returns a Bucket handle with the given EncryptionAccess
// information.
func (p *Project) OpenBucket(ctx context.Context, bucketName string, encCtx *EncryptionCtx) (b *Bucket, err error) {
	defer mon.Task()(&ctx)(&err)

	err = p.checkBucketAttribution(ctx, bucketName)
	if err != nil {
		return nil, err
	}

	bucketInfo, cfg, err := p.GetBucketInfo(ctx, bucketName)
	if err != nil {
		return nil, err
	}

	encryptionScheme := cfg.EncryptionParameters.ToEncryptionScheme()

	ec := ecclient.NewClient(p.tc, p.uplinkCfg.Volatile.MaxMemory.Int())
	fc, err := infectious.NewFEC(int(cfg.Volatile.RedundancyScheme.RequiredShares), int(cfg.Volatile.RedundancyScheme.TotalShares))
	if err != nil {
		return nil, err
	}
	rs, err := eestream.NewRedundancyStrategy(
		eestream.NewRSScheme(fc, int(cfg.Volatile.RedundancyScheme.ShareSize)),
		int(cfg.Volatile.RedundancyScheme.RepairShares),
		int(cfg.Volatile.RedundancyScheme.OptimalShares))
	if err != nil {
		return nil, err
	}

	maxEncryptedSegmentSize, err := encryption.CalcEncryptedSize(cfg.Volatile.SegmentsSize.Int64(),
		cfg.EncryptionParameters.ToEncryptionScheme())
	if err != nil {
		return nil, err
	}
	segmentStore := segments.NewSegmentStore(p.metainfo, ec, rs, p.maxInlineSize.Int(), maxEncryptedSegmentSize)

	streamStore, err := streams.NewStreamStore(segmentStore, cfg.Volatile.SegmentsSize.Int64(), encCtx.store, int(encryptionScheme.BlockSize), encryptionScheme.Cipher, p.maxInlineSize.Int())
	if err != nil {
		return nil, err
	}

	return &Bucket{
		BucketConfig: *cfg,
		Name:         bucketInfo.Name,
		Created:      bucketInfo.Created,
		bucket:       bucketInfo,
		metainfo:     kvmetainfo.New(p.project, p.metainfo, streamStore, segmentStore, encCtx.store),
		streams:      streamStore,
	}, nil
}

<<<<<<< HEAD
func (p *Project) retrieveSalt(ctx context.Context) (salt []byte, err error) {
	defer mon.Task()(&ctx)(&err)

	info, err := p.metainfo.GetProjectInfo(ctx)
	if err != nil {
		return nil, err
	}
	return info.ProjectSalt, nil
}

// SaltedKeyFromPassphrase returns a key generated from the given passphrase using a stable, project-specific salt
func (p *Project) SaltedKeyFromPassphrase(ctx context.Context, passphrase string) (_ *storj.Key, err error) {
	defer mon.Task()(&ctx)(&err)
	salt, err := p.retrieveSalt(ctx)
	if err != nil {
		return nil, err
	}
	key, err := encryption.DeriveDefaultPassword([]byte(passphrase), salt)
	if err != nil {
		return nil, err
	}
	if len(key) != len(storj.Key{}) {
		return nil, errs.New("unexpected key length!")
	}
	var result storj.Key
	copy(result[:], key)
	return &result, nil
=======
// checkBucketAttribution Checks the bucket attribution
func (p *Project) checkBucketAttribution(ctx context.Context, bucketName string) (err error) {
	defer mon.Task()(&ctx)(&err)

	if p.uplinkCfg.Volatile.PartnerID == "" {
		return nil
	}

	partnerID, err := uuid.Parse(p.uplinkCfg.Volatile.PartnerID)
	if err != nil {
		return Error.Wrap(err)
	}

	return p.metainfo.SetAttribution(ctx, bucketName, *partnerID)
>>>>>>> 043a5b6f
}<|MERGE_RESOLUTION|>--- conflicted
+++ resolved
@@ -200,7 +200,6 @@
 	}, nil
 }
 
-<<<<<<< HEAD
 func (p *Project) retrieveSalt(ctx context.Context) (salt []byte, err error) {
 	defer mon.Task()(&ctx)(&err)
 
@@ -228,7 +227,8 @@
 	var result storj.Key
 	copy(result[:], key)
 	return &result, nil
-=======
+}
+
 // checkBucketAttribution Checks the bucket attribution
 func (p *Project) checkBucketAttribution(ctx context.Context, bucketName string) (err error) {
 	defer mon.Task()(&ctx)(&err)
@@ -243,5 +243,4 @@
 	}
 
 	return p.metainfo.SetAttribution(ctx, bucketName, *partnerID)
->>>>>>> 043a5b6f
 }