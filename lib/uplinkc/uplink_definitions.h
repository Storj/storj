#pragma once

#include <stdint.h>
#include <stdbool.h>
#include <stdlib.h>
#include <stdio.h>
#include <string.h>
#include <time.h>

<<<<<<< HEAD
typedef struct APIKey     { long _handle; } APIKeyRef;
typedef struct Uplink     { long _handle; } UplinkRef;
typedef struct Project    { long _handle; } ProjectRef;
typedef struct Bucket     { long _handle; } BucketRef;
typedef struct Map        { long _handle; } MapRef;
typedef struct Object     { long _handle; } ObjectRef;
typedef struct Downloader { long _handle; } DownloaderRef;
typedef struct Uploader   { long _handle; } UploaderRef;
=======
typedef struct APIKey   { long _handle; } APIKeyRef;
typedef struct Uplink   { long _handle; } UplinkRef;
typedef struct Project  { long _handle; } ProjectRef;
typedef struct Bucket   { long _handle; } BucketRef;
>>>>>>> d583ab70

typedef struct UplinkConfig {
    struct {
        struct {
            bool SkipPeerCAWhitelist;
        } TLS;
    } Volatile;
} UplinkConfig;

typedef struct ProjectOptions {
    char key[32];
} ProjectOptions;

typedef struct EncryptionParameters {
    uint8_t cipher_suite;
    int32_t block_size;
} EncryptionParameters;

typedef struct RedundancyScheme {
    uint8_t algorithm;
    int32_t share_size;
    int16_t required_shares;
    int16_t repair_shares;
    int16_t optimal_shares;
    int16_t total_shares;
} RedundancyScheme;

typedef struct BucketInfo {
    char    *name;

    time_t created;
    uint8_t path_cipher;
    uint64_t segment_size;

    EncryptionParameters encryption_parameters;
    RedundancyScheme     redundancy_scheme;
} BucketInfo;

typedef struct BucketConfig {
    uint8_t path_cipher;

    EncryptionParameters encryption_parameters;
    RedundancyScheme     redundancy_scheme;
} BucketConfig;

typedef struct BucketListOptions {
    char    *cursor;
    int8_t  direction;
    int64_t limit;
} BucketListOptions;

typedef struct BucketList {
    bool       more;
    BucketInfo *items;
    int32_t    length;
} BucketList;

typedef struct EncryptionAccess {
    char key[32];
} EncryptionAccess;

typedef struct ObjectInfo {
    uint32_t   version;
    BucketInfo bucket;
    char       *path;
    bool       is_prefix;
    MapRef        metadata;
    char       *content_type;
    time_t     created;
    time_t     modified;
    time_t     expires;
} ObjectInfo;

typedef struct ObjectList {
    char *bucket;
    char *prefix;
    bool more;
    ObjectInfo *items;
    int32_t length;
} ObjectList;

typedef struct UploadOptions {
    char *content_type;
    MapRef    metadata;
    time_t expires;
} UploadOptions;

typedef struct ListOptions {
    char *prefix;
    char *cursor;
    char delimiter;
    bool recursive;
    int8_t direction;
    int64_t limit;
} ListOptions;

typedef struct ObjectMeta {
    char *bucket;
    char *path;
    bool is_prefix;
    char *content_type;
    MapRef meta_data;
    time_t created;
    time_t modified;
    time_t expires;
    uint64_t size;
    uint8_t *checksum_bytes;
    uint64_t checksum_length;
} ObjectMeta;<|MERGE_RESOLUTION|>--- conflicted
+++ resolved
@@ -5,9 +5,7 @@
 #include <stdlib.h>
 #include <stdio.h>
 #include <string.h>
-#include <time.h>
 
-<<<<<<< HEAD
 typedef struct APIKey     { long _handle; } APIKeyRef;
 typedef struct Uplink     { long _handle; } UplinkRef;
 typedef struct Project    { long _handle; } ProjectRef;
@@ -16,12 +14,6 @@
 typedef struct Object     { long _handle; } ObjectRef;
 typedef struct Downloader { long _handle; } DownloaderRef;
 typedef struct Uploader   { long _handle; } UploaderRef;
-=======
-typedef struct APIKey   { long _handle; } APIKeyRef;
-typedef struct Uplink   { long _handle; } UplinkRef;
-typedef struct Project  { long _handle; } ProjectRef;
-typedef struct Bucket   { long _handle; } BucketRef;
->>>>>>> d583ab70
 
 typedef struct UplinkConfig {
     struct {
@@ -50,19 +42,16 @@
 } RedundancyScheme;
 
 typedef struct BucketInfo {
-    char    *name;
-
-    time_t created;
-    uint8_t path_cipher;
-    uint64_t segment_size;
-
+    char                 *name;
+    int64_t              created;
+    uint8_t              path_cipher;
+    uint64_t             segment_size;
     EncryptionParameters encryption_parameters;
     RedundancyScheme     redundancy_scheme;
 } BucketInfo;
 
 typedef struct BucketConfig {
-    uint8_t path_cipher;
-
+    uint8_t              path_cipher;
     EncryptionParameters encryption_parameters;
     RedundancyScheme     redundancy_scheme;
 } BucketConfig;
@@ -88,46 +77,46 @@
     BucketInfo bucket;
     char       *path;
     bool       is_prefix;
-    MapRef        metadata;
+    MapRef     metadata;
     char       *content_type;
-    time_t     created;
-    time_t     modified;
-    time_t     expires;
+    int64_t    created;
+    int64_t    modified;
+    int64_t    expires;
 } ObjectInfo;
 
 typedef struct ObjectList {
-    char *bucket;
-    char *prefix;
-    bool more;
+    char       *bucket;
+    char       *prefix;
+    bool       more;
     ObjectInfo *items;
-    int32_t length;
+    int32_t    length;
 } ObjectList;
 
 typedef struct UploadOptions {
-    char *content_type;
-    MapRef    metadata;
-    time_t expires;
+    char    *content_type;
+    MapRef  metadata;
+    int64_t expires;
 } UploadOptions;
 
 typedef struct ListOptions {
-    char *prefix;
-    char *cursor;
-    char delimiter;
-    bool recursive;
-    int8_t direction;
+    char    *prefix;
+    char    *cursor;
+    char    delimiter;
+    bool    recursive;
+    int8_t  direction;
     int64_t limit;
 } ListOptions;
 
 typedef struct ObjectMeta {
-    char *bucket;
-    char *path;
-    bool is_prefix;
-    char *content_type;
-    MapRef meta_data;
-    time_t created;
-    time_t modified;
-    time_t expires;
+    char     *bucket;
+    char     *path;
+    bool     is_prefix;
+    char     *content_type;
+    MapRef   meta_data;
+    int64_t  created;
+    int64_t  modified;
+    int64_t  expires;
     uint64_t size;
-    uint8_t *checksum_bytes;
+    uint8_t  *checksum_bytes;
     uint64_t checksum_length;
 } ObjectMeta;