// Copyright (C) 2019 Storj Labs, Inc.
// See LICENSE for copying information.

package storagenodedb

import (
	"context"
	"database/sql"
	"time"

	"github.com/zeebo/errs"

	"storj.io/storj/pkg/storj"
	"storj.io/storj/storagenode/satellites"
)

// ErrSatellitesDB represents errors from the satellites database.
var ErrSatellitesDB = errs.Class("satellitesdb error")

// SatellitesDBName represents the database name.
const SatellitesDBName = "satellites"

// reputation works with node reputation DB
type satellitesDB struct {
<<<<<<< HEAD
	location string
	SQLDB
}

// newSatellitesDB returns a new instance of satellitesDB initialized with the specified database.
func newSatellitesDB(db SQLDB, location string) *satellitesDB {
	return &satellitesDB{
		location: location,
		SQLDB:    db,
	}
}

// initiate graceful exit
func (db *satellitesDB) InitiateGracefulExit(ctx context.Context, satelliteID storj.NodeID, intitiatedAt time.Time, startingDiskUsage int64) (err error) {
	defer mon.Task()(&ctx)(&err)
	return ErrSatellitesDB.Wrap(withTx(ctx, db.SQLDB, func(tx *sql.Tx) error {
		query := `INSERT OR REPLACE INTO satellites (node_id, status, added_at) VALUES (?,?, COALESCE((SELECT added_at FROM satellites WHERE node_id = ?), ?))`
		_, err = tx.ExecContext(ctx, query, satelliteID, satellites.Exiting, satelliteID, intitiatedAt.UTC()) // assume intitiatedAt < time.Now()
		if err != nil {
			return err
		}
		query = `INSERT INTO satellite_exit_progress (satellite_id, initiated_at, starting_disk_usage, bytes_deleted) VALUES (?,?,?,0)`
		_, err = tx.ExecContext(ctx, query, satelliteID, intitiatedAt.UTC(), startingDiskUsage)
		return err
	}))
}

// increment graceful exit bytes deleted
func (db *satellitesDB) UpdateGracefulExit(ctx context.Context, satelliteID storj.NodeID, bytesDeleted int64) (err error) {
	defer mon.Task()(&ctx)(&err)
	query := `UPDATE satellite_exit_progress SET bytes_deleted = bytes_deleted + ? WHERE satellite_id = ?`
	_, err = db.ExecContext(ctx, query, bytesDeleted, satelliteID)
	return ErrSatellitesDB.Wrap(err)
}

// complete graceful exit
func (db *satellitesDB) CompleteGracefulExit(ctx context.Context, satelliteID storj.NodeID, finishedAt time.Time, exitStatus satellites.Status, completionReceipt []byte) (err error) {
	defer mon.Task()(&ctx)(&err)
	return ErrSatellitesDB.Wrap(withTx(ctx, db.SQLDB, func(tx *sql.Tx) error {
		query := `UPDATE satellites SET status = ? WHERE node_id = ?`
		_, err = tx.ExecContext(ctx, query, satelliteID, exitStatus)
		if err != nil {
			return err
		}
		query = `UPDATE satellite_exit_progress SET finished_at = ?, completion_receipt = ? WHERE satellite_id = ?`
		_, err = tx.ExecContext(ctx, query, finishedAt.UTC(), completionReceipt, satelliteID)
		return err
	}))
=======
	migratableDB
>>>>>>> 93788e52
}<|MERGE_RESOLUTION|>--- conflicted
+++ resolved
@@ -22,17 +22,7 @@
 
 // reputation works with node reputation DB
 type satellitesDB struct {
-<<<<<<< HEAD
-	location string
-	SQLDB
-}
-
-// newSatellitesDB returns a new instance of satellitesDB initialized with the specified database.
-func newSatellitesDB(db SQLDB, location string) *satellitesDB {
-	return &satellitesDB{
-		location: location,
-		SQLDB:    db,
-	}
+	migratableDB
 }
 
 // initiate graceful exit
@@ -71,7 +61,4 @@
 		_, err = tx.ExecContext(ctx, query, finishedAt.UTC(), completionReceipt, satelliteID)
 		return err
 	}))
-=======
-	migratableDB
->>>>>>> 93788e52
 }