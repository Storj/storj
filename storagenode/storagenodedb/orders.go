// Copyright (C) 2019 Storj Labs, Inc.
// See LICENSE for copying information.

package storagenodedb

import (
	"context"
	"database/sql"
	"time"

	"github.com/gogo/protobuf/proto"
	"github.com/zeebo/errs"

	"storj.io/storj/pkg/pb"
	"storj.io/storj/pkg/storj"
	"storj.io/storj/storagenode/orders"
)

var ErrOrders = errs.Class("ordersdb error")

type ordersdb struct {
	location string
	SQLDB
}

// newOrders returns a new instance of ordersdb initialized with the specified database.
func newOrders(db SQLDB, location string) *ordersdb {
	return &ordersdb{
		location: location,
		SQLDB:    db,
	}
}

// Enqueue inserts order to the unsent list
func (db *ordersdb) Enqueue(ctx context.Context, info *orders.Info) (err error) {
	defer mon.Task()(&ctx)(&err)

	limitSerialized, err := proto.Marshal(info.Limit)
	if err != nil {
		return ErrOrders.Wrap(err)
	}

	orderSerialized, err := proto.Marshal(info.Order)
	if err != nil {
		return ErrOrders.Wrap(err)
	}

	// TODO: remove uplink_cert_id
	_, err = db.Exec(`
		INSERT INTO unsent_order(
			satellite_id, serial_number,
			order_limit_serialized, order_serialized, order_limit_expiration,
			uplink_cert_id
		) VALUES (?,?, ?,?,?, ?)
	`, info.Limit.SatelliteId, info.Limit.SerialNumber, limitSerialized, orderSerialized, info.Limit.OrderExpiration.UTC(), 0)

	return ErrOrders.Wrap(err)
}

// ListUnsent returns orders that haven't been sent yet.
//
// If there is some unmarshal error while reading an order, the method proceed
// with the following ones and the function will return the ones which have
// been successfully read but returning an error with information of the ones
// which have not. In case of database or other system error, the method will
// stop without any further processing and will return an error without any
// order.
func (db *ordersdb) ListUnsent(ctx context.Context, limit int) (_ []*orders.Info, err error) {
	defer mon.Task()(&ctx)(&err)

	rows, err := db.Query(`
		SELECT order_limit_serialized, order_serialized
		FROM unsent_order
		LIMIT ?
	`, limit)
	if err != nil {
		if err == sql.ErrNoRows {
			return nil, nil
		}
		return nil, ErrOrders.Wrap(err)
	}

	var unmarshalErrors errs.Group
	defer func() { err = errs.Combine(err, unmarshalErrors.Err(), rows.Close()) }()

	var infos []*orders.Info
	for rows.Next() {
		var limitSerialized []byte
		var orderSerialized []byte

		err := rows.Scan(&limitSerialized, &orderSerialized)
		if err != nil {
			return nil, ErrOrders.Wrap(err)
		}

		var info orders.Info
		info.Limit = &pb.OrderLimit{}
		info.Order = &pb.Order{}

		err = proto.Unmarshal(limitSerialized, info.Limit)
		if err != nil {
<<<<<<< HEAD
			return nil, ErrOrders.Wrap(err)
=======
			unmarshalErrors.Add(ErrInfo.Wrap(err))
			continue
>>>>>>> 546d099c
		}

		err = proto.Unmarshal(orderSerialized, info.Order)
		if err != nil {
<<<<<<< HEAD
			return nil, ErrOrders.Wrap(err)
=======
			unmarshalErrors.Add(ErrInfo.Wrap(err))
			continue
>>>>>>> 546d099c
		}

		infos = append(infos, &info)
	}

	return infos, ErrOrders.Wrap(rows.Err())
}

// ListUnsentBySatellite returns orders that haven't been sent yet grouped by
// satellite. Does not return uplink identity.
//
// If there is some unmarshal error while reading an order, the method proceed
// with the following ones and the function will return the ones which have
// been successfully read but returning an error with information of the ones
// which have not. In case of database or other system error, the method will
// stop without any further processing and will return an error without any
// order.
func (db *ordersdb) ListUnsentBySatellite(ctx context.Context) (_ map[storj.NodeID][]*orders.Info, err error) {
	defer mon.Task()(&ctx)(&err)
	// TODO: add some limiting

	rows, err := db.Query(`
		SELECT order_limit_serialized, order_serialized
		FROM unsent_order
	`)
	if err != nil {
		if err == sql.ErrNoRows {
			return nil, nil
		}
		return nil, ErrOrders.Wrap(err)
	}

	var unmarshalErrors errs.Group
	defer func() { err = errs.Combine(err, unmarshalErrors.Err(), rows.Close()) }()

	infos := map[storj.NodeID][]*orders.Info{}
	for rows.Next() {
		var limitSerialized []byte
		var orderSerialized []byte

		err := rows.Scan(&limitSerialized, &orderSerialized)
		if err != nil {
			return nil, ErrOrders.Wrap(err)
		}

		var info orders.Info
		info.Limit = &pb.OrderLimit{}
		info.Order = &pb.Order{}

		err = proto.Unmarshal(limitSerialized, info.Limit)
		if err != nil {
<<<<<<< HEAD
			return nil, ErrOrders.Wrap(err)
=======
			unmarshalErrors.Add(ErrInfo.Wrap(err))
			continue
>>>>>>> 546d099c
		}

		err = proto.Unmarshal(orderSerialized, info.Order)
		if err != nil {
<<<<<<< HEAD
			return nil, ErrOrders.Wrap(err)
=======
			unmarshalErrors.Add(ErrInfo.Wrap(err))
			continue
>>>>>>> 546d099c
		}

		infos[info.Limit.SatelliteId] = append(infos[info.Limit.SatelliteId], &info)
	}

	return infos, ErrOrders.Wrap(rows.Err())
}

// Archive marks order as being handled.
//
// If any of the request contains an order which doesn't exist the method will
// follow with the next ones without interrupting the operation and it will
// return an error of the class orders.OrderNotFoundError. Any other error, will
// abort the operation, rolling back the transaction.
func (db *ordersdb) Archive(ctx context.Context, requests ...orders.ArchiveRequest) (err error) {
	defer mon.Task()(&ctx)(&err)

	txn, err := db.Begin()
	if err != nil {
		return ErrOrders.Wrap(err)
	}

	var notFoundErrs errs.Group
	defer func() {
		if err == nil {
			err = txn.Commit()
			if err == nil {
				if len(notFoundErrs) > 0 {
					// Return a class error to allow to the caler to identify this case
					err = orders.OrderNotFoundError.New(notFoundErrs.Err().Error())
				}
			}
		} else {
			err = errs.Combine(err, txn.Rollback())
		}
	}()

	for _, req := range requests {
		err := db.archiveOne(ctx, txn, req)
		if err != nil {
<<<<<<< HEAD
			return ErrOrders.Wrap(err)
=======
			if orders.OrderNotFoundError.Has(err) {
				notFoundErrs.Add(err)
				continue
			}

			return err
>>>>>>> 546d099c
		}
	}

	return nil
}

// archiveOne marks order as being handled.
func (db *ordersdb) archiveOne(ctx context.Context, txn *sql.Tx, req orders.ArchiveRequest) (err error) {
	defer mon.Task()(&ctx)(&err)

	result, err := txn.Exec(`
		INSERT INTO order_archive_ (
			satellite_id, serial_number,
			order_limit_serialized, order_serialized,
			uplink_cert_id,
			status, archived_at
		) SELECT
			satellite_id, serial_number,
			order_limit_serialized, order_serialized,
			uplink_cert_id,
			?, ?
		FROM unsent_order
		WHERE satellite_id = ? AND serial_number = ?;

		DELETE FROM unsent_order
		WHERE satellite_id = ? AND serial_number = ?;
	`, int(req.Status), time.Now().UTC(), req.Satellite, req.Serial, req.Satellite, req.Serial)
	if err != nil {
		return ErrOrders.Wrap(err)
	}

	count, err := result.RowsAffected()
	if err != nil {
		return ErrOrders.Wrap(err)
	}
	if count == 0 {
<<<<<<< HEAD
		return ErrOrders.New("order was not in unsent list")
=======
		return orders.OrderNotFoundError.New("satellite: %s, serial number: %s",
			req.Satellite.String(), req.Serial.String(),
		)
>>>>>>> 546d099c
	}

	return nil
}

// ListArchived returns orders that have been sent.
func (db *ordersdb) ListArchived(ctx context.Context, limit int) (_ []*orders.ArchivedInfo, err error) {
	defer mon.Task()(&ctx)(&err)

	rows, err := db.Query(`
		SELECT order_limit_serialized, order_serialized, status, archived_at
		FROM order_archive_
		LIMIT ?
	`, limit)
	if err != nil {
		if err == sql.ErrNoRows {
			return nil, nil
		}
		return nil, ErrOrders.Wrap(err)
	}
	defer func() { err = errs.Combine(err, rows.Close()) }()

	var infos []*orders.ArchivedInfo
	for rows.Next() {
		var limitSerialized []byte
		var orderSerialized []byte

		var status int
		var archivedAt time.Time

		err := rows.Scan(&limitSerialized, &orderSerialized, &status, &archivedAt)
		if err != nil {
			return nil, ErrOrders.Wrap(err)
		}

		var info orders.ArchivedInfo
		info.Limit = &pb.OrderLimit{}
		info.Order = &pb.Order{}

		info.Status = orders.Status(status)
		info.ArchivedAt = archivedAt

		err = proto.Unmarshal(limitSerialized, info.Limit)
		if err != nil {
			return nil, ErrOrders.Wrap(err)
		}

		err = proto.Unmarshal(orderSerialized, info.Order)
		if err != nil {
			return nil, ErrOrders.Wrap(err)
		}

		infos = append(infos, &info)
	}

<<<<<<< HEAD
	return infos, ErrOrders.Wrap(rows.Err())
=======
	return infos, ErrInfo.Wrap(rows.Err())
}

// CleanArchive deletes all entries older than ttl
func (db *ordersdb) CleanArchive(ctx context.Context, ttl time.Duration) (_ int, err error) {
	defer mon.Task()(&ctx)(&err)

	deleteBefore := time.Now().UTC().Add(-1 * ttl)
	result, err := db.db.Exec(`
		DELETE FROM order_archive_
		WHERE archived_at <= ?
	`, deleteBefore)
	if err != nil {
		if err == sql.ErrNoRows {
			return 0, nil
		}
		return 0, ErrInfo.Wrap(err)
	}
	count, err := result.RowsAffected()
	if err != nil {
		return 0, ErrInfo.Wrap(err)
	}
	return int(count), nil
>>>>>>> 546d099c
}<|MERGE_RESOLUTION|>--- conflicted
+++ resolved
@@ -99,22 +99,14 @@
 
 		err = proto.Unmarshal(limitSerialized, info.Limit)
 		if err != nil {
-<<<<<<< HEAD
-			return nil, ErrOrders.Wrap(err)
-=======
+		  unmarshalErrors.Add(ErrInfo.Wrap(err))
+			continue
+		}
+
+		err = proto.Unmarshal(orderSerialized, info.Order)
+		if err != nil {
 			unmarshalErrors.Add(ErrInfo.Wrap(err))
 			continue
->>>>>>> 546d099c
-		}
-
-		err = proto.Unmarshal(orderSerialized, info.Order)
-		if err != nil {
-<<<<<<< HEAD
-			return nil, ErrOrders.Wrap(err)
-=======
-			unmarshalErrors.Add(ErrInfo.Wrap(err))
-			continue
->>>>>>> 546d099c
 		}
 
 		infos = append(infos, &info)
@@ -166,22 +158,14 @@
 
 		err = proto.Unmarshal(limitSerialized, info.Limit)
 		if err != nil {
-<<<<<<< HEAD
-			return nil, ErrOrders.Wrap(err)
-=======
 			unmarshalErrors.Add(ErrInfo.Wrap(err))
 			continue
->>>>>>> 546d099c
 		}
 
 		err = proto.Unmarshal(orderSerialized, info.Order)
 		if err != nil {
-<<<<<<< HEAD
-			return nil, ErrOrders.Wrap(err)
-=======
 			unmarshalErrors.Add(ErrInfo.Wrap(err))
 			continue
->>>>>>> 546d099c
 		}
 
 		infos[info.Limit.SatelliteId] = append(infos[info.Limit.SatelliteId], &info)
@@ -222,16 +206,12 @@
 	for _, req := range requests {
 		err := db.archiveOne(ctx, txn, req)
 		if err != nil {
-<<<<<<< HEAD
-			return ErrOrders.Wrap(err)
-=======
 			if orders.OrderNotFoundError.Has(err) {
 				notFoundErrs.Add(err)
 				continue
 			}
 
 			return err
->>>>>>> 546d099c
 		}
 	}
 
@@ -268,13 +248,9 @@
 		return ErrOrders.Wrap(err)
 	}
 	if count == 0 {
-<<<<<<< HEAD
-		return ErrOrders.New("order was not in unsent list")
-=======
 		return orders.OrderNotFoundError.New("satellite: %s, serial number: %s",
 			req.Satellite.String(), req.Serial.String(),
 		)
->>>>>>> 546d099c
 	}
 
 	return nil
@@ -330,10 +306,7 @@
 		infos = append(infos, &info)
 	}
 
-<<<<<<< HEAD
 	return infos, ErrOrders.Wrap(rows.Err())
-=======
-	return infos, ErrInfo.Wrap(rows.Err())
 }
 
 // CleanArchive deletes all entries older than ttl
@@ -356,5 +329,4 @@
 		return 0, ErrInfo.Wrap(err)
 	}
 	return int(count), nil
->>>>>>> 546d099c
 }