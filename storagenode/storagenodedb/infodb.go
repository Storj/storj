--- conflicted
+++ resolved
@@ -408,9 +408,24 @@
 				}),
 			},
 			{
-<<<<<<< HEAD
+				Description: "Start piece_expirations table, deprecate pieceinfo table",
+				Version:     15,
+				Action: migrate.SQL{
+					// new table to hold expiration data (and only expirations. no other pieceinfo)
+					`CREATE TABLE piece_expirations (
+						satellite_id       BLOB      NOT NULL,
+						piece_id           BLOB      NOT NULL,
+						piece_expiration   TIMESTAMP NOT NULL, -- date when it can be deleted
+						deletion_failed_at TIMESTAMP,
+						PRIMARY KEY (satellite_id, piece_id)
+					)`,
+					`CREATE INDEX idx_piece_expirations_piece_expiration ON piece_expirations(piece_expiration)`,
+					`CREATE INDEX idx_piece_expirations_deletion_failed_at ON piece_expirations(deletion_failed_at)`,
+				},
+			},
+			{
 				Description: "Add reputation and storage usage cache tables",
-				Version:     15,
+				Version:     16,
 				Action: migrate.SQL{
 					`CREATE TABLE reputation (
 						satellite_id BLOB NOT NULL,
@@ -433,21 +448,6 @@
 						timestamp TIMESTAMP NOT NULL,
 						PRIMARY KEY (satellite_id, timestamp)
 					)`,
-=======
-				Description: "Start piece_expirations table, deprecate pieceinfo table",
-				Version:     15,
-				Action: migrate.SQL{
-					// new table to hold expiration data (and only expirations. no other pieceinfo)
-					`CREATE TABLE piece_expirations (
-						satellite_id       BLOB      NOT NULL,
-						piece_id           BLOB      NOT NULL,
-						piece_expiration   TIMESTAMP NOT NULL, -- date when it can be deleted
-						deletion_failed_at TIMESTAMP,
-						PRIMARY KEY (satellite_id, piece_id)
-					)`,
-					`CREATE INDEX idx_piece_expirations_piece_expiration ON piece_expirations(piece_expiration)`,
-					`CREATE INDEX idx_piece_expirations_deletion_failed_at ON piece_expirations(deletion_failed_at)`,
->>>>>>> 17bdb5e9
 				},
 			},
 		},
