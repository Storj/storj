--- conflicted
+++ resolved
@@ -101,25 +101,17 @@
 				}
 			})
 		case *pb.SatelliteMessage_DeletePiece:
-<<<<<<< HEAD
-			pieceID := msg.DeletePiece.OriginalPieceId
-			err := worker.deleteOnePieceOrAll(ctx, &pieceID)
-			if err != nil {
-				worker.log.Error("failed to delete piece.",
-					zap.Stringer("Satellite ID", worker.satelliteID),
-					zap.Stringer("Piece ID", pieceID),
-					zap.Error(errs.Wrap(err)))
-			}
-=======
 			deletePieceMsg := msg.DeletePiece
 			worker.limiter.Go(ctx, func() {
 				pieceID := deletePieceMsg.OriginalPieceId
 				err := worker.deleteOnePieceOrAll(ctx, &pieceID)
 				if err != nil {
-					worker.log.Error("failed to delete piece.", zap.Stringer("satellite ID", worker.satelliteID), zap.Stringer("piece ID", pieceID), zap.Error(errs.Wrap(err)))
+					worker.log.Error("failed to delete piece.",
+						zap.Stringer("Satellite ID", worker.satelliteID),
+						zap.Stringer("Piece ID", pieceID),
+						zap.Error(errs.Wrap(err)))
 				}
 			})
->>>>>>> 7cdc1b35
 
 		case *pb.SatelliteMessage_ExitFailed:
 			worker.log.Error("graceful exit failed.",
