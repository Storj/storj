// Copyright (C) 2019 Storj Labs, Inc.
// See LICENSE for copying information.

package storagenode

import (
	"context"
	"net"

	"github.com/zeebo/errs"
	"go.uber.org/zap"
	"golang.org/x/sync/errgroup"
	"gopkg.in/spacemonkeygo/monkit.v2"

	"storj.io/storj/internal/errs2"
	"storj.io/storj/internal/version"
	"storj.io/storj/pkg/identity"
	"storj.io/storj/pkg/kademlia"
	"storj.io/storj/pkg/pb"
	"storj.io/storj/pkg/peertls/extensions"
	"storj.io/storj/pkg/peertls/tlsopts"
	"storj.io/storj/pkg/rpc"
	"storj.io/storj/pkg/server"
	"storj.io/storj/pkg/signing"
	"storj.io/storj/pkg/storj"
	"storj.io/storj/satellite/overlay"
	"storj.io/storj/storage"
	"storj.io/storj/storagenode/bandwidth"
	"storj.io/storj/storagenode/collector"
	"storj.io/storj/storagenode/console"
	"storj.io/storj/storagenode/console/consoleserver"
	"storj.io/storj/storagenode/contact"
	"storj.io/storj/storagenode/inspector"
	"storj.io/storj/storagenode/monitor"
	"storj.io/storj/storagenode/nodestats"
	"storj.io/storj/storagenode/orders"
	"storj.io/storj/storagenode/pieces"
	"storj.io/storj/storagenode/piecestore"
	"storj.io/storj/storagenode/reputation"
	"storj.io/storj/storagenode/retain"
	"storj.io/storj/storagenode/satellites"
	"storj.io/storj/storagenode/storageusage"
	"storj.io/storj/storagenode/trust"
)

var (
	mon = monkit.Package()
)

// DB is the master database for Storage Node
//
// architecture: Master Database
type DB interface {
	// CreateTables initializes the database
	CreateTables(ctx context.Context) error
	// Close closes the database
	Close() error

	Pieces() storage.Blobs

	Orders() orders.DB
	V0PieceInfo() pieces.V0PieceInfoDB
	PieceExpirationDB() pieces.PieceExpirationDB
	PieceSpaceUsedDB() pieces.PieceSpaceUsedDB
	Bandwidth() bandwidth.DB
	UsedSerials() piecestore.UsedSerials
	Reputation() reputation.DB
	StorageUsage() storageusage.DB
<<<<<<< HEAD
	Satellites() satellites.DB

	// TODO: use better interfaces
	RoutingTable() (kdb, ndb, adb storage.KeyValueStore)
=======
>>>>>>> 09c3efa5
}

// Config is all the configuration parameters for a Storage Node
type Config struct {
	Identity identity.Config

	Server server.Config

	Contact  contact.Config
	Kademlia kademlia.Config

	// TODO: flatten storage config and only keep the new one
	Storage   piecestore.OldConfig
	Storage2  piecestore.Config
	Collector collector.Config

	Retain retain.Config

	Nodestats nodestats.Config

	Console consoleserver.Config

	Version version.Config

	Bandwidth bandwidth.Config
}

// Verify verifies whether configuration is consistent and acceptable.
func (config *Config) Verify(log *zap.Logger) error {
	return config.Kademlia.Verify(log)
}

// Peer is the representation of a Storage Node.
//
// architecture: Peer
type Peer struct {
	// core dependencies
	Log      *zap.Logger
	Identity *identity.FullIdentity
	DB       DB

	Dialer rpc.Dialer

	Server *server.Server

	Version *version.Service

	// services and endpoints
	// TODO: similar grouping to satellite.Peer

	Contact struct {
		Service   *contact.Service
		Chore     *contact.Chore
		Endpoint  *contact.Endpoint
		KEndpoint *contact.KademliaEndpoint
		PingStats *contact.PingStats
	}

	Storage2 struct {
		// TODO: lift things outside of it to organize better
		Trust         *trust.Pool
		Store         *pieces.Store
		BlobsCache    *pieces.BlobsUsageCache
		CacheService  *pieces.CacheService
		RetainService *retain.Service
		Endpoint      *piecestore.Endpoint
		Inspector     *inspector.Endpoint
		Monitor       *monitor.Service
		Orders        *orders.Service
	}

	Collector *collector.Service

	NodeStats struct {
		Service *nodestats.Service
		Cache   *nodestats.Cache
	}

	// Web server with web UI
	Console struct {
		Listener net.Listener
		Service  *console.Service
		Endpoint *consoleserver.Server
	}

	Bandwidth *bandwidth.Service
}

// New creates a new Storage Node.
func New(log *zap.Logger, full *identity.FullIdentity, db DB, revocationDB extensions.RevocationDB, config Config, versionInfo version.Info) (*Peer, error) {
	peer := &Peer{
		Log:      log,
		Identity: full,
		DB:       db,
	}

	var err error

	{
		test := version.Info{}
		if test != versionInfo {
			peer.Log.Sugar().Debugf("Binary Version: %s with CommitHash %s, built at %s as Release %v",
				versionInfo.Version.String(), versionInfo.CommitHash, versionInfo.Timestamp.String(), versionInfo.Release)
		}
		peer.Version = version.NewService(log.Named("version"), config.Version, versionInfo, "Storagenode")
	}

	{ // setup listener and server
		sc := config.Server

		tlsOptions, err := tlsopts.NewOptions(peer.Identity, sc.Config, revocationDB)
		if err != nil {
			return nil, errs.Combine(err, peer.Close())
		}

		peer.Dialer = rpc.NewDefaultDialer(tlsOptions)

		peer.Server, err = server.New(log.Named("server"), tlsOptions, sc.Address, sc.PrivateAddress, nil)
		if err != nil {
			return nil, errs.Combine(err, peer.Close())
		}
	}

	{ // setup trust pool
		peer.Storage2.Trust, err = trust.NewPool(peer.Dialer, config.Storage.WhitelistedSatellites)
		if err != nil {
			return nil, errs.Combine(err, peer.Close())
		}
	}

	{ // setup contact service
		c := config.Contact
		if c.ExternalAddress == "" {
			c.ExternalAddress = peer.Addr()
		}

		pbVersion, err := versionInfo.Proto()
		if err != nil {
			return nil, errs.Combine(err, peer.Close())
		}
		self := &overlay.NodeDossier{
			Node: pb.Node{
				Id: peer.ID(),
				Address: &pb.NodeAddress{
					Transport: pb.NodeTransport_TCP_TLS_GRPC,
					Address:   c.ExternalAddress,
				},
			},
			Type: pb.NodeType_STORAGE,
			Operator: pb.NodeOperator{
				Email:  config.Kademlia.Operator.Email,
				Wallet: config.Kademlia.Operator.Wallet,
			},
			Version: *pbVersion,
		}
		peer.Contact.PingStats = new(contact.PingStats)
		peer.Contact.Service = contact.NewService(peer.Log.Named("contact:service"), self)
		peer.Contact.Chore = contact.NewChore(peer.Log.Named("contact:chore"), config.Contact.Interval, config.Contact.MaxSleep, peer.Storage2.Trust, peer.Dialer, peer.Contact.Service)
		peer.Contact.Endpoint = contact.NewEndpoint(peer.Log.Named("contact:endpoint"), peer.Contact.PingStats)
		peer.Contact.KEndpoint = contact.NewKademliaEndpoint(peer.Log.Named("contact:nodes_service_endpoint"), peer.Contact.Service, peer.Storage2.Trust)
		pb.RegisterContactServer(peer.Server.GRPC(), peer.Contact.Endpoint)
		pb.RegisterNodesServer(peer.Server.GRPC(), peer.Contact.KEndpoint)
		pb.DRPCRegisterContact(peer.Server.DRPC(), peer.Contact.Endpoint)
		pb.DRPCRegisterNodes(peer.Server.DRPC(), peer.Contact.KEndpoint)
	}

	{ // setup storage
		peer.Storage2.BlobsCache = pieces.NewBlobsUsageCache(peer.DB.Pieces())

		peer.Storage2.Store = pieces.NewStore(peer.Log.Named("pieces"),
			peer.Storage2.BlobsCache,
			peer.DB.V0PieceInfo(),
			peer.DB.PieceExpirationDB(),
			peer.DB.PieceSpaceUsedDB(),
		)

		peer.Storage2.CacheService = pieces.NewService(
			log.Named("piecestore:cacheUpdate"),
			peer.Storage2.BlobsCache,
			peer.Storage2.Store,
			config.Storage2.CacheSyncInterval,
		)

		peer.Storage2.Monitor = monitor.NewService(
			log.Named("piecestore:monitor"),
			peer.Storage2.Store,
			peer.Contact.Service,
			peer.DB.Bandwidth(),
			config.Storage.AllocatedDiskSpace.Int64(),
			config.Storage.AllocatedBandwidth.Int64(),
			//TODO use config.Storage.Monitor.Interval, but for some reason is not set
			config.Storage.KBucketRefreshInterval,
			config.Storage2.Monitor,
		)

		peer.Storage2.RetainService = retain.NewService(
			peer.Log.Named("retain"),
			peer.Storage2.Store,
			config.Retain,
		)

		peer.Storage2.Endpoint, err = piecestore.NewEndpoint(
			peer.Log.Named("piecestore"),
			signing.SignerFromFullIdentity(peer.Identity),
			peer.Storage2.Trust,
			peer.Storage2.Monitor,
			peer.Storage2.RetainService,
			peer.Storage2.Store,
			peer.DB.Orders(),
			peer.DB.Bandwidth(),
			peer.DB.UsedSerials(),
			config.Storage2,
		)
		if err != nil {
			return nil, errs.Combine(err, peer.Close())
		}
		pb.RegisterPiecestoreServer(peer.Server.GRPC(), peer.Storage2.Endpoint)
		pb.DRPCRegisterPiecestore(peer.Server.DRPC(), peer.Storage2.Endpoint.DRPC())

		// TODO workaround for custom timeout for order sending request (read/write)
		sc := config.Server

		tlsOptions, err := tlsopts.NewOptions(peer.Identity, sc.Config, revocationDB)
		if err != nil {
			return nil, errs.Combine(err, peer.Close())
		}

		dialer := rpc.NewDefaultDialer(tlsOptions)
		dialer.DialTimeout = config.Storage2.Orders.SenderDialTimeout
		dialer.RequestTimeout = config.Storage2.Orders.SenderRequestTimeout

		peer.Storage2.Orders = orders.NewService(
			log.Named("orders"),
			dialer,
			peer.DB.Orders(),
			peer.Storage2.Trust,
			config.Storage2.Orders,
		)
	}

	{ // setup node stats service
		peer.NodeStats.Service = nodestats.NewService(
			peer.Log.Named("nodestats:service"),
			peer.Dialer,
			peer.Storage2.Trust)

		peer.NodeStats.Cache = nodestats.NewCache(
			peer.Log.Named("nodestats:cache"),
			config.Nodestats,
			nodestats.CacheStorage{
				Reputation:   peer.DB.Reputation(),
				StorageUsage: peer.DB.StorageUsage(),
			},
			peer.NodeStats.Service,
			peer.Storage2.Trust)
	}

	{ // setup storage node operator dashboard
		peer.Console.Service, err = console.NewService(
			peer.Log.Named("console:service"),
			peer.DB.Bandwidth(),
			peer.Storage2.Store,
			peer.Version,
			config.Storage.AllocatedBandwidth,
			config.Storage.AllocatedDiskSpace,
			config.Kademlia.Operator.Wallet,
			versionInfo,
			peer.Storage2.Trust,
			peer.DB.Reputation(),
			peer.DB.StorageUsage(),
			peer.Contact.PingStats,
			peer.Contact.Service)

		if err != nil {
			return nil, errs.Combine(err, peer.Close())
		}

		peer.Console.Listener, err = net.Listen("tcp", config.Console.Address)
		if err != nil {
			return nil, errs.Combine(err, peer.Close())
		}

		peer.Console.Endpoint = consoleserver.NewServer(
			peer.Log.Named("console:endpoint"),
			config.Console,
			peer.Console.Service,
			peer.Console.Listener,
		)
	}

	{ // setup storage inspector
		peer.Storage2.Inspector = inspector.NewEndpoint(
			peer.Log.Named("pieces:inspector"),
			peer.Storage2.Store,
			peer.Contact.Service,
			peer.Contact.PingStats,
			peer.DB.Bandwidth(),
			config.Storage,
			peer.Console.Listener.Addr(),
			config.Contact.ExternalAddress,
		)
		pb.RegisterPieceStoreInspectorServer(peer.Server.PrivateGRPC(), peer.Storage2.Inspector)
		pb.DRPCRegisterPieceStoreInspector(peer.Server.PrivateDRPC(), peer.Storage2.Inspector)
	}

	peer.Collector = collector.NewService(peer.Log.Named("collector"), peer.Storage2.Store, peer.DB.UsedSerials(), config.Collector)

	peer.Bandwidth = bandwidth.NewService(peer.Log.Named("bandwidth"), peer.DB.Bandwidth(), config.Bandwidth)

	return peer, nil
}

// Run runs storage node until it's either closed or it errors.
func (peer *Peer) Run(ctx context.Context) (err error) {
	defer mon.Task()(&ctx)(&err)

	group, ctx := errgroup.WithContext(ctx)

	group.Go(func() error {
		return errs2.IgnoreCanceled(peer.Version.Run(ctx))
	})
	group.Go(func() error {
		return errs2.IgnoreCanceled(peer.Contact.Chore.Run(ctx))
	})
	group.Go(func() error {
		return errs2.IgnoreCanceled(peer.Collector.Run(ctx))
	})
	group.Go(func() error {
		return errs2.IgnoreCanceled(peer.Storage2.Orders.Run(ctx))
	})
	group.Go(func() error {
		return errs2.IgnoreCanceled(peer.Storage2.Monitor.Run(ctx))
	})
	group.Go(func() error {
		return errs2.IgnoreCanceled(peer.Storage2.CacheService.Run(ctx))
	})
	group.Go(func() error {
		return errs2.IgnoreCanceled(peer.Storage2.RetainService.Run(ctx))
	})

	group.Go(func() error {
		return errs2.IgnoreCanceled(peer.Bandwidth.Run(ctx))
	})

	group.Go(func() error {
		// TODO: move the message into Server instead
		// Don't change the format of this comment, it is used to figure out the node id.
		peer.Log.Sugar().Infof("Node %s started", peer.Identity.ID)
		peer.Log.Sugar().Infof("Public server started on %s", peer.Addr())
		peer.Log.Sugar().Infof("Private server started on %s", peer.PrivateAddr())
		return errs2.IgnoreCanceled(peer.Server.Run(ctx))
	})

	group.Go(func() error {
		return errs2.IgnoreCanceled(peer.NodeStats.Cache.Run(ctx))
	})
	group.Go(func() error {
		return errs2.IgnoreCanceled(peer.Console.Endpoint.Run(ctx))
	})

	return group.Wait()
}

// Close closes all the resources.
func (peer *Peer) Close() error {
	var errlist errs.Group

	// TODO: ensure that Close can be called on nil-s that way this code won't need the checks.

	// close servers, to avoid new connections to closing subsystems
	if peer.Server != nil {
		errlist.Add(peer.Server.Close())
	}

	// close services in reverse initialization order
	if peer.Contact.Chore != nil {
		errlist.Add(peer.Contact.Chore.Close())
	}
	if peer.Bandwidth != nil {
		errlist.Add(peer.Bandwidth.Close())
	}
	if peer.Storage2.RetainService != nil {
		errlist.Add(peer.Storage2.RetainService.Close())
	}
	if peer.Storage2.Monitor != nil {
		errlist.Add(peer.Storage2.Monitor.Close())
	}
	if peer.Storage2.Orders != nil {
		errlist.Add(peer.Storage2.Orders.Close())
	}
	if peer.Storage2.CacheService != nil {
		errlist.Add(peer.Storage2.CacheService.Close())
	}
	if peer.Collector != nil {
		errlist.Add(peer.Collector.Close())
	}

	if peer.Console.Endpoint != nil {
		errlist.Add(peer.Console.Endpoint.Close())
	} else if peer.Console.Listener != nil {
		errlist.Add(peer.Console.Listener.Close())
	}

	if peer.NodeStats.Cache != nil {
		errlist.Add(peer.NodeStats.Cache.Close())
	}

	return errlist.Err()
}

// ID returns the peer ID.
func (peer *Peer) ID() storj.NodeID { return peer.Identity.ID }

// Local returns the peer local node info.
func (peer *Peer) Local() overlay.NodeDossier { return peer.Contact.Service.Local() }

// Addr returns the public address.
func (peer *Peer) Addr() string { return peer.Server.Addr().String() }

// URL returns the storj.NodeURL.
func (peer *Peer) URL() storj.NodeURL { return storj.NodeURL{ID: peer.ID(), Address: peer.Addr()} }

// PrivateAddr returns the private address.
func (peer *Peer) PrivateAddr() string { return peer.Server.PrivateAddr().String() }<|MERGE_RESOLUTION|>--- conflicted
+++ resolved
@@ -66,13 +66,7 @@
 	UsedSerials() piecestore.UsedSerials
 	Reputation() reputation.DB
 	StorageUsage() storageusage.DB
-<<<<<<< HEAD
 	Satellites() satellites.DB
-
-	// TODO: use better interfaces
-	RoutingTable() (kdb, ndb, adb storage.KeyValueStore)
-=======
->>>>>>> 09c3efa5
 }
 
 // Config is all the configuration parameters for a Storage Node
