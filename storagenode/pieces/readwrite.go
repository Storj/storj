// Copyright (C) 2019 Storj Labs, Inc.
// See LICENSE for copying information.

package pieces

import (
	"context"
	"hash"
	"io"

<<<<<<< HEAD
	"github.com/gogo/protobuf/proto"
	"github.com/zeebo/errs"

	"storj.io/storj/pkg/pb"
=======
>>>>>>> 734c793d
	"storj.io/storj/pkg/pkcrypto"
	"storj.io/storj/storage"
)

const (
	// V1PieceHeaderSize is the size of the piece header used by piece storage format 1 (.sj1).
	// It has a constant size because:
	//
	//  * we do not anticipate needing more than this
	//  * we will be able to sum up all space used by a satellite (or all satellites) without
	//    opening and reading from each piece file
	//  * this simplifies piece file writing (no need to precalculate the necessary header
	//    size before writing)
	//
	// If more space than this is needed, we will need to use a new storage format version.
	V1PieceHeaderSize = 128
)

// Writer implements a piece writer that writes content to blob store and calculates a hash.
type Writer struct {
<<<<<<< HEAD
	buf      bufio.Writer
	hash     hash.Hash
	blob     storage.BlobWriter
	dataSize int64 // piece size only; i.e., not including piece header
=======
	hash hash.Hash
	blob storage.BlobWriter
	size int64
>>>>>>> 734c793d

	closed bool
}

// NewWriter creates a new writer for storage.BlobWriter.
<<<<<<< HEAD
func NewWriter(blob storage.BlobWriter, bufferSize int, formatVersion storage.FormatVersion) (*Writer, error) {
	w := &Writer{}
	if formatVersion < storage.FormatV1 {
		return nil, Error.New("writing to storage format version 0 is not supported")
	}
	// skip header area for now; fill in on commit
	if _, err := blob.Seek(V1PieceHeaderSize, io.SeekStart); err != nil {
		return nil, Error.Wrap(err)
	}
	w.buf = *bufio.NewWriterSize(blob, bufferSize)
=======
func NewWriter(blob storage.BlobWriter) (*Writer, error) {
	w := &Writer{}
>>>>>>> 734c793d
	w.blob = blob
	w.hash = pkcrypto.NewHash()
	return w, nil
}

// Write writes data to the blob and calculates the hash.
func (w *Writer) Write(data []byte) (int, error) {
<<<<<<< HEAD
	n, err := w.buf.Write(data)
	w.dataSize += int64(n)
=======
	n, err := w.blob.Write(data)
	w.size += int64(n)
>>>>>>> 734c793d
	_, _ = w.hash.Write(data[:n]) // guaranteed not to return an error
	if err == io.EOF {
		return n, err
	}
	return n, Error.Wrap(err)
}

// Size returns the amount of data written to the piece so far, not including the size of
// the piece header.
func (w *Writer) Size() int64 { return w.dataSize }

// Hash returns the hash of data written so far.
func (w *Writer) Hash() []byte { return w.hash.Sum(nil) }

// Commit commits piece to permanent storage.
func (w *Writer) Commit(ctx context.Context, pieceHeader *pb.PieceHeader) (err error) {
	defer mon.Task()(&ctx)(&err)
	if w.closed {
		return Error.New("already closed")
	}

	// point of no return: after this we definitely either commit or cancel
	w.closed = true
<<<<<<< HEAD
	defer func() {
		if err != nil {
			err = Error.Wrap(errs.Combine(err, w.blob.Cancel(ctx)))
		} else {
			err = Error.Wrap(w.blob.Commit(ctx))
		}
	}()

	pieceHeader.FormatVersion = int32(w.blob.GetStorageFormatVersion())
	if err := w.buf.Flush(); err != nil {
		return err
	}
	headerBytes, err := proto.Marshal(pieceHeader)
	if err != nil {
		return err
	}
	if len(headerBytes) > V1PieceHeaderSize {
		// This should never happen under normal circumstances, and it might deserve a panic(),
		// but I'm not *entirely* sure this case can't be triggered by a malicious uplink. Are
		// google.protobuf.Timestamp fields variable-width?
		return Error.New("marshaled piece header too big!")
	}
	if _, err := w.blob.Seek(0, io.SeekStart); err != nil {
		return err
	}
	if _, err = w.blob.Write(headerBytes); err != nil {
		return Error.New("failed writing piece header at file start: %v", err)
	}
	// seek back to the end, as blob.Commit will truncate from the current file position
	if _, err := w.blob.Seek(0, io.SeekEnd); err != nil {
		return err
	}
	return nil
=======
	return Error.Wrap(w.blob.Commit(ctx))
>>>>>>> 734c793d
}

// Cancel deletes any temporarily written data.
func (w *Writer) Cancel(ctx context.Context) (err error) {
	defer mon.Task()(&ctx)(&err)
	if w.closed {
		return nil
	}
	w.closed = true
	return Error.Wrap(w.blob.Cancel(ctx))
}

// Reader implements a piece reader that reads content from blob store.
type Reader struct {
<<<<<<< HEAD
	formatVersion storage.FormatVersion

	buf  bufio.Reader
=======
>>>>>>> 734c793d
	blob storage.BlobReader
	pos  int64 // relative to file start; i.e., it includes piece header
	size int64 // piece size only; i.e., not including piece header
}

// NewReader creates a new reader for storage.BlobReader.
func NewReader(blob storage.BlobReader) (*Reader, error) {
	size, err := blob.Size()
	if err != nil {
		return nil, Error.Wrap(err)
	}
	formatVersion := blob.GetStorageFormatVersion()
	if formatVersion >= storage.FormatV1 && size < V1PieceHeaderSize {
		return nil, Error.New("invalid piece file for storage format version %d: too small for header (%d < %d)", formatVersion, size, V1PieceHeaderSize)
	}

<<<<<<< HEAD
	reader := &Reader{
		formatVersion: formatVersion,
		buf:           *bufio.NewReaderSize(blob, bufferSize),
		blob:          blob,
		size:          size - V1PieceHeaderSize,
	}
=======
	reader := &Reader{}
	reader.blob = blob
	reader.size = size

>>>>>>> 734c793d
	return reader, nil
}

// GetPieceHeader reads, unmarshals, and returns the piece header. It may only be called
// before any Read() calls. (Retrieving the header at any time could be supported, but for
// the sake of performance we need to understand why and how often that would happen.)
func (r *Reader) GetPieceHeader() (*pb.PieceHeader, error) {
	if r.formatVersion < storage.FormatV1 {
		return nil, Error.New("Can't get piece header from storage format V0 reader")
	}
	if r.pos != 0 {
		return nil, Error.New("GetPieceHeader called when not at the beginning of the blob stream")
	}
	var headerBytes [V1PieceHeaderSize]byte
	n, err := r.blob.Read(headerBytes[:])
	if err != nil {
		return nil, Error.Wrap(err)
	}
	r.pos += int64(n)
	header := &pb.PieceHeader{}
	if err := proto.Unmarshal(headerBytes[:], header); err != nil {
		return nil, Error.New("piece header: %v", err)
	}
	return header, nil
}

// Read reads data from the underlying blob, buffering as necessary.
func (r *Reader) Read(data []byte) (int, error) {
	if r.formatVersion >= storage.FormatV1 && r.pos < V1PieceHeaderSize {
		// should only be necessary once per reader. or zero times, if GetPieceHeader is used
		if _, err := r.Seek(0, io.SeekStart); err != nil {
			return 0, Error.Wrap(err)
		}
	}
	n, err := r.blob.Read(data)
	r.pos += int64(n)
	if err == io.EOF {
		return n, err
	}
	return n, Error.Wrap(err)
}

// Seek seeks to the specified location within the piece content (ignoring the header).
func (r *Reader) Seek(offset int64, whence int) (int64, error) {
	if whence == io.SeekStart && r.formatVersion >= storage.FormatV1 {
		offset += V1PieceHeaderSize
	}
	if whence == io.SeekStart && r.pos == offset {
		return r.pos, nil
	}
<<<<<<< HEAD
	r.buf.Reset(r.blob)
	pos, err := r.blob.Seek(offset, whence)
	r.pos = pos
	if r.formatVersion >= storage.FormatV1 {
		pos -= V1PieceHeaderSize
=======

	pos, err := r.blob.Seek(offset, whence)
	r.pos = pos
	if err == io.EOF {
		return pos, err
>>>>>>> 734c793d
	}
	return pos, Error.Wrap(err)
}

// ReadAt reads data at the specified offset
func (r *Reader) ReadAt(data []byte, offset int64) (int, error) {
	if r.formatVersion >= storage.FormatV1 {
		offset += V1PieceHeaderSize
	}
	n, err := r.blob.ReadAt(data, offset)
	if err == io.EOF {
		return n, err
	}
	return n, Error.Wrap(err)
}

// Size returns the amount of data in the piece.
func (r *Reader) Size() int64 { return r.size }

// Close closes the reader.
func (r *Reader) Close() error {
	return Error.Wrap(r.blob.Close())
}<|MERGE_RESOLUTION|>--- conflicted
+++ resolved
@@ -8,13 +8,10 @@
 	"hash"
 	"io"
 
-<<<<<<< HEAD
 	"github.com/gogo/protobuf/proto"
 	"github.com/zeebo/errs"
 
 	"storj.io/storj/pkg/pb"
-=======
->>>>>>> 734c793d
 	"storj.io/storj/pkg/pkcrypto"
 	"storj.io/storj/storage"
 )
@@ -35,23 +32,15 @@
 
 // Writer implements a piece writer that writes content to blob store and calculates a hash.
 type Writer struct {
-<<<<<<< HEAD
-	buf      bufio.Writer
 	hash     hash.Hash
 	blob     storage.BlobWriter
 	dataSize int64 // piece size only; i.e., not including piece header
-=======
-	hash hash.Hash
-	blob storage.BlobWriter
-	size int64
->>>>>>> 734c793d
 
 	closed bool
 }
 
 // NewWriter creates a new writer for storage.BlobWriter.
-<<<<<<< HEAD
-func NewWriter(blob storage.BlobWriter, bufferSize int, formatVersion storage.FormatVersion) (*Writer, error) {
+func NewWriter(blob storage.BlobWriter, formatVersion storage.FormatVersion) (*Writer, error) {
 	w := &Writer{}
 	if formatVersion < storage.FormatV1 {
 		return nil, Error.New("writing to storage format version 0 is not supported")
@@ -60,11 +49,6 @@
 	if _, err := blob.Seek(V1PieceHeaderSize, io.SeekStart); err != nil {
 		return nil, Error.Wrap(err)
 	}
-	w.buf = *bufio.NewWriterSize(blob, bufferSize)
-=======
-func NewWriter(blob storage.BlobWriter) (*Writer, error) {
-	w := &Writer{}
->>>>>>> 734c793d
 	w.blob = blob
 	w.hash = pkcrypto.NewHash()
 	return w, nil
@@ -72,13 +56,8 @@
 
 // Write writes data to the blob and calculates the hash.
 func (w *Writer) Write(data []byte) (int, error) {
-<<<<<<< HEAD
-	n, err := w.buf.Write(data)
+	n, err := w.blob.Write(data)
 	w.dataSize += int64(n)
-=======
-	n, err := w.blob.Write(data)
-	w.size += int64(n)
->>>>>>> 734c793d
 	_, _ = w.hash.Write(data[:n]) // guaranteed not to return an error
 	if err == io.EOF {
 		return n, err
@@ -102,7 +81,6 @@
 
 	// point of no return: after this we definitely either commit or cancel
 	w.closed = true
-<<<<<<< HEAD
 	defer func() {
 		if err != nil {
 			err = Error.Wrap(errs.Combine(err, w.blob.Cancel(ctx)))
@@ -112,9 +90,6 @@
 	}()
 
 	pieceHeader.FormatVersion = int32(w.blob.GetStorageFormatVersion())
-	if err := w.buf.Flush(); err != nil {
-		return err
-	}
 	headerBytes, err := proto.Marshal(pieceHeader)
 	if err != nil {
 		return err
@@ -136,9 +111,6 @@
 		return err
 	}
 	return nil
-=======
-	return Error.Wrap(w.blob.Commit(ctx))
->>>>>>> 734c793d
 }
 
 // Cancel deletes any temporarily written data.
@@ -153,12 +125,8 @@
 
 // Reader implements a piece reader that reads content from blob store.
 type Reader struct {
-<<<<<<< HEAD
 	formatVersion storage.FormatVersion
 
-	buf  bufio.Reader
-=======
->>>>>>> 734c793d
 	blob storage.BlobReader
 	pos  int64 // relative to file start; i.e., it includes piece header
 	size int64 // piece size only; i.e., not including piece header
@@ -175,19 +143,11 @@
 		return nil, Error.New("invalid piece file for storage format version %d: too small for header (%d < %d)", formatVersion, size, V1PieceHeaderSize)
 	}
 
-<<<<<<< HEAD
 	reader := &Reader{
 		formatVersion: formatVersion,
-		buf:           *bufio.NewReaderSize(blob, bufferSize),
 		blob:          blob,
 		size:          size - V1PieceHeaderSize,
 	}
-=======
-	reader := &Reader{}
-	reader.blob = blob
-	reader.size = size
-
->>>>>>> 734c793d
 	return reader, nil
 }
 
@@ -238,19 +198,14 @@
 	if whence == io.SeekStart && r.pos == offset {
 		return r.pos, nil
 	}
-<<<<<<< HEAD
-	r.buf.Reset(r.blob)
+
 	pos, err := r.blob.Seek(offset, whence)
 	r.pos = pos
 	if r.formatVersion >= storage.FormatV1 {
 		pos -= V1PieceHeaderSize
-=======
-
-	pos, err := r.blob.Seek(offset, whence)
-	r.pos = pos
+	}
 	if err == io.EOF {
 		return pos, err
->>>>>>> 734c793d
 	}
 	return pos, Error.Wrap(err)
 }
