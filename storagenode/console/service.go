--- conflicted
+++ resolved
@@ -39,23 +39,14 @@
 type Service struct {
 	log *zap.Logger
 
-<<<<<<< HEAD
 	trust          *trust.Pool
 	consoleDB      DB
 	bandwidthDB    bandwidth.DB
 	reputationDB   reputation.DB
 	storageusageDB storageusage.DB
-	pieceInfoDB    pieces.DB
+	pieceStore     *pieces.Store
 	kademlia       *kademlia.Kademlia
 	version        *version.Service
-=======
-	consoleDB   DB
-	bandwidthDB bandwidth.DB
-	pieceStore  *pieces.Store
-	kademlia    *kademlia.Kademlia
-	version     *version.Service
-	nodestats   *nodestats.Service
->>>>>>> 17bdb5e9
 
 	allocatedBandwidth memory.Size
 	allocatedDiskSpace memory.Size
@@ -65,13 +56,8 @@
 }
 
 // NewService returns new instance of Service
-<<<<<<< HEAD
-func NewService(log *zap.Logger, consoleDB DB, bandwidth bandwidth.DB, pieceInfo pieces.DB, kademlia *kademlia.Kademlia, version *version.Service,
+func NewService(log *zap.Logger, consoleDB DB, bandwidth bandwidth.DB, pieceStore *pieces.Store, kademlia *kademlia.Kademlia, version *version.Service,
 	allocatedBandwidth, allocatedDiskSpace memory.Size, walletAddress string, versionInfo version.Info) (*Service, error) {
-=======
-func NewService(log *zap.Logger, consoleDB DB, bandwidth bandwidth.DB, pieceStore *pieces.Store, kademlia *kademlia.Kademlia, version *version.Service,
-	nodestats *nodestats.Service, allocatedBandwidth, allocatedDiskSpace memory.Size, walletAddress string, versionInfo version.Info) (*Service, error) {
->>>>>>> 17bdb5e9
 	if log == nil {
 		return nil, errs.New("log can't be nil")
 	}
