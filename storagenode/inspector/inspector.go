--- conflicted
+++ resolved
@@ -61,28 +61,14 @@
 	if err != nil {
 		return nil, err
 	}
-<<<<<<< HEAD
 	usage, err := bandwidth.TotalMonthlySummary(ctx, inspector.usageDB)
-=======
-
-	// Bandwidth Usage
-	usage, err := inspector.usageDB.Summary(ctx, getBeginningOfMonth(), time.Now())
->>>>>>> 991cbad6
 	if err != nil {
 		return nil, err
 	}
 	ingress := usage.Put + usage.PutRepair
 	egress := usage.Get + usage.GetAudit + usage.GetRepair
 
-	totalUsedBandwidth := int64(0)
-	oldUsage, err := inspector.psdbDB.GetTotalBandwidthBetween(getBeginningOfMonth(), time.Now())
-	if err != nil {
-		inspector.log.Warn("unable to calculate old bandwidth usage")
-	} else {
-		totalUsedBandwidth = oldUsage
-	}
-
-	totalUsedBandwidth += usage.Total()
+	totalUsedBandwidth := usage.Total()
 
 	return &pb.StatSummaryResponse{
 		UsedSpace:          totalUsedSpace,
