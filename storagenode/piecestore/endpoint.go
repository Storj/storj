--- conflicted
+++ resolved
@@ -619,57 +619,30 @@
 			// but continue iterating.
 			return nil
 		}
-<<<<<<< HEAD
 		if !mTime.Before(createdBefore) {
 			return nil
 		}
 		pieceID := access.PieceID()
 		if !filter.Contains(pieceID) {
-			if err := endpoint.store.Delete(ctx, peer.ID, pieceID); err != nil {
-				endpoint.log.Error("failed to delete a piece", zap.Error(Error.Wrap(err)))
-=======
-		for _, pieceID := range pieceIDs {
-			if !filter.Contains(pieceID) {
-				endpoint.log.Sugar().Debugf("About to delete piece id (%s) from satellite (%s). RetainStatus: %s", pieceID.String(), peer.ID.String(), endpoint.config.RetainStatus.String())
-
-				// if retain status is enabled, delete pieceid
-				if endpoint.config.RetainStatus == RetainEnabled {
-					if err = endpoint.store.Delete(ctx, peer.ID, pieceID); err != nil {
-						endpoint.log.Error("failed to delete a piece", zap.Error(err))
-						// continue because if we fail to delete from file system,
-						// we need to keep the pieceinfo so we can delete next time
-						continue
-					}
-					if err = endpoint.pieceinfo.Delete(ctx, peer.ID, pieceID); err != nil {
-						endpoint.log.Error("failed to delete piece info", zap.Error(err))
-					}
+			endpoint.log.Sugar().Debugf("About to delete piece id (%s) from satellite (%s). RetainStatus: %s", pieceID.String(), peer.ID.String(), endpoint.config.RetainStatus.String())
+
+			// if retain status is enabled, delete pieceid
+			if endpoint.config.RetainStatus == RetainEnabled {
+				if err = endpoint.store.Delete(ctx, peer.ID, pieceID); err != nil {
+					endpoint.log.Error("failed to delete a piece", zap.Error(err))
+					return nil
 				}
-
-				numDeleted++
->>>>>>> 906c77b5
 			}
 			numDeleted++
 		}
-<<<<<<< HEAD
 		return nil
 	})
 	if err != nil {
 		return nil, status.Error(codes.Internal, Error.Wrap(err).Error())
 	}
 	mon.IntVal("garbage_collection_pieces_deleted").Observe(int64(numDeleted))
-=======
-
-		hasMorePieces = (len(pieceIDs) == limit)
-		offset += len(pieceIDs)
-		offset -= numDeleted
-		// We call Gosched() here because the GC process is expected to be long and we want to keep it at low priority,
-		// so other goroutines can continue serving requests.
-		runtime.Gosched()
-	}
-
 	endpoint.log.Sugar().Debugf("Deleted %d pieces during retain. RetainStatus: %s", numDeleted, endpoint.config.RetainStatus.String())
 
->>>>>>> 906c77b5
 	return &pb.RetainResponse{}, nil
 }
 
