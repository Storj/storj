--- conflicted
+++ resolved
@@ -19,12 +19,9 @@
 proto:
 	@echo "Running ${@}"
 	./scripts/build-protos.sh
-<<<<<<< HEAD
-	
-=======
+
 
 build-dev-deps:
 	go get -u github.com/golang/protobuf/protoc-gen-go
 	go get -u gopkg.in/alecthomas/gometalinter.v2
-	gometalinter.v2 --install
->>>>>>> 1a65a65d
+	gometalinter.v2 --install