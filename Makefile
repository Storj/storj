--- conflicted
+++ resolved
@@ -99,10 +99,6 @@
 test-docker: ## Run tests in Docker
 	docker-compose up -d --remove-orphans test
 	docker-compose run test make test
-
-.PHONY: test-bindings
-test-bindings: libuplink ## Run language binding tests
-	go generate lib/uplink/ext/tests.go
 
 .PHONY: check-satellite-config-lock
 check-satellite-config-lock: ## Test if the satellite config file has changed (jenkins)
@@ -236,12 +232,8 @@
 
 .PHONY: libuplink
 libuplink:
-<<<<<<< HEAD
-	go generate lib/uplink/ext/main.go
-=======
 	go build -buildmode c-shared -o uplink.so storj.io/storj/lib/uplinkc
 	cp storj.io/storj/lib/uplinkc/uplink_definitions.h uplink_definitions.h 
->>>>>>> 5e103378
 
 ##@ Deploy
 
