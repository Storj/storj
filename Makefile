GO_VERSION ?= 1.11
GOOS ?= linux
GOARCH ?= amd64
COMPOSE_PROJECT_NAME := ${TAG}-$(shell git rev-parse --abbrev-ref HEAD)
BRANCH := $(shell git rev-parse --abbrev-ref HEAD | sed "s!/!-!g")
ifeq (${BRANCH},master)
TAG    	:= $(shell git rev-parse --short HEAD)-go${GO_VERSION}
else
TAG    	:= $(shell git rev-parse --short HEAD)-${BRANCH}-go${GO_VERSION}
endif
CUSTOMTAG ?=

FILEEXT :=
ifeq (${GOOS},windows)
FILEEXT := .exe
endif

DOCKER_BUILD := docker build \
	--build-arg GO_VERSION=${GO_VERSION}

.DEFAULT_GOAL := help
.PHONY: help
help:
	@awk 'BEGIN { \
		FS = ":.*##"; \
		printf "\nUsage:\n  make \033[36m<target>\033[0m\n"\
	} \
	/^[a-zA-Z_-]+:.*?##/ { \
		printf "  \033[36m%-17s\033[0m %s\n", $$1, $$2 \
	} \
	/^##@/ { \
		printf "\n\033[1m%s\033[0m\n", substr($$0, 5) \
	} ' $(MAKEFILE_LIST)

##@ Dependencies

.PHONY: build-dev-deps
build-dev-deps: ## Install dependencies for builds
	go get github.com/mattn/goveralls
	go get golang.org/x/tools/cover
	go get github.com/modocache/gover
	curl -sfL https://install.goreleaser.com/github.com/golangci/golangci-lint.sh | bash -s -- -b ${GOPATH}/bin v1.10.2

.PHONY: lint
lint: check-copyrights ## Analyze and find programs in source code
	@echo "Running ${@}"
	@golangci-lint run

.PHONY: check-copyrights
check-copyrights: ## Check source files for copyright headers
	@echo "Running ${@}"
	@go run ./scripts/check-copyright.go

.PHONY: goimports-fix
goimports-fix: ## Applies goimports to every go file (excluding vendored files)
	goimports -w -local storj.io $$(find . -type f -name '*.go' -not -path "*/vendor/*")

.PHONY: goimports-st
goimports-st: ## Applies goimports to every go file in `git status` (ignores untracked files)
	git status --porcelain -uno|grep .go|grep -v "^D"|sed -E 's,\w+\s+(.+->\s+)?,,g'|xargs -I {} goimports -w -local storj.io {}

.PHONY: proto
proto: ## Rebuild protobuf files
	@echo "Running ${@}"
	go run scripts/protobuf.go install
	go run scripts/protobuf.go generate

##@ Simulator

.PHONY: install-sim
install-sim: ## install storj-sim
	@echo "Running ${@}"
	@go install -race -v storj.io/storj/cmd/storj-sim storj.io/storj/cmd/bootstrap storj.io/storj/cmd/satellite storj.io/storj/cmd/storagenode storj.io/storj/cmd/uplink storj.io/storj/cmd/gateway

##@ Test

.PHONY: test
test: ## Run tests on source code (travis)
	go test -race -v -cover -coverprofile=.coverprofile ./...
	@echo done

<<<<<<< HEAD
.PHONY: test-sdk
test-sdk: ## Test source with storj-sdk (travis)
=======
.PHONY: test-captplanet
test-captplanet: ## Test source with captain planet (travis)
	@echo "Running ${@}"
	@./scripts/test-captplanet.sh

.PHONY: test-sim
test-sim: ## Test source with storj-sim (travis)
>>>>>>> 9dbb6a10
	@echo "Running ${@}"
	@./scripts/test-sim.sh

.PHONY: test-certificate-signing
test-certificate-signing: ## Test certificate signing service and storagenode setup (travis)
	@echo "Running ${@}"
	@./scripts/test-certificate-signing.sh

.PHONY: test-docker
test-docker: ## Run tests in Docker
	docker-compose up -d --remove-orphans test
	docker-compose run test make test

.PHONY: all-in-one
all-in-one: ## Deploy docker images with one storagenode locally
	export VERSION="${TAG}${CUSTOMTAG}" \
	&& $(MAKE) satellite-image storagenode-image gateway-image \
	&& docker-compose up --scale storagenode=1 satellite gateway

.PHONY: test-all-in-one
test-all-in-one: ## Test docker images locally
	export VERSION="${TAG}${CUSTOMTAG}" \
	&& $(MAKE) satellite-image storagenode-image gateway-image \
	&& ./scripts/test-aio.sh

##@ Build

.PHONY: images
images: satellite-image storagenode-image uplink-image gateway-image ## Build gateway, satellite, storagenode, and uplink Docker images
	echo Built version: ${TAG}

.PHONY: gateway-image
gateway-image: ## Build gateway Docker image
	${DOCKER_BUILD} --pull=true -t storjlabs/gateway:${TAG}${CUSTOMTAG} -f cmd/gateway/Dockerfile .
.PHONY: satellite-image
satellite-image: ## Build satellite Docker image
	${DOCKER_BUILD} --pull=true -t storjlabs/satellite:${TAG}${CUSTOMTAG} -f cmd/satellite/Dockerfile .
.PHONY: storagenode-image
storagenode-image: ## Build storagenode Docker image
	${DOCKER_BUILD} --pull=true -t storjlabs/storagenode:${TAG}${CUSTOMTAG} -f cmd/storagenode/Dockerfile .
.PHONY: uplink-image
uplink-image: ## Build uplink Docker image
	${DOCKER_BUILD} --pull=true -t storjlabs/uplink:${TAG}${CUSTOMTAG} -f cmd/uplink/Dockerfile .

.PHONY: binary
binary: CUSTOMTAG = -${GOOS}-${GOARCH}
binary:
	@if [ -z "${COMPONENT}" ]; then echo "Try one of the following targets instead:" \
		&& for b in binaries ${BINARIES}; do echo "- $$b"; done && exit 1; fi
	mkdir -p release/${TAG}
	rm -f cmd/${COMPONENT}/resource.syso
	if [ "${GOARCH}" = "amd64" ]; then sixtyfour="-64"; fi; \
	[ "${GOARCH}" = "amd64" ] && goversioninfo $$sixtyfour -o cmd/${COMPONENT}/resource.syso \
	-original-name ${COMPONENT}_${GOOS}_${GOARCH}${FILEEXT} \
	-description "${COMPONENT} program for Storj" \
	-product-ver-build 2 -ver-build 2 \
	-product-version "alpha2" \
	resources/versioninfo.json || echo "goversioninfo is not installed, metadata will not be created"
	tar -c . | docker run --rm -i -e TAR=1 -e GO111MODULE=on \
	-e GOOS=${GOOS} -e GOARCH=${GOARCH} -e GOARM=6 -e CGO_ENABLED=1 \
	-w /go/src/storj.io/storj -e GOPROXY storjlabs/golang \
	-o app storj.io/storj/cmd/${COMPONENT} \
	| tar -O -x ./app > release/${TAG}/$(COMPONENT)_${GOOS}_${GOARCH}${FILEEXT}
	chmod 755 release/${TAG}/$(COMPONENT)_${GOOS}_${GOARCH}${FILEEXT}
	[ "${FILEEXT}" = ".exe" ] && storj-sign release/${TAG}/$(COMPONENT)_${GOOS}_${GOARCH}${FILEEXT} || echo "Skipping signing"
	rm -f release/${TAG}/${COMPONENT}_${GOOS}_${GOARCH}.zip
	cd release/${TAG}; zip ${COMPONENT}_${GOOS}_${GOARCH}.zip ${COMPONENT}_${GOOS}_${GOARCH}${FILEEXT}
	rm -f release/${TAG}/${COMPONENT}_${GOOS}_${GOARCH}${FILEEXT}

.PHONY: gateway_%
gateway_%:
	GOOS=$(word 2, $(subst _, ,$@)) GOARCH=$(word 3, $(subst _, ,$@)) COMPONENT=gateway $(MAKE) binary
.PHONY: satellite_%
satellite_%:
	GOOS=$(word 2, $(subst _, ,$@)) GOARCH=$(word 3, $(subst _, ,$@)) COMPONENT=satellite $(MAKE) binary
.PHONY: storagenode_%
storagenode_%:
	GOOS=$(word 2, $(subst _, ,$@)) GOARCH=$(word 3, $(subst _, ,$@)) COMPONENT=storagenode $(MAKE) binary
.PHONY: uplink_%
uplink_%:
	GOOS=$(word 2, $(subst _, ,$@)) GOARCH=$(word 3, $(subst _, ,$@)) COMPONENT=uplink $(MAKE) binary

COMPONENTLIST := gateway satellite storagenode uplink
OSARCHLIST    := darwin_amd64 linux_amd64 linux_arm windows_amd64
BINARIES      := $(foreach C,$(COMPONENTLIST),$(foreach O,$(OSARCHLIST),$C_$O))
.PHONY: binaries
binaries: ${BINARIES} ## Build gateway, satellite, storagenode, and uplink binaries (jenkins)

##@ Deploy

.PHONY: deploy
deploy: ## Update Kubernetes deployments in staging (jenkins)
	for deployment in $$(kubectl --context nonprod -n v3 get deployment -l app=storagenode --output=jsonpath='{.items..metadata.name}'); do \
		kubectl --context nonprod --namespace v3 patch deployment $$deployment -p"{\"spec\":{\"template\":{\"spec\":{\"containers\":[{\"name\":\"storagenode\",\"image\":\"storjlabs/storagenode:${TAG}\"}]}}}}" ; \
	done
	kubectl --context nonprod --namespace v3 patch deployment satellite -p"{\"spec\":{\"template\":{\"spec\":{\"containers\":[{\"name\":\"satellite\",\"image\":\"storjlabs/satellite:${TAG}\"}]}}}}"

.PHONY: push-images
push-images: ## Push Docker images to Docker Hub (jenkins)
	docker tag storjlabs/satellite:${TAG} storjlabs/satellite:latest
	docker push storjlabs/satellite:${TAG}
	docker push storjlabs/satellite:latest
	docker tag storjlabs/storagenode:${TAG} storjlabs/storagenode:latest
	docker push storjlabs/storagenode:${TAG}
	docker push storjlabs/storagenode:latest
	docker tag storjlabs/uplink:${TAG} storjlabs/uplink:latest
	docker push storjlabs/uplink:${TAG}
	docker push storjlabs/uplink:latest
	docker tag storjlabs/gateway:${TAG} storjlabs/gateway:latest
	docker push storjlabs/gateway:${TAG}
	docker push storjlabs/gateway:latest

.PHONY: binaries-upload
binaries-upload: ## Upload binaries to Google Storage (jenkins)
	cd release; gsutil -m cp -r . gs://storj-v3-alpha-builds

##@ Clean

.PHONY: clean
clean: test-docker-clean binaries-clean clean-images ## Clean docker test environment, local release binaries, and local Docker images

.PHONY: binaries-clean
binaries-clean: ## Remove all local release binaries (jenkins)
	rm -rf release

.PHONY: clean-images
ifeq (${BRANCH},master)
clean-images: ## Remove Docker images from local engine
	-docker rmi storjlabs/gateway:${TAG} storjlabs/gateway:latest
	-docker rmi storjlabs/satellite:${TAG} storjlabs/satellite:latest
	-docker rmi storjlabs/storagenode:${TAG} storjlabs/storagenode:latest
	-docker rmi storjlabs/uplink:${TAG} storjlabs/uplink:latest
else
clean-images:
	-docker rmi storjlabs/gateway:${TAG}
	-docker rmi storjlabs/satellite:${TAG}
	-docker rmi storjlabs/storagenode:${TAG}
	-docker rmi storjlabs/uplink:${TAG}
endif

.PHONY: test-docker-clean
test-docker-clean: ## Clean up Docker environment used in test-docker target
	-docker-compose down --rmi all
<|MERGE_RESOLUTION|>--- conflicted
+++ resolved
@@ -79,18 +79,8 @@
 	go test -race -v -cover -coverprofile=.coverprofile ./...
 	@echo done
 
-<<<<<<< HEAD
-.PHONY: test-sdk
-test-sdk: ## Test source with storj-sdk (travis)
-=======
-.PHONY: test-captplanet
-test-captplanet: ## Test source with captain planet (travis)
-	@echo "Running ${@}"
-	@./scripts/test-captplanet.sh
-
 .PHONY: test-sim
 test-sim: ## Test source with storj-sim (travis)
->>>>>>> 9dbb6a10
 	@echo "Running ${@}"
 	@./scripts/test-sim.sh
 
