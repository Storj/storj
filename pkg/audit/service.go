--- conflicted
+++ resolved
@@ -44,22 +44,12 @@
 func NewService(log *zap.Logger, config Config, metainfo *metainfo.Service,
 	orders *orders.Service, transport transport.Client, overlay *overlay.Cache,
 	containment Containment, identity *identity.FullIdentity) (service *Service, err error) {
-<<<<<<< HEAD
-
-	reporter := NewReporter(overlay, config.MaxRetriesStatDB)
-=======
->>>>>>> de807073
 	return &Service{
 		log: log,
 
 		Cursor:   NewCursor(metainfo),
-<<<<<<< HEAD
-		Verifier: NewVerifier(log.Named("audit:verifier"), reporter, transport, overlay, containment, orders, identity, config.MinBytesPerSecond),
-		Reporter: reporter,
-=======
-		Verifier: NewVerifier(log.Named("audit:verifier"), transport, overlay, orders, identity, config.MinBytesPerSecond),
+		Verifier: NewVerifier(log.Named("audit:verifier"), NewReporter(overlay, containment, config.MaxRetriesStatDB), transport, overlay, containment, orders, identity, config.MinBytesPerSecond),
 		Reporter: NewReporter(overlay, containment, config.MaxRetriesStatDB),
->>>>>>> de807073
 
 		Loop: *sync2.NewCycle(config.Interval),
 	}, nil
