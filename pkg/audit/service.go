// Copyright (C) 2019 Storj Labs, Inc.
// See LICENSE for copying information.

package audit

import (
	"context"
	"time"

	"go.uber.org/zap"

	"storj.io/storj/internal/memory"
	"storj.io/storj/internal/sync2"
	"storj.io/storj/pkg/identity"
	"storj.io/storj/pkg/pointerdb"
	"storj.io/storj/pkg/statdb"
	"storj.io/storj/pkg/transport"
)

// Config contains configurable values for audit service
type Config struct {
	MaxRetriesStatDB  int           `help:"max number of times to attempt updating a statdb batch" default:"3"`
	Interval          time.Duration `help:"how frequently segments are audited" default:"30s"`
	MinBytesPerSecond memory.Size   `help:"the minimum acceptable bytes that storage nodes can transfer per second to the satellite" default:"128B"`
}

// Service helps coordinate Cursor and Verifier to run the audit process continuously
type Service struct {
	log *zap.Logger

	Cursor   *Cursor
	Verifier *Verifier
	Reporter reporter

	Loop sync2.Cycle
}

// NewService instantiates a Service with access to a Cursor and Verifier
<<<<<<< HEAD
func NewService(log *zap.Logger, sdb statdb.DB, interval time.Duration, maxRetries int, pointers *pointerdb.Service, allocation *pointerdb.AllocationSigner, transport transport.Client, identity *identity.FullIdentity) (service *Service, err error) {
	return &Service{
		log:      log,
		Cursor:   NewCursor(pointers, allocation, identity),
		Verifier: NewVerifier(transport, sdb, identity),
		Reporter: NewReporter(sdb, maxRetries),
=======
func NewService(log *zap.Logger, config Config, sdb statdb.DB, pointerdb *pointerdb.Service,
	allocation *pointerdb.AllocationSigner, transport transport.Client, overlay *overlay.Cache,
	identity *identity.FullIdentity) (service *Service, err error) {
	return &Service{
		log: log,
>>>>>>> db64d659

		Cursor:   NewCursor(pointerdb, allocation, overlay, identity),
		Verifier: NewVerifier(log.Named("audit:verifier"), transport, overlay, identity, config.MinBytesPerSecond),
		Reporter: NewReporter(sdb, config.MaxRetriesStatDB),

		Loop: *sync2.NewCycle(config.Interval),
	}, nil
}

// Run runs auditing service
func (service *Service) Run(ctx context.Context) (err error) {
	defer mon.Task()(&ctx)(&err)
	service.log.Info("Audit cron is starting up")

	return service.Loop.Run(ctx, func(ctx context.Context) error {
		err := service.process(ctx)
		if err != nil {
			service.log.Error("process", zap.Error(err))
		}
		return err
	})
}

// Close halts the audit loop
func (service *Service) Close() error {
	service.Loop.Close()
	return nil
}

// process picks a random stripe and verifies correctness
func (service *Service) process(ctx context.Context) error {
	stripe, err := service.Cursor.NextStripe(ctx)
	if err != nil {
		return err
	}
	if stripe == nil {
		return nil
	}

	verifiedNodes, err := service.Verifier.Verify(ctx, stripe)
	if err != nil {
		return err
	}

	// TODO(moby) we need to decide if we want to do something with nodes that the reporter failed to update
	_, err = service.Reporter.RecordAudits(ctx, verifiedNodes)
	if err != nil {
		return err
	}

	return nil
}<|MERGE_RESOLUTION|>--- conflicted
+++ resolved
@@ -36,23 +36,12 @@
 }
 
 // NewService instantiates a Service with access to a Cursor and Verifier
-<<<<<<< HEAD
-func NewService(log *zap.Logger, sdb statdb.DB, interval time.Duration, maxRetries int, pointers *pointerdb.Service, allocation *pointerdb.AllocationSigner, transport transport.Client, identity *identity.FullIdentity) (service *Service, err error) {
-	return &Service{
-		log:      log,
-		Cursor:   NewCursor(pointers, allocation, identity),
-		Verifier: NewVerifier(transport, sdb, identity),
-		Reporter: NewReporter(sdb, maxRetries),
-=======
-func NewService(log *zap.Logger, config Config, sdb statdb.DB, pointerdb *pointerdb.Service,
-	allocation *pointerdb.AllocationSigner, transport transport.Client, overlay *overlay.Cache,
-	identity *identity.FullIdentity) (service *Service, err error) {
+func NewService(log *zap.Logger, config Config, sdb statdb.DB, pointerdb *pointerdb.Service, allocation *pointerdb.AllocationSigner, transport transport.Client, identity *identity.FullIdentity) (service *Service, err error) {
 	return &Service{
 		log: log,
->>>>>>> db64d659
 
-		Cursor:   NewCursor(pointerdb, allocation, overlay, identity),
-		Verifier: NewVerifier(log.Named("audit:verifier"), transport, overlay, identity, config.MinBytesPerSecond),
+		Cursor:   NewCursor(pointerdb, allocation, sdb, identity),
+		Verifier: NewVerifier(log.Named("audit:verifier"), transport, sdb, identity, config.MinBytesPerSecond),
 		Reporter: NewReporter(sdb, config.MaxRetriesStatDB),
 
 		Loop: *sync2.NewCycle(config.Interval),
