--- conflicted
+++ resolved
@@ -24,14 +24,6 @@
 	errs     []error
 }
 
-<<<<<<< HEAD
-// NewService instantiates a Service with access to a Cursor and Verifier
-func NewService(pointers pdbclient.Client, transport transport.Client, overlay overlay.Client, id provider.FullIdentity) *Service {
-	cursor := NewCursor(pointers)
-
-	verifier := NewVerifier(transport, overlay, id)
-	return &Service{Cursor: cursor, Verifier: verifier}
-=======
 // Config contains configurable values for audit service
 type Config struct {
 	StatDBPort       string                `help:"port to contact statDB client" default:":9090"`
@@ -41,7 +33,6 @@
 	Overlay          overlay.Client        `help:"Overlay for a instantiation of a new service"`
 	ID               provider.FullIdentity `help:"ID for a instantiation of a new service"`
 	Interval         time.Duration         `help:"how frequently segements should audited" default:"30s"`
->>>>>>> 8fcec8b8
 }
 
 // Run runs the repairer with the configured values
@@ -57,6 +48,7 @@
 func NewService(ctx context.Context, statDBPort string, maxRetries int, pointers pdbclient.Client, transport transport.Client, overlay overlay.Client,
 	id provider.FullIdentity) (service *Service, err error) {
 	cursor := NewCursor(pointers)
+
 	verifier := NewVerifier(transport, overlay, id)
 	reporter, err := NewReporter(ctx, statDBPort, maxRetries)
 	if err != nil {
