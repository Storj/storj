--- conflicted
+++ resolved
@@ -11,6 +11,7 @@
 	"github.com/stretchr/testify/assert"
 	"github.com/stretchr/testify/require"
 	"github.com/zeebo/errs"
+	"go.uber.org/zap"
 	"google.golang.org/grpc/codes"
 
 	"storj.io/storj/internal/errs2"
@@ -256,23 +257,13 @@
 			},
 		},
 	}, func(t *testing.T, ctx *testcontext.Context, planet *testplanet.Planet) {
-<<<<<<< HEAD
 		storageNodeDB := planet.StorageNodes[0].DB.(*testblobs.SlowDB)
-		err := planet.Satellites[0].Audit.Service.Close()
+		audits := planet.Satellites[0].Audit.Service
+		err := audits.Close()
 		require.NoError(t, err)
 
 		upl := planet.Uplinks[0]
-		testData := make([]byte, 8*memory.KiB)
-		_, err = rand.Read(testData)
-		require.NoError(t, err)
-=======
-		audits := planet.Satellites[0].Audit.Service
-		err := audits.Close()
-		require.NoError(t, err)
-
-		upl := planet.Uplinks[0]
-		testData := testrand.Bytes(32 * memory.KiB)
->>>>>>> b5f8a536
+		testData := testrand.Bytes(8 * memory.KiB)
 
 		err = upl.Upload(ctx, planet.Satellites[0], "testbucket", "test/path", testData)
 		require.NoError(t, err)
