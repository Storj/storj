--- conflicted
+++ resolved
@@ -340,19 +340,10 @@
 		shares, err := verifier.DownloadShares(ctx, limits, stripe.Index, shareSize)
 		require.NoError(t, err)
 
-<<<<<<< HEAD
 		require.Len(t, shares, 1)
 		share := shares[0]
-		assert.True(t, errs.IsFunc(share.Error, func(err error) bool {
-			return status.Code(err) == codes.DeadlineExceeded
-		}), "unexpected error: %+v", share.Error)
+		assert.True(t, errs2.IsRPC(share.Error, codes.DeadlineExceeded), "unexpected error: %+v", share.Error)
 		assert.False(t, transport.Error.Has(share.Error), "unexpected error: %+v", share.Error)
-=======
-		for _, share := range shares {
-			assert.True(t, errs2.IsRPC(share.Error, codes.DeadlineExceeded), "unexpected error: %+v", share.Error)
-			assert.False(t, transport.Error.Has(share.Error), "unexpected error: %+v", share.Error)
-		}
->>>>>>> 11016b50
 	})
 }
 
