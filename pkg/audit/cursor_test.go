// Copyright (C) 2018 Storj Labs, Inc.
// See LICENSE for copying information.

package audit

// TODO: use audit_test as the test package to avoid import cycles

import (
	"crypto/rand"
	"math"
	"math/big"
	"reflect"
	"testing"
	"time"

	"github.com/stretchr/testify/assert"
	"github.com/stretchr/testify/require"

	"storj.io/storj/internal/testcontext"
	"storj.io/storj/internal/testplanet"
	"storj.io/storj/internal/teststorj"
	"storj.io/storj/pkg/auth"
	"storj.io/storj/pkg/pb"
	"storj.io/storj/pkg/storage/meta"
	"storj.io/storj/pkg/storj"
)

func TestAuditSegment(t *testing.T) {
	type pathCount struct {
		path  storj.Path
		count int
	}

	tctx := testcontext.New(t)
	defer tctx.Cleanup()

	planet, err := testplanet.New(t, 1, 4, 1)
	require.NoError(t, err)
	defer tctx.Check(planet.Shutdown)

	planet.Start(tctx)

	// we wait a second for all the nodes to complete bootstrapping off the satellite
	time.Sleep(2 * time.Second)

	// note: to simulate better,
	// change limit in library to 5 in
	// list api call, default is  0 == 1000 listing
	tests := []struct {
		bm   string
		path storj.Path
	}{
		{
			bm:   "success-1",
			path: "folder1/file1",
		},
		{
			bm:   "success-2",
			path: "foodFolder1/file1/file2",
		},
		{
			bm:   "success-3",
			path: "foodFolder1/file1/file2/foodFolder2/file3",
		},
		{
			bm:   "success-4",
			path: "projectFolder/project1.txt/",
		},
		{
			bm:   "success-5",
			path: "newProjectFolder/project2.txt",
		},
		{
			bm:   "success-6",
			path: "Pictures/image1.png",
		},
		{
			bm:   "success-7",
			path: "Pictures/Nature/mountains.png",
		},
		{
			bm:   "success-8",
			path: "Pictures/City/streets.png",
		},
		{
			bm:   "success-9",
			path: "Pictures/Animals/Dogs/dogs.png",
		},
		{
			bm:   "success-10",
			path: "Nada/ビデオ/😶",
		},
	}

	ctx := auth.WithAPIKey(tctx, nil)

<<<<<<< HEAD
	// PointerDB instantiation
	db := teststore.New()
	c := pointerdb.Config{MaxInlineSegmentSize: 8000}

	//TODO: use planet PointerDB directly
	cache := planet.Satellites[0].Overlay
	service := pointerdb.NewService(zap.NewNop(), db)
	pointers := pointerdb.NewServer(zap.NewNop(), service, cache, c, planet.Satellites[0].Identity)
=======
	pointers := planet.Satellites[0].Metainfo.Endpoint
>>>>>>> 78dc02b7

	// create a pdb client and instance of audit
	cursor := NewCursor(pointers)

	// put 10 paths in db
	t.Run("putToDB", func(t *testing.T) {
		for _, tt := range tests {
			t.Run(tt.bm, func(t *testing.T) {
				assert1 := assert.New(t)

				// create a pointer and put in db
				putRequest := makePutRequest(tt.path)

				// create putreq. object
				req := &pb.PutRequest{Path: tt.path, Pointer: putRequest.Pointer}

				// put pointer into db
				_, err := pointers.Put(ctx, req)
				if err != nil {
					t.Fatalf("failed to put %v: error: %v", req.Pointer, err)
					assert1.NotNil(err)
				}
				if err != nil {
					t.Error("cant instantiate the piece store client")
				}
			})
		}
	})

	t.Run("NextStripe", func(t *testing.T) {
		for _, tt := range tests {
			t.Run(tt.bm, func(t *testing.T) {
				assert1 := assert.New(t)
				stripe, err := cursor.NextStripe(ctx)
				if err != nil {
					assert1.Error(err)
					assert1.Nil(stripe)
				}
				if stripe != nil {
					assert1.Nil(err)
				}
			})
		}
	})

	// test to see how random paths are
	t.Run("probabilisticTest", func(t *testing.T) {
		listRes, err := pointers.List(ctx, &pb.ListRequest{
			Prefix:     "",
			StartAfter: "",
			EndBefore:  "",
			Recursive:  true,
			Limit:      10,
			MetaFlags:  meta.None,
		})
		require.NoError(t, err)

		list := listRes.GetItems()
		require.Len(t, list, 10)

		// get count of items picked at random
		uniquePathCounted := []pathCount{}
		pathCounter := []pathCount{}

		// get a list of 100 paths generated from random
		for i := 0; i < 100; i++ {
			randomNum, err := rand.Int(rand.Reader, big.NewInt(int64(len(list))))
			if err != nil {
				t.Error("num error: failed to get num")
			}
			pointerItem := list[randomNum.Int64()]
			path := pointerItem.Path
			val := pathCount{path: path, count: 1}
			pathCounter = append(pathCounter, val)
		}

		// get a count for paths in list
		for _, pc := range pathCounter {
			skip := false
			for i, up := range uniquePathCounted {
				if reflect.DeepEqual(pc.path, up.path) {
					up.count = up.count + 1
					uniquePathCounted[i] = up
					skip = true
					break
				}
			}
			if !skip {
				uniquePathCounted = append(uniquePathCounted, pc)
			}
		}

		// Section: binomial test for randomness
		n := float64(100) // events
		p := float64(.10) // theoretical probability of getting  1/10 paths
		m := n * p
		s := math.Sqrt(m * (1 - p)) // binomial distribution

		// if values fall outside of the critical values of test statistics (ie Z value)
		// in a 2-tail test
		// we can assume, 95% confidence, it's not sampling according to a 10% probability
		for _, v := range uniquePathCounted {
			z := (float64(v.count) - m) / s
			if z <= -1.96 || z >= 1.96 {
				t.Log(false)
			} else {
				t.Log(true)
			}
		}
	})
}

func makePutRequest(path storj.Path) pb.PutRequest {
	var rps []*pb.RemotePiece
	rps = append(rps, &pb.RemotePiece{
		PieceNum: 1,
		NodeId:   teststorj.NodeIDFromString("testId"),
	})
	pr := pb.PutRequest{
		Path: path,
		Pointer: &pb.Pointer{
			Type: pb.Pointer_REMOTE,
			Remote: &pb.RemoteSegment{
				Redundancy: &pb.RedundancyScheme{
					Type:             pb.RedundancyScheme_RS,
					MinReq:           1,
					Total:            3,
					RepairThreshold:  2,
					SuccessThreshold: 3,
					ErasureShareSize: 2,
				},
				PieceId:      "testId",
				RemotePieces: rps,
			},
			SegmentSize: int64(10),
		},
	}
	return pr
}<|MERGE_RESOLUTION|>--- conflicted
+++ resolved
@@ -94,18 +94,7 @@
 
 	ctx := auth.WithAPIKey(tctx, nil)
 
-<<<<<<< HEAD
-	// PointerDB instantiation
-	db := teststore.New()
-	c := pointerdb.Config{MaxInlineSegmentSize: 8000}
-
-	//TODO: use planet PointerDB directly
-	cache := planet.Satellites[0].Overlay
-	service := pointerdb.NewService(zap.NewNop(), db)
-	pointers := pointerdb.NewServer(zap.NewNop(), service, cache, c, planet.Satellites[0].Identity)
-=======
 	pointers := planet.Satellites[0].Metainfo.Endpoint
->>>>>>> 78dc02b7
 
 	// create a pdb client and instance of audit
 	cursor := NewCursor(pointers)
