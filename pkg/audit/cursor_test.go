// Copyright (C) 2018 Storj Labs, Inc.
// See LICENSE for copying information.

package audit

import (
	"crypto/rand"
	"errors"
	"math"
	"math/big"
	"reflect"
	"testing"
	"time"

	"github.com/stretchr/testify/assert"
	"github.com/stretchr/testify/require"
	"go.uber.org/zap"

	"storj.io/storj/internal/testcontext"
	"storj.io/storj/internal/testplanet"
	"storj.io/storj/internal/teststorj"
	"storj.io/storj/pkg/auth"
	"storj.io/storj/pkg/pb"
	"storj.io/storj/pkg/pointerdb"
	"storj.io/storj/pkg/storage/meta"
	"storj.io/storj/pkg/storj"
	"storj.io/storj/storage/teststore"
)

var (
	ErrNoList = errors.New("list error: failed to get list")
	ErrNoNum  = errors.New("num error: failed to get num")
)

func TestAuditSegment(t *testing.T) {
	type pathCount struct {
		path  storj.Path
		count int
	}

	tctx := testcontext.New(t)
	defer tctx.Cleanup()

	planet, err := testplanet.New(t, 1, 4, 1)
	require.NoError(t, err)
	defer tctx.Check(planet.Shutdown)

	planet.Start(tctx)

	// we wait a second for all the nodes to complete bootstrapping off the satellite
	time.Sleep(2 * time.Second)

	// note: to simulate better,
	// change limit in library to 5 in
	// list api call, default is  0 == 1000 listing
	tests := []struct {
		bm   string
		path storj.Path
	}{
		{
			bm:   "success-1",
			path: "folder1/file1",
		},
		{
			bm:   "success-2",
			path: "foodFolder1/file1/file2",
		},
		{
			bm:   "success-3",
			path: "foodFolder1/file1/file2/foodFolder2/file3",
		},
		{
			bm:   "success-4",
			path: "projectFolder/project1.txt/",
		},
		{
			bm:   "success-5",
			path: "newProjectFolder/project2.txt",
		},
		{
			bm:   "success-6",
			path: "Pictures/image1.png",
		},
		{
			bm:   "success-7",
			path: "Pictures/Nature/mountains.png",
		},
		{
			bm:   "success-8",
			path: "Pictures/City/streets.png",
		},
		{
			bm:   "success-9",
			path: "Pictures/Animals/Dogs/dogs.png",
		},
		{
			bm:   "success-10",
			path: "Nada/ビデオ/😶",
		},
	}

	ctx := auth.WithAPIKey(tctx, nil)

	// PointerDB instantiation
	db := teststore.New()
	c := pointerdb.Config{MaxInlineSegmentSize: 8000}

<<<<<<< HEAD
	cache := overlay.NewCache(teststore.New(), nil)

	service := pointerdb.NewService(zap.NewNop(), db)
	pointers := pointerdb.NewServer(zap.NewNop(), service, cache, c, identity)
=======
	//TODO: use planet PointerDB directly
	cache := planet.Satellites[0].Overlay
	pointers := pointerdb.NewServer(db, cache, zap.NewNop(), c, planet.Satellites[0].Identity)
>>>>>>> 82b9b546

	// create a pdb client and instance of audit
	cursor := NewCursor(pointers)

	// put 10 paths in db
	t.Run("putToDB", func(t *testing.T) {
		for _, tt := range tests {
			t.Run(tt.bm, func(t *testing.T) {
				assert1 := assert.New(t)

				// create a pointer and put in db
				putRequest := makePutRequest(tt.path)

				// create putreq. object
				req := &pb.PutRequest{Path: tt.path, Pointer: putRequest.Pointer}

				// put pointer into db
				_, err := pointers.Put(ctx, req)
				if err != nil {
					t.Fatalf("failed to put %v: error: %v", req.Pointer, err)
					assert1.NotNil(err)
				}
				if err != nil {
					t.Error("cant instantiate the piece store client")
				}
			})
		}
	})

	t.Run("NextStripe", func(t *testing.T) {
		for _, tt := range tests {
			t.Run(tt.bm, func(t *testing.T) {
				assert1 := assert.New(t)
				stripe, err := cursor.NextStripe(ctx)
				if err != nil {
					assert1.Error(err)
					assert1.Nil(stripe)
				}
				if stripe != nil {
					assert1.Nil(err)
				}
			})
		}
	})

	// test to see how random paths are
	t.Run("probabilisticTest", func(t *testing.T) {
		listRes, err := pointers.List(ctx, &pb.ListRequest{
			Prefix:     "",
			StartAfter: "",
			EndBefore:  "",
			Recursive:  true,
			Limit:      10,
			MetaFlags:  meta.None,
		})
		if err != nil {
			t.Error(ErrNoList)
		}

		list := listRes.GetItems()

		// get count of items picked at random
		uniquePathCounted := []pathCount{}
		pathCounter := []pathCount{}

		// get a list of 100 paths generated from random
		for i := 0; i < 100; i++ {
			randomNum, err := rand.Int(rand.Reader, big.NewInt(int64(len(list))))
			if err != nil {
				t.Error(ErrNoNum)
			}
			pointerItem := list[randomNum.Int64()]
			path := pointerItem.Path
			val := pathCount{path: path, count: 1}
			pathCounter = append(pathCounter, val)
		}

		// get a count for paths in list
		for _, pc := range pathCounter {
			skip := false
			for i, up := range uniquePathCounted {
				if reflect.DeepEqual(pc.path, up.path) {
					up.count = up.count + 1
					uniquePathCounted[i] = up
					skip = true
					break
				}
			}
			if !skip {
				uniquePathCounted = append(uniquePathCounted, pc)
			}
		}

		// Section: binomial test for randomness
		n := float64(100) // events
		p := float64(.10) // theoretical probability of getting  1/10 paths
		m := n * p
		s := math.Sqrt(m * (1 - p)) // binomial distribution

		// if values fall outside of the critical values of test statistics (ie Z value)
		// in a 2-tail test
		// we can assume, 95% confidence, it's not sampling according to a 10% probability
		for _, v := range uniquePathCounted {
			z := (float64(v.count) - m) / s
			if z <= -1.96 || z >= 1.96 {
				t.Log(false)
			} else {
				t.Log(true)
			}
		}
	})
}

func makePutRequest(path storj.Path) pb.PutRequest {
	var rps []*pb.RemotePiece
	rps = append(rps, &pb.RemotePiece{
		PieceNum: 1,
		NodeId:   teststorj.NodeIDFromString("testId"),
	})
	pr := pb.PutRequest{
		Path: path,
		Pointer: &pb.Pointer{
			Type: pb.Pointer_REMOTE,
			Remote: &pb.RemoteSegment{
				Redundancy: &pb.RedundancyScheme{
					Type:             pb.RedundancyScheme_RS,
					MinReq:           1,
					Total:            3,
					RepairThreshold:  2,
					SuccessThreshold: 3,
					ErasureShareSize: 2,
				},
				PieceId:      "testId",
				RemotePieces: rps,
			},
			SegmentSize: int64(10),
		},
	}
	return pr
}<|MERGE_RESOLUTION|>--- conflicted
+++ resolved
@@ -105,16 +105,10 @@
 	db := teststore.New()
 	c := pointerdb.Config{MaxInlineSegmentSize: 8000}
 
-<<<<<<< HEAD
-	cache := overlay.NewCache(teststore.New(), nil)
-
-	service := pointerdb.NewService(zap.NewNop(), db)
-	pointers := pointerdb.NewServer(zap.NewNop(), service, cache, c, identity)
-=======
 	//TODO: use planet PointerDB directly
 	cache := planet.Satellites[0].Overlay
-	pointers := pointerdb.NewServer(db, cache, zap.NewNop(), c, planet.Satellites[0].Identity)
->>>>>>> 82b9b546
+	service := pointerdb.NewService(zap.NewNop(), db)
+	pointers := pointerdb.NewServer(zap.NewNop(), service, cache, c, planet.Satellites[0].Identity)
 
 	// create a pdb client and instance of audit
 	cursor := NewCursor(pointers)
