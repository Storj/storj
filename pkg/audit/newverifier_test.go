--- conflicted
+++ resolved
@@ -20,14 +20,6 @@
 	testplanet.Run(t, testplanet.Config{
 		SatelliteCount: 1, StorageNodeCount: 6, UplinkCount: 1,
 	}, func(t *testing.T, ctx *testcontext.Context, planet *testplanet.Planet) {
-<<<<<<< HEAD
-=======
-		// TODO (back story): the way NextStripe currently works, it will get a random segment
-		// from metainfo. If it picks an inline segment, it will return nil. If this happens
-		// 3 times in a row, the test will fail. Increasing the amount of iterations will
-		// decrease risk of flaking but not eliminate it. Kaloyan and Nat are working on refactoring NextStripe.
-
->>>>>>> fe3dfc15
 		err := planet.Satellites[0].Audit.Service.Close()
 		require.NoError(t, err)
 
