// Copyright (C) 2019 Storj Labs, Inc.
// See LICENSE for copying information.

package eestream

import (
	"context"
	"io"
	"io/ioutil"
	"os"

	"github.com/vivint/infectious"
	"go.uber.org/zap"

	"storj.io/storj/internal/readcloser"
	"storj.io/storj/internal/sync2"
	"storj.io/storj/pkg/encryption"
	"storj.io/storj/pkg/pb"
	"storj.io/storj/pkg/ranger"
)

// ErasureScheme represents the general format of any erasure scheme algorithm.
// If this interface can be implemented, the rest of this library will work
// with it.
type ErasureScheme interface {
	// Encode will take 'in' and call 'out' with erasure coded pieces.
	Encode(in []byte, out func(num int, data []byte)) error

	// EncodeSingle will take 'in' with the stripe and fill 'out' with the erasure share for piece 'num'.
	EncodeSingle(in, out []byte, num int) error

	// Decode will take a mapping of available erasure coded piece num -> data,
	// 'in', and append the combined data to 'out', returning it.
	Decode(out []byte, in map[int][]byte) ([]byte, error)

	// ErasureShareSize is the size of the erasure shares that come from Encode
	// and are passed to Decode.
	ErasureShareSize() int

	// StripeSize is the size the stripes that are passed to Encode and come
	// from Decode.
	StripeSize() int

	// Encode will generate this many pieces
	TotalCount() int

	// Decode requires at least this many pieces
	RequiredCount() int
}

// RedundancyStrategy is an ErasureScheme with a repair and optimal thresholds
type RedundancyStrategy struct {
	ErasureScheme
	repairThreshold  int
	optimalThreshold int
}

// NewRedundancyStrategy from the given ErasureScheme, repair and optimal thresholds.
//
// repairThreshold is the minimum repair threshold.
// If set to 0, it will be reset to the TotalCount of the ErasureScheme.
// optimalThreshold is the optimal threshold.
// If set to 0, it will be reset to the TotalCount of the ErasureScheme.
func NewRedundancyStrategy(es ErasureScheme, repairThreshold, optimalThreshold int) (RedundancyStrategy, error) {
	if repairThreshold == 0 {
		repairThreshold = es.TotalCount()
	}

	if optimalThreshold == 0 {
		optimalThreshold = es.TotalCount()
	}
	if repairThreshold < 0 {
		return RedundancyStrategy{}, Error.New("negative repair threshold")
	}
	if repairThreshold > 0 && repairThreshold < es.RequiredCount() {
		return RedundancyStrategy{}, Error.New("repair threshold less than required count")
	}
	if repairThreshold > es.TotalCount() {
		return RedundancyStrategy{}, Error.New("repair threshold greater than total count")
	}
	if optimalThreshold < 0 {
		return RedundancyStrategy{}, Error.New("negative optimal threshold")
	}
	if optimalThreshold > 0 && optimalThreshold < es.RequiredCount() {
		return RedundancyStrategy{}, Error.New("optimal threshold less than required count")
	}
	if optimalThreshold > es.TotalCount() {
		return RedundancyStrategy{}, Error.New("optimal threshold greater than total count")
	}
	if repairThreshold > optimalThreshold {
		return RedundancyStrategy{}, Error.New("repair threshold greater than optimal threshold")
	}
	return RedundancyStrategy{ErasureScheme: es, repairThreshold: repairThreshold, optimalThreshold: optimalThreshold}, nil
}

// NewRedundancyStrategyFromProto creates new RedundancyStrategy from the given
// RedundancyScheme protobuf.
func NewRedundancyStrategyFromProto(scheme *pb.RedundancyScheme) (RedundancyStrategy, error) {
	fc, err := infectious.NewFEC(int(scheme.GetMinReq()), int(scheme.GetTotal()))
	if err != nil {
		return RedundancyStrategy{}, Error.Wrap(err)
	}
	es := NewRSScheme(fc, int(scheme.GetErasureShareSize()))
	return NewRedundancyStrategy(es, int(scheme.GetRepairThreshold()), int(scheme.GetSuccessThreshold()))
}

// RepairThreshold is the number of available erasure pieces below which
// the data must be repaired to avoid loss
func (rs *RedundancyStrategy) RepairThreshold() int {
	return rs.repairThreshold
}

// OptimalThreshold is the number of available erasure pieces above which
// there is no need for the data to be repaired
func (rs *RedundancyStrategy) OptimalThreshold() int {
	return rs.optimalThreshold
}

type encodedReader struct {
	rs     RedundancyStrategy
	pieces map[int]*encodedPiece
}

// EncodeReader takes a Reader and a RedundancyStrategy and returns a slice of
// io.ReadClosers.
func EncodeReader(ctx context.Context, r io.Reader, rs RedundancyStrategy) ([]io.ReadCloser, error) {
	er := &encodedReader{
		rs:     rs,
		pieces: make(map[int]*encodedPiece, rs.TotalCount()),
	}

	pipeReaders, pipeWriter, err := sync2.NewTeeFile(rs.TotalCount(), os.TempDir())
	if err != nil {
		return nil, err
	}

	readers := make([]io.ReadCloser, 0, rs.TotalCount())
	for i := 0; i < rs.TotalCount(); i++ {
		er.pieces[i] = &encodedPiece{
			er:         er,
			pipeReader: pipeReaders[i],
			num:        i,
			stripeBuf:  make([]byte, rs.StripeSize()),
			shareBuf:   make([]byte, rs.ErasureShareSize()),
		}
		readers = append(readers, er.pieces[i])
	}

	go er.fillBuffer(ctx, r, pipeWriter)

	return readers, nil
}

func (er *encodedReader) fillBuffer(ctx context.Context, r io.Reader, w sync2.PipeWriter) {
	_, err := sync2.Copy(ctx, w, r)
	err = w.CloseWithError(err)
	if err != nil {
		zap.S().Error(err)
	}
}

type encodedPiece struct {
	er            *encodedReader
	pipeReader    sync2.PipeReader
	num           int
	currentStripe int64
	stripeBuf     []byte
	shareBuf      []byte
	available     int
	err           error
}

func (ep *encodedPiece) Read(p []byte) (n int, err error) {
	if ep.err != nil {
		return 0, ep.err
	}

	if ep.available == 0 {
		// take the next stripe from the segment buffer
		_, err := io.ReadFull(ep.pipeReader, ep.stripeBuf)
		if err != nil {
			return 0, err
		}

		// encode the num-th erasure share
		err = ep.er.rs.EncodeSingle(ep.stripeBuf, ep.shareBuf, ep.num)
		if err != nil {
			return 0, err
		}

		ep.currentStripe++
		ep.available = ep.er.rs.ErasureShareSize()
	}

	// we have some buffer remaining for this piece. write it to the output
	off := len(ep.shareBuf) - ep.available
	n = copy(p, ep.shareBuf[off:])
	ep.available -= n

	return n, nil
}

func (ep *encodedPiece) Close() error {
	return ep.pipeReader.Close()
}

// EncodedRanger will take an existing Ranger and provide a means to get
// multiple Ranged sub-Readers. EncodedRanger does not match the normal Ranger
// interface.
type EncodedRanger struct {
	rr ranger.Ranger
	rs RedundancyStrategy
}

// NewEncodedRanger from the given Ranger and RedundancyStrategy. See the
// comments for EncodeReader about the repair and success thresholds.
func NewEncodedRanger(rr ranger.Ranger, rs RedundancyStrategy) (*EncodedRanger, error) {
	if rr.Size()%int64(rs.StripeSize()) != 0 {
		return nil, Error.New("invalid erasure encoder and range reader combo. " +
			"range reader size must be a multiple of erasure encoder block size")
	}
	return &EncodedRanger{
		rs: rs,
		rr: rr,
	}, nil
}

// OutputSize is like Ranger.Size but returns the Size of the erasure encoded
// pieces that come out.
func (er *EncodedRanger) OutputSize() int64 {
	blocks := er.rr.Size() / int64(er.rs.StripeSize())
	return blocks * int64(er.rs.ErasureShareSize())
}

// Range is like Ranger.Range, but returns a slice of Readers
func (er *EncodedRanger) Range(ctx context.Context, offset, length int64) ([]io.ReadCloser, error) {
	// the offset and length given may not be block-aligned, so let's figure
	// out which blocks contain the request.
	firstBlock, blockCount := encryption.CalcEncompassingBlocks(
		offset, length, er.rs.ErasureShareSize())
	// okay, now let's encode the reader for the range containing the blocks
	r, err := er.rr.Range(ctx,
		firstBlock*int64(er.rs.StripeSize()),
		blockCount*int64(er.rs.StripeSize()))
	if err != nil {
		return nil, err
	}
	readers, err := EncodeReader(ctx, r, er.rs)
	if err != nil {
		return nil, err
	}
	for i, r := range readers {
		// the offset might start a few bytes in, so we potentially have to
		// discard the beginning bytes
		_, err := io.CopyN(ioutil.Discard, r,
			offset-firstBlock*int64(er.rs.ErasureShareSize()))
		if err != nil {
			return nil, Error.Wrap(err)
		}
		// the length might be shorter than a multiple of the block size, so
		// limit it
		readers[i] = readcloser.LimitReadCloser(r, length)
	}
	return readers, nil
}

// CalcPieceSize calculates what would be the piece size of the encoded data
// after erasure coding data with dataSize using the given ErasureScheme.
func CalcPieceSize(dataSize int64, scheme ErasureScheme) int64 {
<<<<<<< HEAD
	stripes := (dataSize + uint32Size) / int64(scheme.StripeSize())
	if (dataSize+uint32Size)%int64(scheme.StripeSize()) != 0 {
		stripes++
	}
=======
	stripeSize := int64(scheme.StripeSize())
	stripes := (dataSize + uint32Size + stripeSize - 1) / stripeSize
>>>>>>> 2c410f51

	encodedSize := stripes * int64(scheme.StripeSize())
	pieceSize := encodedSize / int64(scheme.RequiredCount())

	return pieceSize
}<|MERGE_RESOLUTION|>--- conflicted
+++ resolved
@@ -267,15 +267,8 @@
 // CalcPieceSize calculates what would be the piece size of the encoded data
 // after erasure coding data with dataSize using the given ErasureScheme.
 func CalcPieceSize(dataSize int64, scheme ErasureScheme) int64 {
-<<<<<<< HEAD
-	stripes := (dataSize + uint32Size) / int64(scheme.StripeSize())
-	if (dataSize+uint32Size)%int64(scheme.StripeSize()) != 0 {
-		stripes++
-	}
-=======
 	stripeSize := int64(scheme.StripeSize())
 	stripes := (dataSize + uint32Size + stripeSize - 1) / stripeSize
->>>>>>> 2c410f51
 
 	encodedSize := stripes * int64(scheme.StripeSize())
 	pieceSize := encodedSize / int64(scheme.RequiredCount())
