--- conflicted
+++ resolved
@@ -18,11 +18,7 @@
 
 // DHT is the interface for the DHT in the Storj network
 type DHT interface {
-<<<<<<< HEAD
-	GetNodes(ctx context.Context, start string, limit int) ([]*proto.Node, error)
-=======
 	GetNodes(ctx context.Context, start string, limit int, restrictions ...proto.Restriction) ([]*proto.Node, error)
->>>>>>> 5de5428d
 	GetRoutingTable(ctx context.Context) (RoutingTable, error)
 	Bootstrap(ctx context.Context) error
 	Ping(ctx context.Context, node proto.Node) (proto.Node, error)
