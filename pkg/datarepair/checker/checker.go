// Copyright (C) 2019 Storj Labs, Inc.
// See LICENSE for copying information.

package checker

import (
	"context"
	"sync"
	"time"

	"github.com/gogo/protobuf/proto"
	"github.com/zeebo/errs"
	"go.uber.org/zap"
	"golang.org/x/sync/errgroup"
	monkit "gopkg.in/spacemonkeygo/monkit.v2"

	"storj.io/storj/internal/sync2"
	"storj.io/storj/pkg/datarepair/irreparable"
	"storj.io/storj/pkg/datarepair/queue"
	"storj.io/storj/pkg/overlay"
	"storj.io/storj/pkg/pb"
	"storj.io/storj/pkg/storj"
	"storj.io/storj/satellite/gc"
	"storj.io/storj/satellite/metainfo"
	"storj.io/storj/storage"
)

// Error is a standard error class for this package.
var (
	Error = errs.Class("checker error")
	mon   = monkit.Package()
)

// Config contains configurable values for checker
type Config struct {
	Interval            time.Duration `help:"how frequently checker should check for bad segments" releaseDefault:"30s" devDefault:"0h0m10s"`
	IrreparableInterval time.Duration `help:"how frequently irrepairable checker should check for lost pieces" releaseDefault:"30m" devDefault:"0h0m5s"`

	ReliabilityCacheStaleness time.Duration `help:"how stale reliable node cache can be" releaseDefault:"5m" devDefault:"5m"`
}

// durabilityStats remote segment information
type durabilityStats struct {
	remoteFilesChecked          int64
	remoteSegmentsChecked       int64
	remoteSegmentsNeedingRepair int64
	remoteSegmentsLost          int64
	remoteSegmentInfo           []string
}

// Checker contains the information needed to do checks for missing pieces
type Checker struct {
<<<<<<< HEAD
=======
	metainfo        *metainfo.Service
	lastChecked     string
	repairQueue     queue.RepairQueue
	nodestate       *ReliabilityCache
	irrdb           irreparable.DB
>>>>>>> c5de36ed
	logger          *zap.Logger
	monStats        durabilityStats
	Loop            sync2.Cycle
	IrreparableLoop sync2.Cycle
	irrdb           irreparable.DB
	repairQueue     queue.RepairQueue
	metainfo        *metainfo.Service
	overlay         *overlay.Cache
	garbageService  *gc.Service
	pieceTracker    gc.PieceTracker
	gcWaitGroup     sync.WaitGroup
	lastChecked     string
}

// NewChecker creates a new instance of checker
<<<<<<< HEAD
func NewChecker(logger *zap.Logger, repairInterval, irreparableInterval time.Duration, irrdb irreparable.DB, repairQueue queue.RepairQueue, metainfo *metainfo.Service, overlay *overlay.Cache, garbageService *gc.Service) *Checker {
	checker := &Checker{
		logger:          logger,
		monStats:        durabilityStats{},
		Loop:            *sync2.NewCycle(repairInterval),
		IrreparableLoop: *sync2.NewCycle(irreparableInterval),
		irrdb:           irrdb,
		repairQueue:     repairQueue,
		metainfo:        metainfo,
		overlay:         overlay,
		garbageService:  garbageService,
		pieceTracker:    garbageService.NewPieceTracker(),
		gcWaitGroup:     sync.WaitGroup{},
		lastChecked:     "",
	}

	return checker
=======
func NewChecker(metainfo *metainfo.Service, repairQueue queue.RepairQueue, overlay *overlay.Cache, irrdb irreparable.DB, limit int, logger *zap.Logger, config Config) *Checker {
	// TODO: reorder arguments
	return &Checker{
		metainfo:        metainfo,
		lastChecked:     "",
		repairQueue:     repairQueue,
		nodestate:       NewReliabilityCache(overlay, config.ReliabilityCacheStaleness),
		irrdb:           irrdb,
		logger:          logger,
		Loop:            *sync2.NewCycle(config.Interval),
		IrreparableLoop: *sync2.NewCycle(config.IrreparableInterval),
		monStats:        durabilityStats{},
	}
>>>>>>> c5de36ed
}

// Run the checker loop
func (checker *Checker) Run(ctx context.Context) (err error) {
	defer mon.Task()(&ctx)(&err)

	group, ctx := errgroup.WithContext(ctx)

	group.Go(func() error {
		return checker.Loop.Run(ctx, checker.IdentifyInjuredSegments)
	})

	group.Go(func() error {
		return checker.IrreparableLoop.Run(ctx, checker.IrreparableProcess)
	})

	return group.Wait()
}

// RefreshReliabilityCache forces refreshing node online status cache.
func (checker *Checker) RefreshReliabilityCache(ctx context.Context) error {
	return checker.nodestate.Refresh(ctx)
}

// Close halts the Checker loop
func (checker *Checker) Close() error {
	checker.Loop.Close()
	return nil
}

// WaitForGCSend will wait for gc service to send retain requests to all storage nodes
func (checker *Checker) WaitForGCSend() {
	checker.gcWaitGroup.Wait()
}

// IdentifyInjuredSegments checks for missing pieces off of the metainfo and overlay cache
func (checker *Checker) IdentifyInjuredSegments(ctx context.Context) (err error) {
	defer mon.Task()(&ctx)(&err)

	err = checker.metainfo.Iterate(ctx, "", checker.lastChecked, true, false,
		func(ctx context.Context, it storage.Iterator) error {

			var item storage.ListItem

			defer func() {
				var nextItem storage.ListItem
				it.Next(ctx, &nextItem)
				// start at the next item in the next call
				checker.lastChecked = nextItem.Key.String()
				// if we have finished iterating, send and reset durability stats
				if checker.lastChecked == "" {
					// send durability stats
					mon.IntVal("remote_files_checked").Observe(checker.monStats.remoteFilesChecked)
					mon.IntVal("remote_segments_checked").Observe(checker.monStats.remoteSegmentsChecked)
					mon.IntVal("remote_segments_needing_repair").Observe(checker.monStats.remoteSegmentsNeedingRepair)
					mon.IntVal("remote_segments_lost").Observe(checker.monStats.remoteSegmentsLost)
					mon.IntVal("remote_files_lost").Observe(int64(len(checker.monStats.remoteSegmentInfo)))

					// reset durability stats for next iteration
					checker.monStats = durabilityStats{}

					err := checker.garbageService.Send(ctx, checker.pieceTracker, func() {
						checker.gcWaitGroup.Done()
					})
					if err != nil {
						checker.logger.Sugar().Errorf("error sending from garbage service: %v", err)
					}
					checker.pieceTracker = checker.garbageService.NewPieceTracker()

				}
			}()
			checker.gcWaitGroup.Add(1)

			for it.Next(ctx, &item) {
				pointer := &pb.Pointer{}

				err = proto.Unmarshal(item.Value, pointer)
				if err != nil {
					return Error.New("error unmarshalling pointer %s", err)
				}
				remote := pointer.GetRemote()
				if remote == nil {
					continue
				}

				err = checker.updateSegmentStatus(ctx, pointer, item.Key.String(), &checker.monStats)
				if err != nil {
					return err
				}
			}
			return nil
		},
	)
	if err != nil {
		return err
	}

	return nil
}

// checks for a string in slice
func contains(a []string, x string) bool {
	for _, n := range a {
		if x == n {
			return true
		}
	}
	return false
}

func (checker *Checker) updateSegmentStatus(ctx context.Context, pointer *pb.Pointer, path string, monStats *durabilityStats) (err error) {
	defer mon.Task()(&ctx)(&err)
	remote := pointer.GetRemote()
	if remote == nil {
		return nil
	}

	pieces := remote.GetRemotePieces()
	if pieces == nil {
		checker.logger.Debug("no pieces on remote segment")
		return nil
	}

<<<<<<< HEAD
	for _, piece := range pieces {
		err = checker.pieceTracker.Add(ctx, piece.NodeId, piece.GetHash().PieceId)
		if err != nil {
			checker.logger.Sugar().Debug("error adding (nodeID, pieceID) to pieceTracker (%s, %s)", piece.NodeId, piece.GetHash().PieceId)
		}
	}

	missingPieces, err := checker.overlay.GetMissingPieces(ctx, pieces)
=======
	missingPieces, err := checker.nodestate.MissingPieces(ctx, pointer.CreationDate, pieces)
>>>>>>> c5de36ed
	if err != nil {
		return Error.New("error getting missing pieces %s", err)
	}

	monStats.remoteSegmentsChecked++
	pathElements := storj.SplitPath(path)
	if len(pathElements) >= 2 && pathElements[1] == "l" {
		monStats.remoteFilesChecked++
	}

	numHealthy := int32(len(pieces) - len(missingPieces))
	redundancy := pointer.Remote.Redundancy
	// we repair when the number of healthy pieces is less than or equal to the repair threshold
	// except for the case when the repair and success thresholds are the same (a case usually seen during testing)
	if numHealthy > redundancy.MinReq && numHealthy <= redundancy.RepairThreshold && numHealthy < redundancy.SuccessThreshold {
		if len(missingPieces) == 0 {
			checker.logger.Warn("Missing pieces is zero in checker, but this should be impossible -- bad redundancy scheme.")
			return nil
		}
		monStats.remoteSegmentsNeedingRepair++
		err = checker.repairQueue.Insert(ctx, &pb.InjuredSegment{
			Path:       path,
			LostPieces: missingPieces,
		})
		if err != nil {
			return Error.New("error adding injured segment to queue %s", err)
		}

		// delete always returns nil when something was deleted and also when element didn't exists
		err = checker.irrdb.Delete(ctx, []byte(path))
		if err != nil {
			checker.logger.Error("error deleting entry from irreparable db: ", zap.Error(err))
		}
		// we need one additional piece for error correction. If only the minimum is remaining the file can't be repaired and is lost.
		// except for the case when minimum and repair thresholds are the same (a case usually seen during testing)
	} else if numHealthy <= redundancy.MinReq && numHealthy < redundancy.RepairThreshold {
		// check to make sure there are at least *4* path elements. the first three
		// are project, segment, and bucket name, but we want to make sure we're talking
		// about an actual object, and that there's an object name specified
		if len(pathElements) >= 4 {
			project, bucketName, segmentpath := pathElements[0], pathElements[2], pathElements[3]
			lostSegInfo := storj.JoinPaths(project, bucketName, segmentpath)
			if contains(monStats.remoteSegmentInfo, lostSegInfo) == false {
				monStats.remoteSegmentInfo = append(monStats.remoteSegmentInfo, lostSegInfo)
			}
		}

		monStats.remoteSegmentsLost++
		// make an entry in to the irreparable table
		segmentInfo := &pb.IrreparableSegment{
			Path:               []byte(path),
			SegmentDetail:      pointer,
			LostPieces:         int32(len(missingPieces)),
			LastRepairAttempt:  time.Now().Unix(),
			RepairAttemptCount: int64(1),
		}

		// add the entry if new or update attempt count if already exists
		err := checker.irrdb.IncrementRepairAttempts(ctx, segmentInfo)
		if err != nil {
			return Error.New("error handling irreparable segment to queue %s", err)
		}
	}
	return nil
}

// IrreparableProcess picks items from irreparabledb and add them to the repair
// worker queue if they, now, can be repaired.
func (checker *Checker) IrreparableProcess(ctx context.Context) (err error) {
	defer mon.Task()(&ctx)(&err)

	limit := 1
	var offset int64

	for {
		seg, err := checker.irrdb.GetLimited(ctx, limit, offset)
		if err != nil {
			return Error.New("error reading segment from the queue %s", err)
		}

		// zero segments returned with nil err
		if len(seg) == 0 {
			break
		}

		err = checker.updateSegmentStatus(ctx, seg[0].GetSegmentDetail(), string(seg[0].GetPath()), &durabilityStats{})
		if err != nil {
			checker.logger.Error("irrepair segment checker failed: ", zap.Error(err))
		}
		offset++
	}

	return nil
}<|MERGE_RESOLUTION|>--- conflicted
+++ resolved
@@ -50,20 +50,13 @@
 
 // Checker contains the information needed to do checks for missing pieces
 type Checker struct {
-<<<<<<< HEAD
-=======
-	metainfo        *metainfo.Service
-	lastChecked     string
-	repairQueue     queue.RepairQueue
-	nodestate       *ReliabilityCache
-	irrdb           irreparable.DB
->>>>>>> c5de36ed
 	logger          *zap.Logger
 	monStats        durabilityStats
 	Loop            sync2.Cycle
 	IrreparableLoop sync2.Cycle
 	irrdb           irreparable.DB
 	repairQueue     queue.RepairQueue
+	nodestate       *ReliabilityCache
 	metainfo        *metainfo.Service
 	overlay         *overlay.Cache
 	garbageService  *gc.Service
@@ -73,17 +66,16 @@
 }
 
 // NewChecker creates a new instance of checker
-<<<<<<< HEAD
-func NewChecker(logger *zap.Logger, repairInterval, irreparableInterval time.Duration, irrdb irreparable.DB, repairQueue queue.RepairQueue, metainfo *metainfo.Service, overlay *overlay.Cache, garbageService *gc.Service) *Checker {
+func NewChecker(logger *zap.Logger, config Config, irrdb irreparable.DB, repairQueue queue.RepairQueue, metainfo *metainfo.Service, overlay *overlay.Cache, garbageService *gc.Service) *Checker {
 	checker := &Checker{
 		logger:          logger,
 		monStats:        durabilityStats{},
-		Loop:            *sync2.NewCycle(repairInterval),
-		IrreparableLoop: *sync2.NewCycle(irreparableInterval),
+		Loop:            *sync2.NewCycle(config.Interval),
+		IrreparableLoop: *sync2.NewCycle(config.IrreparableInterval),
 		irrdb:           irrdb,
 		repairQueue:     repairQueue,
+		nodestate:       NewReliabilityCache(overlay, config.ReliabilityCacheStaleness),
 		metainfo:        metainfo,
-		overlay:         overlay,
 		garbageService:  garbageService,
 		pieceTracker:    garbageService.NewPieceTracker(),
 		gcWaitGroup:     sync.WaitGroup{},
@@ -91,27 +83,11 @@
 	}
 
 	return checker
-=======
-func NewChecker(metainfo *metainfo.Service, repairQueue queue.RepairQueue, overlay *overlay.Cache, irrdb irreparable.DB, limit int, logger *zap.Logger, config Config) *Checker {
-	// TODO: reorder arguments
-	return &Checker{
-		metainfo:        metainfo,
-		lastChecked:     "",
-		repairQueue:     repairQueue,
-		nodestate:       NewReliabilityCache(overlay, config.ReliabilityCacheStaleness),
-		irrdb:           irrdb,
-		logger:          logger,
-		Loop:            *sync2.NewCycle(config.Interval),
-		IrreparableLoop: *sync2.NewCycle(config.IrreparableInterval),
-		monStats:        durabilityStats{},
-	}
->>>>>>> c5de36ed
 }
 
 // Run the checker loop
 func (checker *Checker) Run(ctx context.Context) (err error) {
 	defer mon.Task()(&ctx)(&err)
-
 	group, ctx := errgroup.WithContext(ctx)
 
 	group.Go(func() error {
@@ -229,7 +205,6 @@
 		return nil
 	}
 
-<<<<<<< HEAD
 	for _, piece := range pieces {
 		err = checker.pieceTracker.Add(ctx, piece.NodeId, piece.GetHash().PieceId)
 		if err != nil {
@@ -237,10 +212,7 @@
 		}
 	}
 
-	missingPieces, err := checker.overlay.GetMissingPieces(ctx, pieces)
-=======
 	missingPieces, err := checker.nodestate.MissingPieces(ctx, pointer.CreationDate, pieces)
->>>>>>> c5de36ed
 	if err != nil {
 		return Error.New("error getting missing pieces %s", err)
 	}
