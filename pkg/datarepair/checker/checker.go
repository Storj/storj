// Copyright (C) 2018 Storj Labs, Inc.
// See LICENSE for copying information.

package checker

import (
	"context"
	"time"

	"github.com/gogo/protobuf/proto"
	"go.uber.org/zap"

	"storj.io/storj/pkg/datarepair/queue"
	"storj.io/storj/pkg/irreparabledb"
	"storj.io/storj/pkg/pb"
	"storj.io/storj/pkg/pointerdb"
	"storj.io/storj/pkg/statdb"
	sdbpb "storj.io/storj/pkg/statdb/proto"
	"storj.io/storj/pkg/storj"
	"storj.io/storj/storage"
)

// Checker is the interface for data repair checker
type Checker interface {
	Run(ctx context.Context) error
}

// Checker contains the information needed to do checks for missing pieces
type checker struct {
	statdb      *statdb.Server
	pointerdb   *pointerdb.Server
	repairQueue *queue.Queue
	overlay     pb.OverlayServer
	irrdb       *irreparabledb.Database
	limit       int
	logger      *zap.Logger
	ticker      *time.Ticker
}

<<<<<<< HEAD
// NewChecker creates a new instance of checker
func newChecker(pointerdb *pointerdb.Server, sdb *statdb.Server, repairQueue *queue.Queue, overlay pb.OverlayServer, limit int, logger *zap.Logger, interval time.Duration) *checker {
=======
// newChecker creates a new instance of checker
func newChecker(pointerdb *pointerdb.Server, repairQueue *queue.Queue, overlay pb.OverlayServer, irrdb *irreparabledb.Database, limit int, logger *zap.Logger, interval time.Duration) *checker {
>>>>>>> b7c45c7c
	return &checker{
		statdb:      sdb,
		pointerdb:   pointerdb,
		repairQueue: repairQueue,
		overlay:     overlay,
		irrdb:       irrdb,
		limit:       limit,
		logger:      logger,
		ticker:      time.NewTicker(interval),
	}
}

// Run the checker loop
func (c *checker) Run(ctx context.Context) (err error) {
	defer mon.Task()(&ctx)(&err)

	for {
		err = c.identifyInjuredSegments(ctx)
		if err != nil {
			zap.L().Error("Checker failed", zap.Error(err))
		}

		select {
		case <-c.ticker.C: // wait for the next interval to happen
		case <-ctx.Done(): // or the checker is canceled via context
			return ctx.Err()
		}
	}
}

// identifyInjuredSegments checks for missing pieces off of the pointerdb and overlay cache
func (c *checker) identifyInjuredSegments(ctx context.Context) (err error) {
	defer mon.Task()(&ctx)(&err)

	err = c.pointerdb.Iterate(ctx, &pb.IterateRequest{Recurse: true},
		func(it storage.Iterator) error {
			var item storage.ListItem
			lim := c.limit
			if lim <= 0 || lim > storage.LookupLimit {
				lim = storage.LookupLimit
			}
			for ; lim > 0 && it.Next(&item); lim-- {
				pointer := &pb.Pointer{}
				err = proto.Unmarshal(item.Value, pointer)
				if err != nil {
					return Error.New("error unmarshalling pointer %s", err)
				}
				remote := pointer.GetRemote()
				if remote == nil {
					c.logger.Debug("no remote segment on pointer")
					continue
				}
				pieces := remote.GetRemotePieces()
				if pieces == nil {
					c.logger.Debug("no pieces on remote segment")
					continue
				}
				var nodeIDs storj.NodeIDList
				for _, p := range pieces {
					nodeIDs = append(nodeIDs, p.NodeId)
				}

				// Find all offline nodes
				offlineNodes, err := c.offlineNodes(ctx, nodeIDs)
				if err != nil {
					return Error.New("error getting offline nodes %s", err)
				}

				invalidNodes, err := c.invalidNodes(ctx, nodeIDs)
				if err != nil {
					return Error.New("error getting invalid nodes %s", err)
				}

				missingPieces := combineOfflineWithInvalid(offlineNodes, invalidNodes)

				numHealthy := len(nodeIDs) - len(missingPieces)
				if (int32(numHealthy) >= pointer.Remote.Redundancy.MinReq) && (int32(numHealthy) < pointer.Remote.Redundancy.RepairThreshold) {
					err = c.repairQueue.Enqueue(&pb.InjuredSegment{
						Path:       string(item.Key),
						LostPieces: missingPieces,
					})
					if err != nil {
						return Error.New("error adding injured segment to queue %s", err)
					}
				} else if int32(numHealthy) < pointer.Remote.Redundancy.MinReq {
					// make an entry in to the irreparable table
					segmentInfo := &irreparabledb.RemoteSegmentInfo{
						EncryptedSegmentPath:   item.Key,
						EncryptedSegmentDetail: item.Value,
						LostPiecesCount:        int64(len(missingPieces)),
						RepairUnixSec:          time.Now().Unix(),
						RepairAttemptCount:     int64(1),
					}

					//add the entry if new or update attempt count if already exists
					err := c.irrdb.IncrementRepairAttempts(ctx, segmentInfo)
					if err != nil {
						return Error.New("error handling irreparable segment to queue %s", err)
					}
				}
			}
			return nil
		},
	)
	return err
}

// returns the indices of offline nodes
func (c *checker) offlineNodes(ctx context.Context, nodeIDs storj.NodeIDList) (offline []int32, err error) {
	responses, err := c.overlay.BulkLookup(ctx, pb.NodeIDsToLookupRequests(nodeIDs))
	if err != nil {
		return []int32{}, err
	}
	nodes := pb.LookupResponsesToNodes(responses)
	for i, n := range nodes {
		if n == nil {
			offline = append(offline, int32(i))
		}
	}
	return offline, nil
}

// Find invalidNodes by checking the audit results that are place in statdb
func (c *checker) invalidNodes(ctx context.Context, nodeIDs storj.NodeIDList) (invalidNodes []int32, err error) {
	// filter if nodeIDs have invalid pieces from auditing results
	findValidNodesReq := &sdbpb.FindValidNodesRequest{
		NodeIds: nodeIDs,
		MinStats: &pb.NodeStats{
			AuditSuccessRatio: 0, // TODO: update when we have stats added to statdb
			UptimeRatio:       0, // TODO: update when we have stats added to statdb
			AuditCount:        0, // TODO: update when we have stats added to statdb
		},
	}

	resp, err := c.statdb.FindValidNodes(ctx, findValidNodesReq)
	if err != nil {
		return nil, Error.New("error getting valid nodes from statdb %s", err)
	}

	var isValidNode bool
	for i, node := range nodeIDs {
		isValidNode = true

		// Check if node is a valid node
		for _, validNode := range resp.PassedIds {
			if node == validNode {
				break
			}
			isValidNode = false
		}

		// if node is not found in validNodes then the node is invalid
		if !isValidNode {
			invalidNodes = append(invalidNodes, int32(i))
		}
	}

	return invalidNodes, nil
}

// combine the offline nodes with nodes marked invalid by statdb
func combineOfflineWithInvalid(offlineNodes []int32, invalidNodes []int32) (missingPieces []int32) {
	missingPieces = append(missingPieces, offlineNodes...)

	var found bool
	for _, invalidNode := range invalidNodes {
		found = true

		for _, missingPiece := range missingPieces {

			// If invalidNode is already in missingPiece slice don't do anything
			if missingPiece == invalidNode {
				break
			}

			found = false
		}

		// if invalidNode is not already found in missingPieces slice append it
		if !found {
			missingPieces = append(missingPieces, invalidNode)
		}
	}
	return missingPieces
}<|MERGE_RESOLUTION|>--- conflicted
+++ resolved
@@ -37,13 +37,9 @@
 	ticker      *time.Ticker
 }
 
-<<<<<<< HEAD
-// NewChecker creates a new instance of checker
-func newChecker(pointerdb *pointerdb.Server, sdb *statdb.Server, repairQueue *queue.Queue, overlay pb.OverlayServer, limit int, logger *zap.Logger, interval time.Duration) *checker {
-=======
+
 // newChecker creates a new instance of checker
-func newChecker(pointerdb *pointerdb.Server, repairQueue *queue.Queue, overlay pb.OverlayServer, irrdb *irreparabledb.Database, limit int, logger *zap.Logger, interval time.Duration) *checker {
->>>>>>> b7c45c7c
+func newChecker(pointerdb *pointerdb.Server, sdb *statdb.Server, repairQueue *queue.Queue, overlay pb.OverlayServer, irrdb *irreparabledb.Database, limit int, logger *zap.Logger, interval time.Duration) *checker {
 	return &checker{
 		statdb:      sdb,
 		pointerdb:   pointerdb,
