// Copyright (C) 2019 Storj Labs, Inc.
// See LICENSE for copying information.

package kademlia_test

import (
	"context"
	"fmt"
	"testing"
	"time"

	"github.com/stretchr/testify/require"
	"github.com/zeebo/errs"
	"go.uber.org/zap/zaptest"
	"golang.org/x/sync/errgroup"

	"storj.io/storj/internal/memory"
	"storj.io/storj/internal/testcontext"
	"storj.io/storj/internal/testplanet"
	"storj.io/storj/pkg/kademlia"
	"storj.io/storj/pkg/pb"
	"storj.io/storj/pkg/peertls/tlsopts"
	"storj.io/storj/pkg/storj"
	"storj.io/storj/pkg/transport"
)

func TestDialer(t *testing.T) {
	ctx := testcontext.New(t)
	defer ctx.Cleanup()

	planet, err := testplanet.New(t, 1, 4, 3)
	require.NoError(t, err)
	defer ctx.Check(planet.Shutdown)

	planet.Start(ctx)

	expectedKademliaEntries := len(planet.Satellites) + len(planet.StorageNodes)

	// TODO: also use satellites
	peers := planet.StorageNodes

	{ // PingNode: storage node pings all other storage nodes
		self := planet.StorageNodes[0]

		dialer := kademlia.NewDialer(zaptest.NewLogger(t), self.Transport)
		defer ctx.Check(dialer.Close)

		var group errgroup.Group
		defer ctx.Check(group.Wait)

		for _, peer := range peers {
			peer := peer
			group.Go(func() error {
				pinged, err := dialer.PingNode(ctx, peer.Local().Node)
				var pingErr error
				if !pinged {
					pingErr = fmt.Errorf("ping to %s should have succeeded", peer.ID())
				}
				return errs.Combine(pingErr, err)
			})
		}
	}

	{ // FetchPeerIdentity: storage node fetches identity of the satellite
		self := planet.StorageNodes[0]

		dialer := kademlia.NewDialer(zaptest.NewLogger(t), self.Transport)
		defer ctx.Check(dialer.Close)

		var group errgroup.Group
		defer ctx.Check(group.Wait)

		group.Go(func() error {
			ident, err := dialer.FetchPeerIdentity(ctx, planet.Satellites[0].Local().Node)
			if err != nil {
				return fmt.Errorf("failed to fetch peer identity")
			}
			if ident.ID != planet.Satellites[0].Local().Id {
				return fmt.Errorf("fetched wrong identity")
			}

			ident, err = dialer.FetchPeerIdentityUnverified(ctx, planet.Satellites[0].Addr())
			if err != nil {
				return fmt.Errorf("failed to fetch peer identity from address")
			}
			if ident.ID != planet.Satellites[0].Local().Id {
				return fmt.Errorf("fetched wrong identity from address")
			}

			return nil
		})
	}

	{ // Lookup: storage node query every node for everyone elese
		self := planet.StorageNodes[1]
		dialer := kademlia.NewDialer(zaptest.NewLogger(t), self.Transport)
		defer ctx.Check(dialer.Close)

		var group errgroup.Group
		defer ctx.Check(group.Wait)

		for _, peer := range peers {
			peer := peer
			group.Go(func() error {
				for _, target := range peers {
					errTag := fmt.Errorf("lookup peer:%s target:%s", peer.ID(), target.ID())

					selfnode := self.Local().Node
					results, err := dialer.Lookup(ctx, &selfnode, peer.Local().Node, target.Local().Node.Id, self.Kademlia.RoutingTable.K())
					if err != nil {
						return errs.Combine(errTag, err)
					}

					if containsResult(results, target.ID()) {
						continue
					}

					// with small network we expect to return everything
					if len(results) != expectedKademliaEntries {
						return errs.Combine(errTag, fmt.Errorf("expected %d got %d: %s", expectedKademliaEntries, len(results), pb.NodesToIDs(results)))
					}
					return nil
				}
				return nil
			})
		}
	}

	{ // Lookup: storage node queries every node for missing storj.NodeID{} and storj.NodeID{255}
		self := planet.StorageNodes[2]
		dialer := kademlia.NewDialer(zaptest.NewLogger(t), self.Transport)
		defer ctx.Check(dialer.Close)

		targets := []storj.NodeID{
			{},    // empty target
			{255}, // non-empty
		}

		var group errgroup.Group
		defer ctx.Check(group.Wait)

		for _, target := range targets {
			target := target
			for _, peer := range peers {
				peer := peer
				group.Go(func() error {
					errTag := fmt.Errorf("invalid lookup peer:%s target:%s", peer.ID(), target)
<<<<<<< HEAD
					peer.Local().Type.DPanicOnInvalid("peer info")
					selfnode := self.Local().Node
					results, err := dialer.Lookup(ctx, &selfnode, peer.Local().Node, target, self.Kademlia.RoutingTable.K())
=======

					results, err := dialer.Lookup(ctx, self.Local().Node, peer.Local().Node, pb.Node{Id: target})
>>>>>>> 7b66e0cd
					if err != nil {
						return errs.Combine(errTag, err)
					}

					// with small network we expect to return everything
					if len(results) != expectedKademliaEntries {
						return errs.Combine(errTag, fmt.Errorf("expected %d got %d: %s", expectedKademliaEntries, len(results), pb.NodesToIDs(results)))
					}
					return nil
				})
			}
		}
	}
}

func TestSlowDialerHasTimeout(t *testing.T) {
	ctx := testcontext.New(t)
	defer ctx.Cleanup()

	planet, err := testplanet.New(t, 1, 4, 0)
	require.NoError(t, err)
	defer ctx.Check(planet.Shutdown)

	planet.Start(ctx)

	// TODO: also use satellites
	peers := planet.StorageNodes

	func() { // PingNode
		self := planet.StorageNodes[0]

		tlsOpts, err := tlsopts.NewOptions(self.Identity, tlsopts.Config{})
		require.NoError(t, err)

		self.Transport = transport.NewClientWithTimeouts(tlsOpts, transport.Timeouts{
			Dial: 20 * time.Millisecond,
		})

		network := &transport.SimulatedNetwork{
			DialLatency:    200 * time.Second,
			BytesPerSecond: 1 * memory.KB,
		}

		slowClient := network.NewClient(self.Transport)
		require.NotNil(t, slowClient)

		dialer := kademlia.NewDialer(zaptest.NewLogger(t), slowClient)
		defer ctx.Check(dialer.Close)

		var group errgroup.Group
		defer ctx.Check(group.Wait)

		for _, peer := range peers {
			peer := peer
			group.Go(func() error {
				_, err := dialer.PingNode(ctx, peer.Local().Node)
				if !transport.Error.Has(err) || errs.Unwrap(err) != context.DeadlineExceeded {
					return errs.New("invalid error: %v", err)
				}
				return nil
			})
		}
	}()

	func() { // FetchPeerIdentity
		self := planet.StorageNodes[1]

		tlsOpts, err := tlsopts.NewOptions(self.Identity, tlsopts.Config{})
		require.NoError(t, err)

		self.Transport = transport.NewClientWithTimeouts(tlsOpts, transport.Timeouts{
			Dial: 20 * time.Millisecond,
		})

		network := &transport.SimulatedNetwork{
			DialLatency:    200 * time.Second,
			BytesPerSecond: 1 * memory.KB,
		}

		slowClient := network.NewClient(self.Transport)
		require.NotNil(t, slowClient)

		dialer := kademlia.NewDialer(zaptest.NewLogger(t), slowClient)
		defer ctx.Check(dialer.Close)

		var group errgroup.Group
		defer ctx.Check(group.Wait)

		group.Go(func() error {
			_, err := dialer.FetchPeerIdentity(ctx, planet.Satellites[0].Local().Node)
			if !transport.Error.Has(err) || errs.Unwrap(err) != context.DeadlineExceeded {
				return errs.New("invalid error: %v", err)
			}
			_, err = dialer.FetchPeerIdentityUnverified(ctx, planet.Satellites[0].Addr())
			if !transport.Error.Has(err) || errs.Unwrap(err) != context.DeadlineExceeded {
				return errs.New("invalid error: %v", err)
			}
			return nil
		})
	}()

	func() { // Lookup
		self := planet.StorageNodes[2]

		tlsOpts, err := tlsopts.NewOptions(self.Identity, tlsopts.Config{})
		require.NoError(t, err)

		self.Transport = transport.NewClientWithTimeouts(tlsOpts, transport.Timeouts{
			Dial: 20 * time.Millisecond,
		})

		network := &transport.SimulatedNetwork{
			DialLatency:    200 * time.Second,
			BytesPerSecond: 1 * memory.KB,
		}

		slowClient := network.NewClient(self.Transport)
		require.NotNil(t, slowClient)

		dialer := kademlia.NewDialer(zaptest.NewLogger(t), slowClient)
		defer ctx.Check(dialer.Close)

		var group errgroup.Group
		defer ctx.Check(group.Wait)

		for _, peer := range peers {
			peer := peer
			group.Go(func() error {
				for _, target := range peers {
<<<<<<< HEAD
					peer.Local().Type.DPanicOnInvalid("test client peer")
					target.Local().Type.DPanicOnInvalid("test client target")

					selfnode := self.Local().Node
					_, err := dialer.Lookup(ctx, &selfnode, peer.Local().Node, target.Local().Node.Id, self.Kademlia.RoutingTable.K())
=======
					_, err := dialer.Lookup(ctx, self.Local().Node, peer.Local().Node, target.Local().Node)
>>>>>>> 7b66e0cd
					if !transport.Error.Has(err) || errs.Unwrap(err) != context.DeadlineExceeded {
						return errs.New("invalid error: %v (peer:%s target:%s)", err, peer.ID(), target.ID())
					}
					return nil
				}
				return nil
			})
		}
	}()
}

func containsResult(nodes []*pb.Node, target storj.NodeID) bool {
	for _, node := range nodes {
		if node.Id == target {
			return true
		}
	}
	return false
}<|MERGE_RESOLUTION|>--- conflicted
+++ resolved
@@ -145,14 +145,9 @@
 				peer := peer
 				group.Go(func() error {
 					errTag := fmt.Errorf("invalid lookup peer:%s target:%s", peer.ID(), target)
-<<<<<<< HEAD
-					peer.Local().Type.DPanicOnInvalid("peer info")
+
 					selfnode := self.Local().Node
 					results, err := dialer.Lookup(ctx, &selfnode, peer.Local().Node, target, self.Kademlia.RoutingTable.K())
-=======
-
-					results, err := dialer.Lookup(ctx, self.Local().Node, peer.Local().Node, pb.Node{Id: target})
->>>>>>> 7b66e0cd
 					if err != nil {
 						return errs.Combine(errTag, err)
 					}
@@ -282,15 +277,8 @@
 			peer := peer
 			group.Go(func() error {
 				for _, target := range peers {
-<<<<<<< HEAD
-					peer.Local().Type.DPanicOnInvalid("test client peer")
-					target.Local().Type.DPanicOnInvalid("test client target")
-
 					selfnode := self.Local().Node
 					_, err := dialer.Lookup(ctx, &selfnode, peer.Local().Node, target.Local().Node.Id, self.Kademlia.RoutingTable.K())
-=======
-					_, err := dialer.Lookup(ctx, self.Local().Node, peer.Local().Node, target.Local().Node)
->>>>>>> 7b66e0cd
 					if !transport.Error.Has(err) || errs.Unwrap(err) != context.DeadlineExceeded {
 						return errs.New("invalid error: %v (peer:%s target:%s)", err, peer.ID(), target.ID())
 					}
