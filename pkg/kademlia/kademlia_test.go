// Copyright (C) 2018 Storj Labs, Inc.
// See LICENSE for copying information.

package kademlia

import (
	"context"
	"net"
	"os"
	"testing"

	"github.com/stretchr/testify/assert"
	"google.golang.org/grpc"

	"storj.io/storj/pkg/dht"
	"storj.io/storj/pkg/node"
	"storj.io/storj/pkg/pb"
	"storj.io/storj/pkg/provider"
)

// helper function to get kademlia base configs without root Config struct
func kadconfig() KadConfig {
	return KadConfig{
		Alpha:                       5,
		DefaultIDLength:             256,
		DefaultBucketSize:           20,
		DefaultReplacementCacheSize: 5,
	}
}

// helper function to generate new node identities with
// correct difficulty and concurrency
func newTestIdentity() (*provider.FullIdentity, error) {
	fid, err := node.NewFullIdentity(ctx, 12, 4)
	return fid, err
}

func TestNewKademlia(t *testing.T) {
	cases := []struct {
		id          dht.NodeID
		bn          []pb.Node
		addr        string
		expectedErr error
		setup       func() error
	}{
		{
			id: func() *node.ID {
				id, err := newTestIdentity()
				assert.NoError(t, err)
				n := node.ID(id.ID)
				return &n
			}(),
			bn:    []pb.Node{pb.Node{Id: "foo"}},
			addr:  "127.0.0.1:8080",
			setup: func() error { return nil },
		},
		{
			id: func() *node.ID {
				id, err := newTestIdentity()
				assert.NoError(t, err)
				n := node.ID(id.ID)
				return &n
			}(),
			bn:    []pb.Node{pb.Node{Id: "foo"}},
			addr:  "127.0.0.1:8080",
			setup: func() error { return os.RemoveAll("db") },
		},
	}

	for _, v := range cases {
		assert.NoError(t, v.setup())
		kc := kadconfig()
		ca, err := provider.NewCA(context.Background(), 12, 4)
		assert.NoError(t, err)
		identity, err := ca.NewIdentity()
		assert.NoError(t, err)
		actual, err := NewKademlia(v.id, v.bn, v.addr, identity, "db", kc)
		assert.Equal(t, v.expectedErr, err)
		assert.Equal(t, actual.bootstrapNodes, v.bn)
		assert.NotNil(t, actual.nodeClient)
		assert.NotNil(t, actual.routingTable)
	}
}

func TestLookup(t *testing.T) {
	lis, err := net.Listen("tcp", "127.0.0.1:0")
	addr := lis.Addr().String()

	assert.NoError(t, err)
	kc := kadconfig()

	srv, mns := newTestServer([]*pb.Node{&pb.Node{Id: "foo"}})
	go func() { _ = srv.Serve(lis) }()
	defer srv.Stop()

	k := func() *Kademlia {
		// make new identity
		fid, err := newTestIdentity()
		assert.NoError(t, err)
<<<<<<< HEAD
		id2, err := node.NewID()
		assert.NoError(t, err)
		// initialize kademlia
		ca, err := provider.NewCA(context.Background(), 12, 4)
=======
		fid2, err := newTestIdentity()
>>>>>>> f87d295e
		assert.NoError(t, err)

		// create two new unique identities
		id := node.ID(fid.ID)
		id2 := node.ID(fid2.ID)
		assert.NotEqual(t, id, id2)

		kid := dht.NodeID(fid.ID)
		k, err := NewKademlia(kid, []pb.Node{pb.Node{Id: id2.String(), Address: &pb.NodeAddress{Address: lis.Addr().String()}}}, lis.Addr().String(), fid, "db", kc)

		assert.NoError(t, err)
		return k
	}()

	cases := []struct {
		k           *Kademlia
		target      dht.NodeID
		opts        lookupOpts
		expected    *pb.Node
		expectedErr error
	}{
		{
			k: k,
			target: func() *node.ID {
				fid, err := newTestIdentity()
				id := dht.NodeID(fid.ID)
				nid := node.ID(fid.ID)
				assert.NoError(t, err)
				mns.returnValue = []*pb.Node{&pb.Node{Id: id.String(), Address: &pb.NodeAddress{Address: addr}}}
				return &nid
			}(),
			opts:        lookupOpts{amount: 5},
			expected:    &pb.Node{},
			expectedErr: nil,
		},
		{
			k: k,
			target: func() *node.ID {
				id, err := newTestIdentity()
				assert.NoError(t, err)
				n := node.ID(id.ID)
				return &n
			}(),
			opts:        lookupOpts{amount: 5},
			expected:    nil,
			expectedErr: nil,
		},
	}

	for _, v := range cases {
		err := v.k.lookup(context.Background(), v.target, v.opts)
		assert.Equal(t, v.expectedErr, err)
	}

}

func TestBootstrap(t *testing.T) {
	bn, s := testNode(t, []pb.Node{})
	defer s.Stop()

	n1, s1 := testNode(t, []pb.Node{*bn.routingTable.self})
	defer s1.Stop()

	err := n1.Bootstrap(context.Background())
	assert.NoError(t, err)

	n2, s2 := testNode(t, []pb.Node{*bn.routingTable.self})
	defer s2.Stop()

	err = n2.Bootstrap(context.Background())
	assert.NoError(t, err)

	nodeIDs, err := n2.routingTable.nodeBucketDB.List(nil, 0)
	assert.NoError(t, err)
	assert.Len(t, nodeIDs, 3)

}

func testNode(t *testing.T, bn []pb.Node) (*Kademlia, *grpc.Server) {
	// new address
	lis, err := net.Listen("tcp", "127.0.0.1:0")
	assert.NoError(t, err)
	// new config
	kc := kadconfig()
<<<<<<< HEAD
	// new ID
	id, err := node.NewID()
	assert.NoError(t, err)
	// New identity
	ca, err := provider.NewCA(context.Background(), 12, 4)
	assert.NoError(t, err)
	identity, err := ca.NewIdentity()
=======
	// new identity
	fid, err := newTestIdentity()
	id := dht.NodeID(fid.ID)
>>>>>>> f87d295e
	assert.NoError(t, err)
	// new kademlia
	k, err := NewKademlia(id, bn, lis.Addr().String(), fid, "db", kc)
	assert.NoError(t, err)
	s := node.NewServer(k)
	// new ident opts
	identOpt, err := fid.ServerOption()
	assert.NoError(t, err)

	grpcServer := grpc.NewServer(identOpt)

	pb.RegisterNodesServer(grpcServer, s)
	go func() { _ = grpcServer.Serve(lis) }()

	return k, grpcServer

}<|MERGE_RESOLUTION|>--- conflicted
+++ resolved
@@ -1,4 +1,5 @@
 // Copyright (C) 2018 Storj Labs, Inc.
+// See LICENSE for copying information.
 // See LICENSE for copying information.
 
 package kademlia
@@ -31,7 +32,7 @@
 // helper function to generate new node identities with
 // correct difficulty and concurrency
 func newTestIdentity() (*provider.FullIdentity, error) {
-	fid, err := node.NewFullIdentity(ctx, 12, 4)
+	fid, err := node.NewFullIdentity(context.Background(), 12, 4)
 	return fid, err
 }
 
@@ -97,14 +98,7 @@
 		// make new identity
 		fid, err := newTestIdentity()
 		assert.NoError(t, err)
-<<<<<<< HEAD
-		id2, err := node.NewID()
-		assert.NoError(t, err)
-		// initialize kademlia
-		ca, err := provider.NewCA(context.Background(), 12, 4)
-=======
 		fid2, err := newTestIdentity()
->>>>>>> f87d295e
 		assert.NoError(t, err)
 
 		// create two new unique identities
@@ -189,19 +183,9 @@
 	assert.NoError(t, err)
 	// new config
 	kc := kadconfig()
-<<<<<<< HEAD
-	// new ID
-	id, err := node.NewID()
-	assert.NoError(t, err)
-	// New identity
-	ca, err := provider.NewCA(context.Background(), 12, 4)
-	assert.NoError(t, err)
-	identity, err := ca.NewIdentity()
-=======
 	// new identity
 	fid, err := newTestIdentity()
 	id := dht.NodeID(fid.ID)
->>>>>>> f87d295e
 	assert.NoError(t, err)
 	// new kademlia
 	k, err := NewKademlia(id, bn, lis.Addr().String(), fid, "db", kc)
