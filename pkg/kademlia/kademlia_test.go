--- conflicted
+++ resolved
@@ -26,6 +26,13 @@
 		DefaultBucketSize:           20,
 		DefaultReplacementCacheSize: 5,
 	}
+}
+
+// helper function to generate new node identities with
+// correct difficulty and concurrency
+func newTestIdentity() (*provider.FullIdentity, error) {
+	fid, err := node.NewFullIdentity(ctx, 12, 4)
+	return fid, err
 }
 
 func TestNewKademlia(t *testing.T) {
@@ -38,7 +45,7 @@
 	}{
 		{
 			id: func() *node.ID {
-				id, err := node.NewFullIdentity(ctx, 12, 4)
+				id, err := newTestIdentity()
 				assert.NoError(t, err)
 				n := node.ID(id.ID)
 				return &n
@@ -49,7 +56,7 @@
 		},
 		{
 			id: func() *node.ID {
-				id, err := node.NewFullIdentity(ctx, 12, 4)
+				id, err := newTestIdentity()
 				assert.NoError(t, err)
 				n := node.ID(id.ID)
 				return &n
@@ -88,11 +95,10 @@
 
 	k := func() *Kademlia {
 		// make new identity
-		fid, err := node.NewFullIdentity(ctx, 12, 4)
-		assert.NoError(t, err)
-		fid2, err := node.NewFullIdentity(ctx, 12, 4)
-		assert.NoError(t, err)
-<<<<<<< HEAD
+		fid, err := newTestIdentity()
+		assert.NoError(t, err)
+		fid2, err := newTestIdentity()
+		assert.NoError(t, err)
 
 		// create two new unique identities
 		id := node.ID(fid.ID)
@@ -101,14 +107,7 @@
 
 		kid := dht.NodeID(fid.ID)
 		k, err := NewKademlia(kid, []pb.Node{pb.Node{Id: id2.String(), Address: &pb.NodeAddress{Address: lis.Addr().String()}}}, lis.Addr().String(), fid, "db", kc)
-=======
-		// initialize kademlia
-		ca, err := provider.NewCA(ctx, 12, 4)
-		assert.NoError(t, err)
-		identity, err := ca.NewIdentity()
-		assert.NoError(t, err)
-		k, err := NewKademlia(id, []pb.Node{pb.Node{Id: id2.String(), Address: &pb.NodeAddress{Address: addr}}}, addr, identity, "db", kc)
->>>>>>> ee5264f5
+
 		assert.NoError(t, err)
 		return k
 	}()
@@ -123,17 +122,12 @@
 		{
 			k: k,
 			target: func() *node.ID {
-				fid, err := node.NewFullIdentity(ctx, 12, 4)
+				fid, err := newTestIdentity()
 				id := dht.NodeID(fid.ID)
 				nid := node.ID(fid.ID)
 				assert.NoError(t, err)
-<<<<<<< HEAD
-				mns.returnValue = []*pb.Node{&pb.Node{Id: id.String(), Address: &pb.NodeAddress{Address: "127.0.0.1:0"}}}
+				mns.returnValue = []*pb.Node{&pb.Node{Id: id.String(), Address: &pb.NodeAddress{Address: addr}}}
 				return &nid
-=======
-				mns.returnValue = []*pb.Node{&pb.Node{Id: id.String(), Address: &pb.NodeAddress{Address: addr}}}
-				return id
->>>>>>> ee5264f5
 			}(),
 			opts:        lookupOpts{amount: 5},
 			expected:    &pb.Node{},
@@ -142,7 +136,7 @@
 		{
 			k: k,
 			target: func() *node.ID {
-				id, err := node.NewFullIdentity(ctx, 12, 4)
+				id, err := newTestIdentity()
 				assert.NoError(t, err)
 				n := node.ID(id.ID)
 				return &n
@@ -175,7 +169,7 @@
 
 	err = n2.Bootstrap(context.Background())
 	assert.NoError(t, err)
-	
+
 	nodeIDs, err := n2.routingTable.nodeBucketDB.List(nil, 0)
 	assert.NoError(t, err)
 	assert.Len(t, nodeIDs, 3)
@@ -189,7 +183,7 @@
 	// new config
 	kc := kadconfig()
 	// new identity
-	fid, err := node.NewFullIdentity(ctx, 12, 4)
+	fid, err := newTestIdentity()
 	id := dht.NodeID(fid.ID)
 	assert.NoError(t, err)
 	// new kademlia
