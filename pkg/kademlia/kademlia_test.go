// Copyright (C) 2018 Storj Labs, Inc.
// See LICENSE for copying information.

package kademlia

import (
	"context"
	"net"
	"testing"
	"time"

	"google.golang.org/grpc"
	"storj.io/storj/pkg/dht"
<<<<<<< HEAD
	"storj.io/storj/pkg/node"
	"storj.io/storj/pkg/provider"

	"github.com/stretchr/testify/assert"
	proto "storj.io/storj/protos/overlay"
)

func TestNewKademlia(t *testing.T) {
	cases := []struct {
		id          dht.NodeID
		bn          []proto.Node
		addr        string
		expectedErr error
	}{
		{
			id: func() *node.ID {
				id, err := node.NewID()
				assert.NoError(t, err)
				return id
			}(),
			bn:   []proto.Node{proto.Node{Id: "foo"}},
			addr: "127.0.0.1:8080",
		},
	}
=======
	"storj.io/storj/pkg/pb"

	"github.com/stretchr/testify/assert"
)

const (
	testNetSize = 20
)

func bootstrapTestNetwork(t *testing.T, ip, port string) ([]dht.DHT, pb.Node) {
	bid, err := newID()
	assert.NoError(t, err)

	bnid := NodeID(bid)
	dhts := []dht.DHT{}

	p, err := strconv.Atoi(port)
	pm := strconv.Itoa(p)
	assert.NoError(t, err)
	intro, err := GetIntroNode(bnid.String(), ip, pm)
	assert.NoError(t, err)

	boot, err := NewKademlia(&bnid, []pb.Node{*intro}, ip, pm)
	assert.NoError(t, err)

	//added bootnode to dhts so it could be closed in defer as well
	dhts = append(dhts, boot)

	rt, err := boot.GetRoutingTable(context.Background())
	assert.NoError(t, err)
	bootNode := rt.Local()

	err = boot.ListenAndServe()
	assert.NoError(t, err)
	p++

	err = boot.Bootstrap(context.Background())
	assert.NoError(t, err)
	for i := 0; i < testNetSize; i++ {
		gg := strconv.Itoa(p)

		nid, err := newID()
		assert.NoError(t, err)
		id := NodeID(nid)

		dht, err := NewKademlia(&id, []pb.Node{bootNode}, ip, gg)
		assert.NoError(t, err)
>>>>>>> 74a39432

	for _, v := range cases {
		ca, err := provider.NewCA(ctx, 12, 4)
		assert.NoError(t, err)
		identity, err := ca.NewIdentity()
		assert.NoError(t, err)
		actual, err := NewKademlia(v.id, v.bn, v.addr, identity)
		assert.Equal(t, v.expectedErr, err)
		assert.Equal(t, actual.bootstrapNodes, v.bn)
		assert.Equal(t, actual.stun, true)
		assert.NotNil(t, actual.nodeClient)
		assert.NotNil(t, actual.routingTable)
	}
}

<<<<<<< HEAD
func TestLookup(t *testing.T) {
	lis, err := net.Listen("tcp", ":0")
	assert.NoError(t, err)
=======
func newTestKademlia(t *testing.T, ip, port string, b pb.Node) *Kademlia {
	i, err := newID()
	assert.NoError(t, err)
	id := NodeID(i)
	n := []pb.Node{b}

	kad, err := NewKademlia(&id, n, ip, port)
	assert.NoError(t, err)
	return kad
}

func TestBootstrap(t *testing.T) {
	t.Skip()
	dhts, bootNode := bootstrapTestNetwork(t, "127.0.0.1", "3000")

	defer func(d []dht.DHT) {
		for _, v := range d {
			_ = v.Disconnect()
		}
	}(dhts)
>>>>>>> 74a39432

	srv, mns := newTestServer([]*proto.Node{&proto.Node{Id: "foo"}})
	go func() { _ = srv.Serve(lis) }()
	defer srv.Stop()

	k := func() *Kademlia {
		// make new identity
		id, err := node.NewID()
		assert.NoError(t, err)
		id2, err := node.NewID()
		assert.NoError(t, err)
		// initialize kademlia
		ca, err := provider.NewCA(ctx, 12, 4)
		assert.NoError(t, err)
		identity, err := ca.NewIdentity()
		assert.NoError(t, err)
		k, err := NewKademlia(id, []proto.Node{proto.Node{Id: id2.String(), Address: &proto.NodeAddress{Address: lis.Addr().String()}}}, lis.Addr().String(), identity)
		assert.NoError(t, err)
		return k
	}()

	cases := []struct {
<<<<<<< HEAD
		k           *Kademlia
		target      dht.NodeID
		opts        lookupOpts
		expected    *proto.Node
		expectedErr error
=======
		k            *Kademlia
		limit        int
		expectedErr  error
		restrictions []pb.Restriction
>>>>>>> 74a39432
	}{
		{
			k: k,
			target: func() *node.ID {
				id, err := node.NewID()
				assert.NoError(t, err)
				mns.returnValue = []*proto.Node{&proto.Node{Id: id.String(), Address: &proto.NodeAddress{Address: ":0"}}}
				return id
			}(),
			opts:        lookupOpts{amount: 5},
			expected:    &proto.Node{},
			expectedErr: nil,
		},
		{
			k: k,
			target: func() *node.ID {
				id, err := node.NewID()
				assert.NoError(t, err)
				return id
			}(),
			opts:        lookupOpts{amount: 5},
			expected:    nil,
			expectedErr: nil,
		},
	}

	for _, v := range cases {
		err := v.k.lookup(context.Background(), v.target, v.opts)
		assert.Equal(t, v.expectedErr, err)

		time.Sleep(1 * time.Second)
	}

}

func TestBootstrap(t *testing.T) {
	bn, s := testNode(t, []proto.Node{})
	defer s.Stop()

	n1, s1 := testNode(t, []proto.Node{*bn.routingTable.self})
	defer s1.Stop()

	err := n1.Bootstrap(context.Background())
	assert.NoError(t, err)

	n2, s2 := testNode(t, []proto.Node{*bn.routingTable.self})
	defer s2.Stop()

	err = n2.Bootstrap(context.Background())
	assert.NoError(t, err)
	time.Sleep(time.Second)

	nodeIDs, err := n2.routingTable.nodeBucketDB.List(nil, 0)
	assert.NoError(t, err)
	assert.Len(t, nodeIDs, 3)

}

func testNode(t *testing.T, bn []proto.Node) (*Kademlia, *grpc.Server) {
	// new address
	lis, err := net.Listen("tcp", ":0")
	assert.NoError(t, err)
	// new ID
	id, err := node.NewID()
	assert.NoError(t, err)
	// New identity
	ca, err := provider.NewCA(ctx, 12, 4)
	assert.NoError(t, err)
	identity, err := ca.NewIdentity()
	assert.NoError(t, err)
	// new kademlia
	k, err := NewKademlia(id, bn, lis.Addr().String(), identity)
	assert.NoError(t, err)
	s := node.NewServer(k)

<<<<<<< HEAD
	identOpt, err := identity.ServerOption()
	assert.NoError(t, err)
=======
	cases := []struct {
		k           *Kademlia
		input       pb.Node
		expectedErr error
	}{
		{
			k: newTestKademlia(t, "127.0.0.1", "6000", bootNode),
			input: pb.Node{
				Id: rt.Local().Id,
				Address: &pb.NodeAddress{
					Transport: defaultTransport,
					Address:   addr.Address,
				},
			},
			expectedErr: nil,
		},
	}
>>>>>>> 74a39432

	grpcServer := grpc.NewServer(identOpt)

	proto.RegisterNodesServer(grpcServer, s)
	go func() { _ = grpcServer.Serve(lis) }()

	return k, grpcServer

}<|MERGE_RESOLUTION|>--- conflicted
+++ resolved
@@ -9,20 +9,20 @@
 	"testing"
 	"time"
 
+	"github.com/stretchr/testify/assert"
 	"google.golang.org/grpc"
+
 	"storj.io/storj/pkg/dht"
-<<<<<<< HEAD
 	"storj.io/storj/pkg/node"
+	"storj.io/storj/pkg/pb"
 	"storj.io/storj/pkg/provider"
-
-	"github.com/stretchr/testify/assert"
 	proto "storj.io/storj/protos/overlay"
 )
 
 func TestNewKademlia(t *testing.T) {
 	cases := []struct {
 		id          dht.NodeID
-		bn          []proto.Node
+		bn          []pb.Node
 		addr        string
 		expectedErr error
 	}{
@@ -32,59 +32,10 @@
 				assert.NoError(t, err)
 				return id
 			}(),
-			bn:   []proto.Node{proto.Node{Id: "foo"}},
+			bn:   []pb.Node{pb.Node{Id: "foo"}},
 			addr: "127.0.0.1:8080",
 		},
 	}
-=======
-	"storj.io/storj/pkg/pb"
-
-	"github.com/stretchr/testify/assert"
-)
-
-const (
-	testNetSize = 20
-)
-
-func bootstrapTestNetwork(t *testing.T, ip, port string) ([]dht.DHT, pb.Node) {
-	bid, err := newID()
-	assert.NoError(t, err)
-
-	bnid := NodeID(bid)
-	dhts := []dht.DHT{}
-
-	p, err := strconv.Atoi(port)
-	pm := strconv.Itoa(p)
-	assert.NoError(t, err)
-	intro, err := GetIntroNode(bnid.String(), ip, pm)
-	assert.NoError(t, err)
-
-	boot, err := NewKademlia(&bnid, []pb.Node{*intro}, ip, pm)
-	assert.NoError(t, err)
-
-	//added bootnode to dhts so it could be closed in defer as well
-	dhts = append(dhts, boot)
-
-	rt, err := boot.GetRoutingTable(context.Background())
-	assert.NoError(t, err)
-	bootNode := rt.Local()
-
-	err = boot.ListenAndServe()
-	assert.NoError(t, err)
-	p++
-
-	err = boot.Bootstrap(context.Background())
-	assert.NoError(t, err)
-	for i := 0; i < testNetSize; i++ {
-		gg := strconv.Itoa(p)
-
-		nid, err := newID()
-		assert.NoError(t, err)
-		id := NodeID(nid)
-
-		dht, err := NewKademlia(&id, []pb.Node{bootNode}, ip, gg)
-		assert.NoError(t, err)
->>>>>>> 74a39432
 
 	for _, v := range cases {
 		ca, err := provider.NewCA(ctx, 12, 4)
@@ -100,32 +51,9 @@
 	}
 }
 
-<<<<<<< HEAD
 func TestLookup(t *testing.T) {
 	lis, err := net.Listen("tcp", ":0")
 	assert.NoError(t, err)
-=======
-func newTestKademlia(t *testing.T, ip, port string, b pb.Node) *Kademlia {
-	i, err := newID()
-	assert.NoError(t, err)
-	id := NodeID(i)
-	n := []pb.Node{b}
-
-	kad, err := NewKademlia(&id, n, ip, port)
-	assert.NoError(t, err)
-	return kad
-}
-
-func TestBootstrap(t *testing.T) {
-	t.Skip()
-	dhts, bootNode := bootstrapTestNetwork(t, "127.0.0.1", "3000")
-
-	defer func(d []dht.DHT) {
-		for _, v := range d {
-			_ = v.Disconnect()
-		}
-	}(dhts)
->>>>>>> 74a39432
 
 	srv, mns := newTestServer([]*proto.Node{&proto.Node{Id: "foo"}})
 	go func() { _ = srv.Serve(lis) }()
@@ -142,35 +70,28 @@
 		assert.NoError(t, err)
 		identity, err := ca.NewIdentity()
 		assert.NoError(t, err)
-		k, err := NewKademlia(id, []proto.Node{proto.Node{Id: id2.String(), Address: &proto.NodeAddress{Address: lis.Addr().String()}}}, lis.Addr().String(), identity)
+		k, err := NewKademlia(id, []pb.Node{pb.Node{Id: id2.String(), Address: &pb.NodeAddress{Address: lis.Addr().String()}}}, lis.Addr().String(), identity)
 		assert.NoError(t, err)
 		return k
 	}()
 
 	cases := []struct {
-<<<<<<< HEAD
 		k           *Kademlia
 		target      dht.NodeID
 		opts        lookupOpts
-		expected    *proto.Node
+		expected    *pb.Node
 		expectedErr error
-=======
-		k            *Kademlia
-		limit        int
-		expectedErr  error
-		restrictions []pb.Restriction
->>>>>>> 74a39432
 	}{
 		{
 			k: k,
 			target: func() *node.ID {
 				id, err := node.NewID()
 				assert.NoError(t, err)
-				mns.returnValue = []*proto.Node{&proto.Node{Id: id.String(), Address: &proto.NodeAddress{Address: ":0"}}}
+				mns.returnValue = []*pb.Node{&pb.Node{Id: id.String(), Address: &pb.NodeAddress{Address: ":0"}}}
 				return id
 			}(),
 			opts:        lookupOpts{amount: 5},
-			expected:    &proto.Node{},
+			expected:    &pb.Node{},
 			expectedErr: nil,
 		},
 		{
@@ -196,16 +117,16 @@
 }
 
 func TestBootstrap(t *testing.T) {
-	bn, s := testNode(t, []proto.Node{})
+	bn, s := testNode(t, []pb.Node{})
 	defer s.Stop()
 
-	n1, s1 := testNode(t, []proto.Node{*bn.routingTable.self})
+	n1, s1 := testNode(t, []pb.Node{*bn.routingTable.self})
 	defer s1.Stop()
 
 	err := n1.Bootstrap(context.Background())
 	assert.NoError(t, err)
 
-	n2, s2 := testNode(t, []proto.Node{*bn.routingTable.self})
+	n2, s2 := testNode(t, []pb.Node{*bn.routingTable.self})
 	defer s2.Stop()
 
 	err = n2.Bootstrap(context.Background())
@@ -218,7 +139,7 @@
 
 }
 
-func testNode(t *testing.T, bn []proto.Node) (*Kademlia, *grpc.Server) {
+func testNode(t *testing.T, bn []pb.Node) (*Kademlia, *grpc.Server) {
 	// new address
 	lis, err := net.Listen("tcp", ":0")
 	assert.NoError(t, err)
@@ -235,32 +156,12 @@
 	assert.NoError(t, err)
 	s := node.NewServer(k)
 
-<<<<<<< HEAD
 	identOpt, err := identity.ServerOption()
 	assert.NoError(t, err)
-=======
-	cases := []struct {
-		k           *Kademlia
-		input       pb.Node
-		expectedErr error
-	}{
-		{
-			k: newTestKademlia(t, "127.0.0.1", "6000", bootNode),
-			input: pb.Node{
-				Id: rt.Local().Id,
-				Address: &pb.NodeAddress{
-					Transport: defaultTransport,
-					Address:   addr.Address,
-				},
-			},
-			expectedErr: nil,
-		},
-	}
->>>>>>> 74a39432
 
 	grpcServer := grpc.NewServer(identOpt)
 
-	proto.RegisterNodesServer(grpcServer, s)
+	pb.RegisterNodesServer(grpcServer, s)
 	go func() { _ = grpcServer.Serve(lis) }()
 
 	return k, grpcServer
