// Copyright (C) 2018 Storj Labs, Inc.
// See LICENSE for copying information.

package kademlia

import (
	"context"
	"fmt"
	"log"
	"math/rand"
	"net"
	"strconv"
	"sync"

	bkad "github.com/coyle/kademlia"
	"github.com/zeebo/errs"

	"storj.io/storj/pkg/dht"
	"storj.io/storj/pkg/node"
	proto "storj.io/storj/protos/overlay"
	"storj.io/storj/storage"
)

// NodeErr is the class for all errors pertaining to node operations
var NodeErr = errs.Class("node error")

// BootstrapErr is the class for all errors pertaining to bootstrapping a node
var BootstrapErr = errs.Class("bootstrap node error")

//TODO: shouldn't default to TCP but not sure what to do yet
var defaultTransport = proto.NodeTransport_TCP

// Kademlia is an implementation of kademlia adhering to the DHT interface.
type Kademlia struct {
	routingTable   RoutingTable
	bootstrapNodes []proto.Node
	ip             string
	port           string
	stun           bool
	dht            *bkad.DHT
	nodeClient     node.Client
	alpha          int
}

// NewKademlia returns a newly configured Kademlia instance
func NewKademlia(id dht.NodeID, bootstrapNodes []proto.Node, ip string, port string) (*Kademlia, error) {
	if port == "" {
		return nil, NodeErr.New("must specify port in request to NewKademlia")
	}

	ips, err := net.LookupIP(ip)
	if err != nil {
		return nil, err
	}

	if len(ips) <= 0 {
		return nil, errs.New("Invalid IP")
	}

	ip = ips[0].String()

	bnodes, err := convertProtoNodes(bootstrapNodes)
	if err != nil {
		return nil, err
	}

	bdht, err := bkad.NewDHT(&bkad.MemoryStore{}, &bkad.Options{
		ID:             id.Bytes(),
		IP:             ip,
		Port:           port,
		BootstrapNodes: bnodes,
	})

	if err != nil {
		return nil, err
	}

<<<<<<< HEAD
	rt := RoutingTable{}
=======
	rt := RoutingTable{
		// ht:  bdht.HT,
		// dht: bdht,
	}
>>>>>>> 198f7fd5

	return &Kademlia{
		routingTable:   rt,
		bootstrapNodes: bootstrapNodes,
		ip:             ip,
		port:           port,
		stun:           true,
		dht:            bdht,
	}, nil
}

// Disconnect safely closes connections to the Kademlia network
func (k Kademlia) Disconnect() error {
	return k.dht.Disconnect()
}

// GetNodes returns all nodes from a starting node up to a maximum limit
// stored in the local routing table limiting the result by the specified restrictions
func (k Kademlia) GetNodes(ctx context.Context, start string, limit int, restrictions ...proto.Restriction) ([]*proto.Node, error) {
	if start == "" {
		start = k.dht.GetSelfID()
	}

	nn, err := k.dht.FindNodes(ctx, start, limit)
	if err != nil {
		return []*proto.Node{}, err
	}

	nodes := convertNetworkNodes(nn)

	for _, r := range restrictions {
		nodes = restrict(r, nodes)
	}
	fmt.Printf("get nodes length %v\n", len(nodes))
	return nodes, nil
}

// GetRoutingTable provides the routing table for the Kademlia DHT
func (k *Kademlia) GetRoutingTable(ctx context.Context) (dht.RoutingTable, error) {
	return &RoutingTable{
		// ht:  k.dht.HT,
		// dht: k.dht,
	}, nil

}

// Bootstrap contacts one of a set of pre defined trusted nodes on the network and
// begins populating the local Kademlia node
func (k *Kademlia) Bootstrap(ctx context.Context) error {
	if len(k.bootstrapNodes) == 0 {
		return BootstrapErr.New("no bootstrap nodes provided")
	}
	// psuedo randomly select a node from the slice of bootstrap nodes
	// TODO(coyle): should we instead bootstrap against all the nodes ?
	bn := k.bootstrapNodes[rand.Intn(len(k.bootstrapNodes))]

	nodes, err := k.nodeClient.Lookup(ctx, bn, k.routingTable.Local())
	if err != nil {
		return BootstrapErr.Wrap(err)
	}

	if len(nodes) <= 0 {
		return BootstrapErr.New("Bootstrap node provided no known nodes")
	}

	return k.lookup(ctx, nodes, nil)
}

func (k *Kademlia) lookup(ctx context.Context, nodes []*proto.Node, closestNode *proto.Node) error {
	results, err := k.query(ctx, nodes)
	if err != nil {
		return err
	}

	closest := k.getClosest(results)
	if cl := k.closer(&closest, closestNode); cl && closest.GetId() != closestNode.GetId() {
		return k.lookup(ctx, results, &closest)
	}

	_, err = k.query(ctx, results)

	return err
}

func (k *Kademlia) query(ctx context.Context, nodes []*proto.Node) ([]*proto.Node, error) {
	if len(nodes) <= 0 {
		return nil, NodeErr.New("no nodes provided for lookup")
	}

	self := k.routingTable.Local()
	wg := sync.WaitGroup{}
	n := len(nodes)

	wg.Add(n)
	c := make(chan []*proto.Node, n)
	e := make(chan error, n)

	for _, v := range nodes {
		go func(v *proto.Node, wg *sync.WaitGroup, c chan []*proto.Node, e chan error) {
			//TODO() ctx with timeout
			defer wg.Done()
			nodes, err := k.nodeClient.Lookup(ctx, *v, self)
			if err != nil {
				e <- err
			}
			c <- nodes
		}(v, &wg, c, e)

	}
	wg.Wait()
	close(e)
	close(c)

	var err error
	if len(e) > 0 {
		for err = range e {
			err = BootstrapErr.Wrap(err)
		}
		return nil, err
	}

	results := []*proto.Node{}
	for ns := range c {
		results = append(results, ns...)
	}

	return results, nil
}

func (k *Kademlia) getClosest(nodes []*proto.Node) proto.Node {
	if len(nodes) <= 0 {
		return proto.Node{}
	}
	m := map[string]proto.Node{}
	keys := storage.Keys{}
	for _, v := range nodes {
		m[v.GetId()] = *v
		keys = append(keys, storage.Key(v.GetId()))
	}

	keys = k.routingTable.sortByXOR(keys)

	return m[string(keys[0])]
}

// closer returns true if a is closer than b, false otherwise
func (k *Kademlia) closer(a, b *proto.Node) bool {
	if b == nil || a == nil {
		return true
	}

	if a.GetId() == "" || b.GetId() == "" {
		return false
	}

	keys := storage.Keys{storage.Key(a.GetId()), storage.Key(b.GetId())}
	r := k.routingTable.sortByXOR(keys)
	if string(r[0]) == a.GetId() {
		return true
	}

	return false
}

// Ping checks that the provided node is still accessible on the network
func (k *Kademlia) Ping(ctx context.Context, node proto.Node) (proto.Node, error) {
	n, err := convertProtoNode(node)
	if err != nil {
		return proto.Node{}, err
	}

	ok, err := k.dht.Ping(n)
	if err != nil {
		return proto.Node{}, err
	}
	if !ok {
		return proto.Node{}, NodeErr.New("node unavailable")
	}
	return node, nil
}

// FindNode looks up the provided NodeID first in the local Node, and if it is not found
// begins searching the network for the NodeID. Returns and error if node was not found
func (k *Kademlia) FindNode(ctx context.Context, ID dht.NodeID) (proto.Node, error) {
	nodes, err := k.dht.FindNode(ID.Bytes())
	if err != nil {
		return proto.Node{}, err

	}

	for _, v := range nodes {
		if string(v.ID) == ID.String() {
			return proto.Node{Id: string(v.ID), Address: &proto.NodeAddress{
				Transport: defaultTransport,
				Address:   fmt.Sprintf("%s:%d", v.IP.String(), v.Port),
			},
			}, nil
		}
	}
	return proto.Node{}, NodeErr.New("node not found")
}

// ListenAndServe connects the kademlia node to the network and listens for incoming requests
func (k *Kademlia) ListenAndServe() error {
	if err := k.dht.CreateSocket(); err != nil {
		return err
	}

	go func() {
		if err := k.dht.Listen(); err != nil {
			log.Printf("Failed to listen on the dht: %s\n", err)
		}
	}()

	return nil
}

func convertProtoNodes(n []proto.Node) ([]*bkad.NetworkNode, error) {
	nn := make([]*bkad.NetworkNode, len(n))
	for i, v := range n {
		node, err := convertProtoNode(v)
		if err != nil {
			return nil, err
		}
		nn[i] = node
	}

	return nn, nil
}

func convertNetworkNodes(n []*bkad.NetworkNode) []*proto.Node {
	nn := make([]*proto.Node, len(n))
	for i, v := range n {
		nn[i] = convertNetworkNode(v)
	}

	return nn
}

func convertNetworkNode(v *bkad.NetworkNode) *proto.Node {
	return &proto.Node{
		Id:      string(v.ID),
		Address: &proto.NodeAddress{Transport: defaultTransport, Address: net.JoinHostPort(v.IP.String(), strconv.Itoa(v.Port))},
	}
}

func convertProtoNode(v proto.Node) (*bkad.NetworkNode, error) {
	host, port, err := net.SplitHostPort(v.GetAddress().GetAddress())
	if err != nil {
		return nil, err
	}

	nn := bkad.NewNetworkNode(host, port)
	nn.ID = []byte(v.GetId())

	return nn, nil
}

// newID generates a new random ID.
// This purely to get things working. We shouldn't use this as the ID in the actual network
func newID() ([]byte, error) {
	result := make([]byte, 20)
	_, err := rand.Read(result)
	return result, err
}

// GetIntroNode determines the best node to bootstrap a new node onto the network
func GetIntroNode(id, ip, port string) (*proto.Node, error) {
	addr := "bootstrap.storj.io:8080"
	if ip != "" && port != "" {
		addr = ip + ":" + port
	}

	if id == "" {
		i, err := newID()
		if err != nil {
			return nil, err
		}

		id = string(i)
	}

	return &proto.Node{
		Id: id,
		Address: &proto.NodeAddress{
			Transport: defaultTransport,
			Address:   addr,
		},
	}, nil
}

func restrict(r proto.Restriction, n []*proto.Node) []*proto.Node {
	oper := r.GetOperand()
	op := r.GetOperator()
	val := r.GetValue()
	var comp int64

	results := []*proto.Node{}
	for _, v := range n {
		switch oper {
		case proto.Restriction_freeBandwidth:
			comp = v.GetRestrictions().GetFreeBandwidth()
		case proto.Restriction_freeDisk:
			comp = v.GetRestrictions().GetFreeDisk()
		}

		switch op {
		case proto.Restriction_EQ:
			if comp != val {
				results = append(results, v)
				continue
			}
		case proto.Restriction_LT:
			if comp < val {
				results = append(results, v)
				continue
			}
		case proto.Restriction_LTE:
			if comp <= val {
				results = append(results, v)
				continue
			}
		case proto.Restriction_GT:
			if comp > val {
				results = append(results, v)
				continue
			}
		case proto.Restriction_GTE:
			if comp >= val {
				results = append(results, v)
				continue
			}

		}

	}

	return results
}<|MERGE_RESOLUTION|>--- conflicted
+++ resolved
@@ -75,14 +75,7 @@
 		return nil, err
 	}
 
-<<<<<<< HEAD
 	rt := RoutingTable{}
-=======
-	rt := RoutingTable{
-		// ht:  bdht.HT,
-		// dht: bdht,
-	}
->>>>>>> 198f7fd5
 
 	return &Kademlia{
 		routingTable:   rt,
