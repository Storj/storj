--- conflicted
+++ resolved
@@ -6,12 +6,6 @@
 import (
 	"context"
 	"math/rand"
-<<<<<<< HEAD
-	"sync"
-=======
-	"os"
-	"path/filepath"
->>>>>>> d50c07e5
 	"time"
 
 	"github.com/gogo/protobuf/proto"
