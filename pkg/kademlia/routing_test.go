// Copyright (C) 2018 Storj Labs, Inc.
// See LICENSE for copying information

package kademlia

import (
	"testing"
	"time"

	pb "github.com/golang/protobuf/proto"
	"github.com/stretchr/testify/assert"

	proto "storj.io/storj/protos/overlay"
	"storj.io/storj/storage"
)

func TestLocal(t *testing.T) {
	rt := createRT([]byte("AA"))
	local := rt.Local()
	assert.Equal(t, *rt.self, local)
}

func TestK(t *testing.T) {
	rt := createRT([]byte("AA"))
	k := rt.K()
	assert.Equal(t, rt.bucketSize, k)

}

func TestCacheSize(t *testing.T) {
	rt := createRT([]byte("AA"))
	expected := rt.rcBucketSize
	result := rt.CacheSize()
	assert.Equal(t, expected, result)
}

func TestGetBucket(t *testing.T) {
	rt := createRT([]byte("AA"))
	node := mockNode("AA")
	node2 := mockNode("BB")
	ok, err := rt.addNode(node2)
	assert.True(t, ok)
	assert.NoError(t, err)

	cases := []struct {
		nodeID   string
		expected *KBucket
		ok       bool
	}{
		{nodeID: node.Id,
			expected: &KBucket{nodes: []*proto.Node{node, node2}},
			ok:       true,
		},
		{nodeID: node2.Id,
			expected: &KBucket{nodes: []*proto.Node{node, node2}},
			ok:       true,
		},
	}
	for i, v := range cases {
		b, e := rt.GetBucket(node2.Id)
		for j, w := range v.expected.nodes {
			if !assert.True(t, pb.Equal(w, b.Nodes()[j])) {
				fmt.Printf("case %v failed expected: ", i)
			}
		}
		if !assert.Equal(t, v.ok, e) {
			fmt.Printf("case %v failed ok: ", i)
		}
<<<<<<< HEAD
		assert.Equal(t, v.ok, e)
		t.Logf("error occurred at index %d", i) //what's a better way to print the index?
=======
>>>>>>> 553def62
	}
}

func TestGetBuckets(t *testing.T) {
	rt := createRT([]byte("AA"))
	node := mockNode("AA")
	node2 := mockNode("BB")
	ok, err := rt.addNode(node2)
	assert.True(t, ok)
	assert.NoError(t, err)
	expected := []*proto.Node{node, node2}
	buckets, err := rt.GetBuckets()
	assert.NoError(t, err)
	for _, v := range buckets {
		for j, w := range v.Nodes() {
			assert.True(t, pb.Equal(expected[j], w))
		}
	}
}

func TestFindNear(t *testing.T) {
	rt := createRT([]byte("AA"))
	node := mockNode("AA")
	node2 := mockNode("BB")
	ok, err := rt.addNode(node2)
	assert.True(t, ok)
	assert.NoError(t, err)
	expected := []*proto.Node{node}
	nodes, err := rt.FindNear(StringToNodeID(node.Id), 1)
	assert.NoError(t, err)
	assert.Equal(t, expected, nodes)

	node3 := mockNode("CC")
	expected = []*proto.Node{node2, node}
	nodes, err = rt.FindNear(StringToNodeID(node3.Id), 2)
	assert.NoError(t, err)
	assert.Equal(t, expected, nodes)

	expected = []*proto.Node{node2}
	nodes, err = rt.FindNear(StringToNodeID(node3.Id), 1)
	assert.NoError(t, err)
	assert.Equal(t, expected, nodes)

	expected = []*proto.Node{node2, node}
	nodes, err = rt.FindNear(StringToNodeID(node3.Id), 3)
	assert.NoError(t, err)
	assert.Equal(t, expected, nodes)

}

func TestConnectionSuccess(t *testing.T) {
	id := "AA"
	rt := createRT([]byte(id))
	id2 := "BB"
	address1 := &proto.NodeAddress{Address: "a"}
	address2 := &proto.NodeAddress{Address: "b"}
	node1 := &proto.Node{Id: id, Address: address1}
	node2 := &proto.Node{Id: id2, Address: address2}

	//Updates node
	err := rt.ConnectionSuccess(node1)
	assert.NoError(t, err)
	v, err := rt.nodeBucketDB.Get([]byte(id))
	assert.NoError(t, err)
	n, err := unmarshalNodes(storage.Keys{storage.Key(id)}, []storage.Value{v})
	assert.NoError(t, err)
	assert.Equal(t, address1.Address, n[0].Address.Address)

	//Add Node
	err = rt.ConnectionSuccess(node2)
	assert.NoError(t, err)
	v, err = rt.nodeBucketDB.Get([]byte(id2))
	assert.NoError(t, err)
	n, err = unmarshalNodes(storage.Keys{storage.Key(id2)}, []storage.Value{v})
	assert.NoError(t, err)
	assert.Equal(t, address2.Address, n[0].Address.Address)
}

func TestConnectionFailed(t *testing.T) {
	id := "AA"
	node := mockNode(id)
	rt := createRT([]byte(id))
	err := rt.ConnectionFailed(node)
	assert.NoError(t, err)
	v, err := rt.nodeBucketDB.Get([]byte(id))
	assert.Error(t, err)
	assert.Nil(t, v)
}

func TestSetBucketTimestamp(t *testing.T) {
	id := []byte("AA")
	idStr := string(id)
	rt := createRT(id)
	now := time.Now().UTC()

	err := rt.createOrUpdateKBucket(id, now)
	assert.NoError(t, err)
	ti, err := rt.GetBucketTimestamp(idStr, nil)
	assert.Equal(t, now, ti)
	assert.NoError(t, err)
	now = time.Now().UTC()
	err = rt.SetBucketTimestamp(idStr, now)
	assert.NoError(t, err)
	ti, err = rt.GetBucketTimestamp(idStr, nil)
	assert.Equal(t, now, ti)
	assert.NoError(t, err)
}

func TestGetBucketTimestamp(t *testing.T) {
	rt := createRT([]byte("AA"))
	now := time.Now().UTC()
	id := "AA"
	err := rt.createOrUpdateKBucket([]byte(id), now)
	assert.NoError(t, err)
	ti, err := rt.GetBucketTimestamp(id, nil)
	assert.Equal(t, now, ti)
	assert.NoError(t, err)
}

func TestGetNodeRoutingTable(t *testing.T) {
	//TODO
}<|MERGE_RESOLUTION|>--- conflicted
+++ resolved
@@ -60,17 +60,12 @@
 		b, e := rt.GetBucket(node2.Id)
 		for j, w := range v.expected.nodes {
 			if !assert.True(t, pb.Equal(w, b.Nodes()[j])) {
-				fmt.Printf("case %v failed expected: ", i)
+				t.Logf("case %v failed expected: ", i)
 			}
 		}
 		if !assert.Equal(t, v.ok, e) {
-			fmt.Printf("case %v failed ok: ", i)
+			t.Logf("case %v failed ok: ", i)
 		}
-<<<<<<< HEAD
-		assert.Equal(t, v.ok, e)
-		t.Logf("error occurred at index %d", i) //what's a better way to print the index?
-=======
->>>>>>> 553def62
 	}
 }
 
