// Copyright (C) 2018 Storj Labs, Inc.
// See LICENSE for copying information.

package kademlia

import (
	"context"

	"github.com/zeebo/errs"
	monkit "gopkg.in/spacemonkeygo/monkit.v2"

	"storj.io/storj/pkg/pb"
	"storj.io/storj/pkg/provider"
)

var (
	// Error defines a Kademlia error
	Error = errs.Class("kademlia error")
	mon   = monkit.Package()
)

//CtxKey Used as kademlia key
type CtxKey int

const (
	ctxKeyKad CtxKey = iota
)

// Config defines all of the things that are needed to start up Kademlia
// server endpoints (and not necessarily client code).
type Config struct {
	BootstrapAddr string `help:"the kademlia node to bootstrap against" default:"bootstrap-dev.storj.io:8080"`
	// TODO(jt): remove this! kademlia should just use the grpc server
	TODOListenAddr string `help:"the host/port for kademlia to listen on. TODO(jt): this should be removed!" default:"127.0.0.1:7776"`
}

// Run implements provider.Responsibility
func (c Config) Run(ctx context.Context, server *provider.Provider) (
	err error) {

	defer mon.Task()(&ctx)(&err)

	// TODO(coyle): I'm thinking we just remove  this function and grab from the config.
	in, err := GetIntroNode(c.BootstrapAddr)
	if err != nil {
		return err
	}

	// TODO(jt): kademlia should register on server.GRPC() instead of listening
	// itself
<<<<<<< HEAD
	in.Id = "foo"
	kad, err := NewKademlia(server.Identity().ID, []proto.Node{*in}, c.TODOListenAddr, server.Identity())
=======
	kad, err := NewKademlia(server.Identity().ID, []pb.Node{*in}, host, port)
>>>>>>> 74a39432
	if err != nil {
		return err
	}
	defer func() { _ = kad.Disconnect() }()

	// TODO(jt): ListenAndServe should probably be blocking and we should kick
	// it off in a goroutine here
	go func() {
		// ignore error for now
		_ = kad.ListenAndServe()
	}()

	// TODO(jt): Bootstrap should probably be blocking and we should kick it off
	// in a goroutine here
	if err = kad.Bootstrap(ctx); err != nil {
		return err
	}

	return server.Run(context.WithValue(ctx, ctxKeyKad, kad))
}

// LoadFromContext loads an existing Kademlia from the Provider context
// stack if one exists.
func LoadFromContext(ctx context.Context) *Kademlia {
	if v, ok := ctx.Value(ctxKeyKad).(*Kademlia); ok {
		return v
	}
	return nil
}<|MERGE_RESOLUTION|>--- conflicted
+++ resolved
@@ -48,12 +48,8 @@
 
 	// TODO(jt): kademlia should register on server.GRPC() instead of listening
 	// itself
-<<<<<<< HEAD
 	in.Id = "foo"
-	kad, err := NewKademlia(server.Identity().ID, []proto.Node{*in}, c.TODOListenAddr, server.Identity())
-=======
-	kad, err := NewKademlia(server.Identity().ID, []pb.Node{*in}, host, port)
->>>>>>> 74a39432
+	kad, err := NewKademlia(server.Identity().ID, []pb.Node{*in}, c.TODOListenAddr, server.Identity())
 	if err != nil {
 		return err
 	}
