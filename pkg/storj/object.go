// Copyright (C) 2019 Storj Labs, Inc.
// See LICENSE for copying information.

package storj

import (
	"time"

	"github.com/zeebo/errs"
)

var (
	// ErrNoPath is an error class for using empty path
	ErrNoPath = errs.Class("no path specified")

	// ErrObjectNotFound is an error class for non-existing object
	ErrObjectNotFound = errs.Class("object not found")
)

// Object contains information about a specific object
type Object struct {
	Version  uint32
	Bucket   Bucket
	Path     Path
	IsPrefix bool

	Metadata map[string]string

	ContentType string
	Created     time.Time
	Modified    time.Time
	Expires     time.Time

	Stream
}

<<<<<<< HEAD
// Object2 contains information about a specific object
type Object2 struct {
	Version  uint32
	Bucket   Bucket
	Path     Path
	IsPrefix bool

=======
// ObjectInfo contains information about a specific object
type ObjectInfo struct {
	Version  uint32
	Bucket   string
	Path     Path
	IsPrefix bool

	StreamID StreamID

>>>>>>> 287fdf99
	Metadata []byte

	ContentType string
	Created     time.Time
	Modified    time.Time
	Expires     time.Time

	Stream
}

// Stream is information about an object stream
type Stream struct {
	// Size is the total size of the stream in bytes
	Size int64
	// Checksum is the checksum of the segment checksums
	Checksum []byte

	// SegmentCount is the number of segments
	SegmentCount int64
	// FixedSegmentSize is the size of each segment,
	// when all segments have the same size. It is -1 otherwise.
	FixedSegmentSize int64

	// RedundancyScheme specifies redundancy strategy used for this stream
	RedundancyScheme
	// EncryptionParameters specifies encryption strategy used for this stream
	EncryptionParameters

	LastSegment LastSegment // TODO: remove
}

// LastSegment contains info about last segment
// TODO: remove
type LastSegment struct {
	Size              int64
	EncryptedKeyNonce Nonce
	EncryptedKey      EncryptedPrivateKey
}

// Segment is full segment information
type Segment struct {
	Index int64
	// Size is the size of the content in bytes
	Size int64
	// Checksum is the checksum of the content
	Checksum []byte
	// Local data
	Inline []byte
	// Remote data
	PieceID PieceID
	Pieces  []Piece
	// Encryption
	EncryptedKeyNonce Nonce
	EncryptedKey      EncryptedPrivateKey
}

// Piece is information where a piece is located
type Piece struct {
	Number   byte
	Location NodeID
}<|MERGE_RESOLUTION|>--- conflicted
+++ resolved
@@ -34,15 +34,6 @@
 	Stream
 }
 
-<<<<<<< HEAD
-// Object2 contains information about a specific object
-type Object2 struct {
-	Version  uint32
-	Bucket   Bucket
-	Path     Path
-	IsPrefix bool
-
-=======
 // ObjectInfo contains information about a specific object
 type ObjectInfo struct {
 	Version  uint32
@@ -52,7 +43,6 @@
 
 	StreamID StreamID
 
->>>>>>> 287fdf99
 	Metadata []byte
 
 	ContentType string
