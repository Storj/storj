// Copyright (C) 2018 Storj Labs, Inc.
// See LICENSE for copying information.

package tally

import (
	"context"
	"math/rand"
	"strconv"
	"testing"
	"time"

	"github.com/stretchr/testify/assert"
	"go.uber.org/zap"

<<<<<<< HEAD
	"storj.io/storj/internal/teststorj"
=======
>>>>>>> 0ae05cf8
	"storj.io/storj/pkg/accounting"
	"storj.io/storj/pkg/kademlia"
	"storj.io/storj/pkg/overlay"
	"storj.io/storj/pkg/overlay/mocks"
	"storj.io/storj/pkg/pb"
	"storj.io/storj/pkg/pointerdb"
	"storj.io/storj/pkg/storj"
	"storj.io/storj/storage/teststore"
)

var ctx = context.Background()

func TestIdentifyActiveNodes(t *testing.T) {

}
func TestOnlineNodes(t *testing.T) {
	logger := zap.NewNop()
	pointerdb := pointerdb.NewServer(teststore.New(), &overlay.Cache{}, logger, pointerdb.Config{}, nil)

	const N = 50
	nodes := []*pb.Node{}
	nodeIDs := storj.NodeIDList{}
	expectedOnline := []*pb.Node{}
	for i := 0; i < N; i++ {
<<<<<<< HEAD
		nodeID := teststorj.NodeIDFromString(strconv.Itoa(i))
		n := &pb.Node{Id: nodeID, Address: &pb.NodeAddress{Address: ""}}
=======
		str := strconv.Itoa(i)
		n := &pb.Node{Id: str, Type: pb.NodeType_STORAGE, Address: &pb.NodeAddress{Address: str}}
>>>>>>> 0ae05cf8
		nodes = append(nodes, n)
		if i%(rand.Intn(5)+2) == 0 {
			id := teststorj.NodeIDFromString("id" + nodeID.String())
			nodeIDs = append(nodeIDs, id)
		} else {
			nodeIDs = append(nodeIDs, nodeID)
			expectedOnline = append(expectedOnline, n)
		}
	}
	overlayServer := mocks.NewOverlay(nodes)
	kad := &kademlia.Kademlia{}
	limit := 0
	interval := time.Second

	accountingDb, err := accounting.NewDb("sqlite3://file::memory:?mode=memory&cache=shared")
	assert.NoError(t, err)
	defer func() { _ = accountingDb.Close() }()
	tally, err := newTally(logger, accountingDb, pointerdb, overlayServer, kad, limit, interval)
	assert.NoError(t, err)
	online, err := tally.onlineNodes(ctx, nodeIDs)
	assert.NoError(t, err)
	assert.Equal(t, expectedOnline, online)
}

func TestTallyAtRestStorage(t *testing.T) {

}

func TestNeedToContact(t *testing.T) {

}

func TestUpdateGranularTable(t *testing.T) {

}<|MERGE_RESOLUTION|>--- conflicted
+++ resolved
@@ -13,10 +13,7 @@
 	"github.com/stretchr/testify/assert"
 	"go.uber.org/zap"
 
-<<<<<<< HEAD
 	"storj.io/storj/internal/teststorj"
-=======
->>>>>>> 0ae05cf8
 	"storj.io/storj/pkg/accounting"
 	"storj.io/storj/pkg/kademlia"
 	"storj.io/storj/pkg/overlay"
@@ -41,13 +38,8 @@
 	nodeIDs := storj.NodeIDList{}
 	expectedOnline := []*pb.Node{}
 	for i := 0; i < N; i++ {
-<<<<<<< HEAD
 		nodeID := teststorj.NodeIDFromString(strconv.Itoa(i))
-		n := &pb.Node{Id: nodeID, Address: &pb.NodeAddress{Address: ""}}
-=======
-		str := strconv.Itoa(i)
-		n := &pb.Node{Id: str, Type: pb.NodeType_STORAGE, Address: &pb.NodeAddress{Address: str}}
->>>>>>> 0ae05cf8
+		n := &pb.Node{Id: nodeID, Type: pb.NodeType_STORAGE, Address: &pb.NodeAddress{Address: ""}}
 		nodes = append(nodes, n)
 		if i%(rand.Intn(5)+2) == 0 {
 			id := teststorj.NodeIDFromString("id" + nodeID.String())
