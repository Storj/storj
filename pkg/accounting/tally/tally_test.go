// Copyright (C) 2018 Storj Labs, Inc.
// See LICENSE for copying information.

package tally

import (
	"crypto/ecdsa"
	"testing"
	"time"

	"github.com/stretchr/testify/assert"
	"go.uber.org/zap"

	testidentity "storj.io/storj/internal/identity"
	"storj.io/storj/internal/testcontext"
	"storj.io/storj/pkg/accounting"
	"storj.io/storj/pkg/bwagreement"
	"storj.io/storj/pkg/bwagreement/test"
	"storj.io/storj/pkg/overlay"
	"storj.io/storj/pkg/overlay/mocks"
	"storj.io/storj/pkg/pb"
	"storj.io/storj/pkg/pointerdb"
	"storj.io/storj/satellite/satellitedb"
	"storj.io/storj/storage/teststore"
)

<<<<<<< HEAD
=======
func TestIdentifyActiveNodes(t *testing.T) {

}
func TestOnlineNodes(t *testing.T) {
	ctx := testcontext.New(t)
	defer ctx.Cleanup()

	logger := zap.NewNop()
	pointerdb := pointerdb.NewServer(teststore.New(), &overlay.Cache{}, logger, pointerdb.Config{}, nil)

	const N = 50
	nodes := []*pb.Node{}
	nodeIDs := storj.NodeIDList{}
	expectedOnline := []*pb.Node{}
	for i := 0; i < N; i++ {
		nodeID := teststorj.NodeIDFromString(strconv.Itoa(i))
		n := &pb.Node{Id: nodeID, Type: pb.NodeType_STORAGE, Address: &pb.NodeAddress{Address: ""}}
		nodes = append(nodes, n)
		if i%(rand.Intn(5)+2) == 0 {
			id := teststorj.NodeIDFromString("id" + nodeID.String())
			nodeIDs = append(nodeIDs, id)
		} else {
			nodeIDs = append(nodeIDs, nodeID)
			expectedOnline = append(expectedOnline, n)
		}
	}
	overlayServer := mocks.NewOverlay(nodes)
	kad := &kademlia.Kademlia{}
	limit := 0
	interval := time.Second

	accountingDb, err := accounting.NewDb("sqlite3://file::memory:?mode=memory&cache=shared")
	assert.NoError(t, err)
	defer ctx.Check(accountingDb.Close)

	masterDB, err := satellitedb.NewInMemory()
	assert.NoError(t, err)
	defer ctx.Check(masterDB.Close)

	tally := newTally(logger, accountingDb, masterDB.BandwidthAgreement(), pointerdb, overlayServer, kad, limit, interval)

	online, err := tally.onlineNodes(ctx, nodeIDs)
	assert.NoError(t, err)
	assert.Equal(t, expectedOnline, online)
}

func TestTallyAtRestStorage(t *testing.T) {

}

func TestNeedToContact(t *testing.T) {

}

func TestUpdateGranularTable(t *testing.T) {

}

>>>>>>> 4a4f6ad5
func TestQueryNoAgreements(t *testing.T) {
	ctx := testcontext.New(t)
	defer ctx.Cleanup()

	pointerdb := pointerdb.NewServer(teststore.New(), &overlay.Cache{}, zap.NewNop(), pointerdb.Config{}, nil)
	overlayServer := mocks.NewOverlay([]*pb.Node{})

	accountingDb, err := accounting.NewDB("sqlite3://file::memory:?mode=memory&cache=shared")
	assert.NoError(t, err)
	defer ctx.Check(accountingDb.Close)
	

	masterDB, err := satellitedb.NewInMemory()
	assert.NoError(t, err)
	defer ctx.Check(masterDB.Close)
	

	tally := newTally(zap.NewNop(), accountingDb, masterDB.BandwidthAgreement(), pointerdb, overlayServer, 0, time.Second)

	err = tally.Query(ctx)
	assert.NoError(t, err)
}

func TestQueryWithBw(t *testing.T) {
	ctx := testcontext.New(t)
	defer ctx.Cleanup()

	pointerdb := pointerdb.NewServer(teststore.New(), &overlay.Cache{}, zap.NewNop(), pointerdb.Config{}, nil)
	overlayServer := mocks.NewOverlay([]*pb.Node{})

	accountingDb, err := accounting.NewDB("sqlite3://file::memory:?mode=memory&cache=shared")
	assert.NoError(t, err)
	defer ctx.Check(accountingDb.Close)

	masterDB, err := satellitedb.NewInMemory()
	assert.NoError(t, err)
	defer ctx.Check(masterDB.Close)
	err = masterDB.CreateTables()
	assert.NoError(t, err)

	bwDb := masterDB.BandwidthAgreement()
	tally := newTally(zap.NewNop(), accountingDb, bwDb, pointerdb, overlayServer, 0, time.Second)

	//get a private key
	fiC, err := testidentity.NewTestIdentity()
	assert.NoError(t, err)
	k, ok := fiC.Key.(*ecdsa.PrivateKey)
	assert.True(t, ok)
	//generate an agreement with the key
	pba, err := test.GeneratePayerBandwidthAllocation(pb.PayerBandwidthAllocation_GET, k)
	assert.NoError(t, err)
	rba, err := test.GenerateRenterBandwidthAllocation(pba, k)
	assert.NoError(t, err)
	//save to db
	err = bwDb.CreateAgreement(ctx, bwagreement.Agreement{Signature: rba.GetSignature(), Agreement: rba.GetData()})
	assert.NoError(t, err)

	//check the db
	err = tally.Query(ctx)
	assert.NoError(t, err)
}<|MERGE_RESOLUTION|>--- conflicted
+++ resolved
@@ -24,67 +24,6 @@
 	"storj.io/storj/storage/teststore"
 )
 
-<<<<<<< HEAD
-=======
-func TestIdentifyActiveNodes(t *testing.T) {
-
-}
-func TestOnlineNodes(t *testing.T) {
-	ctx := testcontext.New(t)
-	defer ctx.Cleanup()
-
-	logger := zap.NewNop()
-	pointerdb := pointerdb.NewServer(teststore.New(), &overlay.Cache{}, logger, pointerdb.Config{}, nil)
-
-	const N = 50
-	nodes := []*pb.Node{}
-	nodeIDs := storj.NodeIDList{}
-	expectedOnline := []*pb.Node{}
-	for i := 0; i < N; i++ {
-		nodeID := teststorj.NodeIDFromString(strconv.Itoa(i))
-		n := &pb.Node{Id: nodeID, Type: pb.NodeType_STORAGE, Address: &pb.NodeAddress{Address: ""}}
-		nodes = append(nodes, n)
-		if i%(rand.Intn(5)+2) == 0 {
-			id := teststorj.NodeIDFromString("id" + nodeID.String())
-			nodeIDs = append(nodeIDs, id)
-		} else {
-			nodeIDs = append(nodeIDs, nodeID)
-			expectedOnline = append(expectedOnline, n)
-		}
-	}
-	overlayServer := mocks.NewOverlay(nodes)
-	kad := &kademlia.Kademlia{}
-	limit := 0
-	interval := time.Second
-
-	accountingDb, err := accounting.NewDb("sqlite3://file::memory:?mode=memory&cache=shared")
-	assert.NoError(t, err)
-	defer ctx.Check(accountingDb.Close)
-
-	masterDB, err := satellitedb.NewInMemory()
-	assert.NoError(t, err)
-	defer ctx.Check(masterDB.Close)
-
-	tally := newTally(logger, accountingDb, masterDB.BandwidthAgreement(), pointerdb, overlayServer, kad, limit, interval)
-
-	online, err := tally.onlineNodes(ctx, nodeIDs)
-	assert.NoError(t, err)
-	assert.Equal(t, expectedOnline, online)
-}
-
-func TestTallyAtRestStorage(t *testing.T) {
-
-}
-
-func TestNeedToContact(t *testing.T) {
-
-}
-
-func TestUpdateGranularTable(t *testing.T) {
-
-}
-
->>>>>>> 4a4f6ad5
 func TestQueryNoAgreements(t *testing.T) {
 	ctx := testcontext.New(t)
 	defer ctx.Cleanup()
