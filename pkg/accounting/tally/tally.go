--- conflicted
+++ resolved
@@ -27,7 +27,6 @@
 
 // Service is the tally service for data stored on each storage node
 type Service struct {
-<<<<<<< HEAD
 	logger                  *zap.Logger
 	metainfo                *metainfo.Service
 	overlay                 *overlay.Cache
@@ -35,10 +34,11 @@
 	ticker                  *time.Ticker
 	storagenodeAccountingDB accounting.StoragenodeAccounting
 	projectAccountingDB     accounting.ProjectAccounting
+  liveAccounting          live.Service
 }
 
 // New creates a new tally Service
-func New(logger *zap.Logger, sdb accounting.StoragenodeAccounting, pdb accounting.ProjectAccounting, metainfo *metainfo.Service, overlay *overlay.Cache, limit int, interval time.Duration) *Service {
+func New(logger *zap.Logger, sdb accounting.StoragenodeAccounting, pdb accounting.ProjectAccounting, liveAccounting live.Service, metainfo *metainfo.Service, overlay *overlay.Cache, limit int, interval time.Duration) *Service {
 	return &Service{
 		logger:                  logger,
 		metainfo:                metainfo,
@@ -47,27 +47,7 @@
 		ticker:                  time.NewTicker(interval),
 		storagenodeAccountingDB: sdb,
 		projectAccountingDB:     pdb,
-=======
-	logger         *zap.Logger
-	metainfo       *metainfo.Service
-	overlay        *overlay.Cache
-	limit          int
-	ticker         *time.Ticker
-	accountingDB   accounting.DB
-	liveAccounting live.Service
-}
-
-// New creates a new tally Service
-func New(logger *zap.Logger, accountingDB accounting.DB, liveAccounting live.Service, metainfo *metainfo.Service, overlay *overlay.Cache, limit int, interval time.Duration) *Service {
-	return &Service{
-		logger:         logger,
-		metainfo:       metainfo,
-		overlay:        overlay,
-		limit:          limit,
-		ticker:         time.NewTicker(interval),
-		accountingDB:   accountingDB,
-		liveAccounting: liveAccounting,
->>>>>>> 8c641563
+    liveAccounting:          liveAccounting,
 	}
 }
 
