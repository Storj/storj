// Copyright (C) 2019 Storj Labs, Inc.
// See LICENSE for copying information.

package accounting_test

import (
	"crypto/rand"
	"fmt"
	"testing"
	"time"

	"github.com/skyrings/skyring-common/tools/uuid"
	"github.com/stretchr/testify/assert"
	"github.com/stretchr/testify/require"

	"storj.io/storj/internal/memory"
	"storj.io/storj/internal/testcontext"
	"storj.io/storj/internal/testplanet"
	"storj.io/storj/pkg/accounting"
	"storj.io/storj/pkg/pb"
	"storj.io/storj/pkg/storj"
	"storj.io/storj/satellite"
	"storj.io/storj/satellite/orders"
	"storj.io/storj/satellite/satellitedb/satellitedbtest"
)

func TestProjectUsageStorage(t *testing.T) {
	cases := []struct {
		name             string
		expectedExceeded bool
		expectedResource string
		expectedErrMsg   string
	}{
		{name: "doesn't exceed storage or bandwidth project limit", expectedExceeded: false, expectedErrMsg: ""},
		{name: "exceeds storage project limit", expectedExceeded: true, expectedResource: "storage", expectedErrMsg: "segment error: metainfo error: rpc error: code = ResourceExhausted desc = Exceeded Usage Limit; segment error: metainfo error: rpc error: code = ResourceExhausted desc = Exceeded Usage Limit"},
	}

	testplanet.Run(t, testplanet.Config{
		SatelliteCount: 1, StorageNodeCount: 6, UplinkCount: 1,
	}, func(t *testing.T, ctx *testcontext.Context, planet *testplanet.Planet) {
		saDB := planet.Satellites[0].DB
		acctDB := saDB.ProjectAccounting()

		// Setup: create a new project to use the projectID
		projects, err := planet.Satellites[0].DB.Console().Projects().GetAll(ctx)
		require.NoError(t, err)
		projectID := projects[0].ID

		projectUsage := planet.Satellites[0].Accounting.ProjectUsage

		for _, testCase := range cases {
			tt := testCase
			t.Run(tt.name, func(t *testing.T) {

				// Setup: create BucketStorageTally records to test exceeding storage project limit
				if tt.expectedResource == "storage" {
					now := time.Now()
					err := setUpStorageTallies(ctx, projectID, acctDB, 25, now)
					require.NoError(t, err)
				}

				actualExceeded, _, err := projectUsage.ExceedsStorageUsage(ctx, projectID)
				require.NoError(t, err)
				require.Equal(t, tt.expectedExceeded, actualExceeded)

				// Setup: create some bytes for the uplink to upload
				expectedData := make([]byte, 50*memory.KiB)
				_, err = rand.Read(expectedData)
				require.NoError(t, err)

				// Execute test: check that the uplink gets an error when they have exceeded storage limits and try to upload a file
				actualErr := planet.Uplinks[0].Upload(ctx, planet.Satellites[0], "testbucket", "test/path", expectedData)
				if tt.expectedResource == "storage" {
					assert.EqualError(t, actualErr, tt.expectedErrMsg)
				} else {
					require.NoError(t, actualErr)
				}
			})
		}
	})
}

func TestProjectUsageBandwidth(t *testing.T) {
	cases := []struct {
		name             string
		expectedExceeded bool
		expectedResource string
		expectedErrMsg   string
	}{
		{name: "doesn't exceed storage or bandwidth project limit", expectedExceeded: false, expectedErrMsg: ""},
		{name: "exceeds bandwidth project limit", expectedExceeded: true, expectedResource: "bandwidth", expectedErrMsg: "segment error: metainfo error: rpc error: code = ResourceExhausted desc = Exceeded Usage Limit"},
	}

	for _, tt := range cases {
		t.Run(tt.name, func(t *testing.T) {
			testplanet.Run(t, testplanet.Config{
				SatelliteCount: 1, StorageNodeCount: 6, UplinkCount: 1,
			}, func(t *testing.T, ctx *testcontext.Context, planet *testplanet.Planet) {
				saDB := planet.Satellites[0].DB
				orderDB := saDB.Orders()

				// Setup: get projectID and create bucketID
				projects, err := planet.Satellites[0].DB.Console().Projects().GetAll(ctx)
				projectID := projects[0].ID
				require.NoError(t, err)
				bucketName := "testbucket"
				bucketID := createBucketID(projectID, []byte(bucketName))

<<<<<<< HEAD
		for _, testCase := range cases {
			tt := testCase
			t.Run(tt.name, func(t *testing.T) {
=======
				projectUsage := planet.Satellites[0].Accounting.ProjectUsage
>>>>>>> dc2e6b93

				// Setup: create a BucketBandwidthRollup record to test exceeding bandwidth project limit
				if tt.expectedResource == "bandwidth" {
					now := time.Now().UTC()
					err := setUpBucketBandwidthAllocations(ctx, projectID, orderDB, now)
					require.NoError(t, err)
				}

				// Setup: create some bytes for the uplink to upload to test the download later
				expectedData := make([]byte, 50*memory.KiB)
				_, err = rand.Read(expectedData)
				require.NoError(t, err)

				filePath := "test/path"
				err = planet.Uplinks[0].Upload(ctx, planet.Satellites[0], bucketName, filePath, expectedData)
				require.NoError(t, err)

				actualExceeded, _, err := projectUsage.ExceedsBandwidthUsage(ctx, projectID, bucketID)
				require.NoError(t, err)
				require.Equal(t, tt.expectedExceeded, actualExceeded)

				// Execute test: check that the uplink gets an error when they have exceeded bandwidth limits and try to download a file
				_, actualErr := planet.Uplinks[0].Download(ctx, planet.Satellites[0], bucketName, filePath)
				if tt.expectedResource == "bandwidth" {
					assert.EqualError(t, actualErr, tt.expectedErrMsg)
				} else {
					require.NoError(t, actualErr)
				}
			})
		})
	}
}

func createBucketID(projectID uuid.UUID, bucket []byte) []byte {
	entries := make([]string, 0)
	entries = append(entries, projectID.String())
	entries = append(entries, string(bucket))
	return []byte(storj.JoinPaths(entries...))
}

func setUpStorageTallies(ctx *testcontext.Context, projectID uuid.UUID, acctDB accounting.ProjectAccounting, numberOfGB int, time time.Time) error {

	// Create many records that sum greater than project usage limit of 25GB
	for i := 0; i < numberOfGB; i++ {
		bucketName := fmt.Sprintf("%s%d", "testbucket", i)
		tally := accounting.BucketStorageTally{
			BucketName:    bucketName,
			ProjectID:     projectID,
			IntervalStart: time,

			// In order to exceed the project limits, create storage tally records
			// that sum greater than the maxAlphaUsage * expansionFactor
			RemoteBytes: memory.GB.Int64() * accounting.ExpansionFactor,
		}
		err := acctDB.CreateStorageTally(ctx, tally)
		if err != nil {
			return err
		}
	}
	return nil
}

func createBucketBandwidthRollups(ctx *testcontext.Context, satelliteDB satellite.DB, projectID uuid.UUID) (int64, error) {
	var expectedSum int64
	ordersDB := satelliteDB.Orders()
	amount := int64(1000)
	now := time.Now()

	for i := 0; i < 4; i++ {
		var bucketName string
		var intervalStart time.Time
		if i%2 == 0 {
			// When the bucket name and intervalStart is different, a new record is created
			bucketName = fmt.Sprintf("%s%d", "testbucket", i)
			// Use a intervalStart time in the past to test we get all records in past 30 days
			intervalStart = now.AddDate(0, 0, -i)
		} else {
			// When the bucket name and intervalStart is the same, we update the existing record
			bucketName = "testbucket"
			intervalStart = now
		}

		bucketID := createBucketID(projectID, []byte(bucketName))
		err := ordersDB.UpdateBucketBandwidthAllocation(ctx,
			bucketID, pb.PieceAction_GET, amount, intervalStart,
		)
		if err != nil {
			return expectedSum, err
		}
		err = ordersDB.UpdateBucketBandwidthSettle(ctx,
			bucketID, pb.PieceAction_GET, amount, intervalStart,
		)
		if err != nil {
			return expectedSum, err
		}
		err = ordersDB.UpdateBucketBandwidthInline(ctx,
			bucketID, pb.PieceAction_GET, amount, intervalStart,
		)
		if err != nil {
			return expectedSum, err
		}
		expectedSum += amount
	}
	return expectedSum, nil
}

func TestProjectBandwidthTotal(t *testing.T) {
	satellitedbtest.Run(t, func(t *testing.T, db satellite.DB) {
		ctx := testcontext.New(t)
		defer ctx.Cleanup()

		pdb := db.ProjectAccounting()
		projectID, err := uuid.New()
		require.NoError(t, err)

		// Setup: create bucket bandwidth rollup records
		expectedTotal, err := createBucketBandwidthRollups(ctx, db, *projectID)
		require.NoError(t, err)

		// Execute test: get project bandwidth total
		bucketID := createBucketID(*projectID, []byte("testbucket"))
		from := time.Now().AddDate(0, 0, -accounting.AverageDaysInMonth) // past 30 days
		actualBandwidthTotal, err := pdb.GetAllocatedBandwidthTotal(ctx, bucketID, from)
		require.NoError(t, err)
		require.Equal(t, actualBandwidthTotal, expectedTotal)
	})
}

func setUpBucketBandwidthAllocations(ctx *testcontext.Context, projectID uuid.UUID, orderDB orders.DB, now time.Time) error {

	// Create many records that sum greater than project usage limit of 25GB
	for i := 0; i < 4; i++ {
		bucketName := fmt.Sprintf("%s%d", "testbucket", i)
		bucketID := createBucketID(projectID, []byte(bucketName))

		// In order to exceed the project limits, create bandwidth allocation records
		// that sum greater than the maxAlphaUsage * expansionFactor
		amount := 10 * memory.GB.Int64() * accounting.ExpansionFactor
		action := pb.PieceAction_GET
		intervalStart := time.Date(now.Year(), now.Month(), now.Day(), now.Hour(), 0, 0, 0, now.Location())
		err := orderDB.UpdateBucketBandwidthAllocation(ctx, bucketID, action, amount, intervalStart)
		if err != nil {
			return err
		}
	}
	return nil
}

func TestProjectUsageCustomLimit(t *testing.T) {
	testplanet.Run(t, testplanet.Config{
		SatelliteCount: 1, StorageNodeCount: 6, UplinkCount: 1,
	}, func(t *testing.T, ctx *testcontext.Context, planet *testplanet.Planet) {
		satDB := planet.Satellites[0].DB
		acctDB := satDB.ProjectAccounting()

		projectsDB := satDB.Console().Projects()
		projects, err := projectsDB.GetAll(ctx)
		require.NoError(t, err)

		project := projects[0]
		// set custom usage limit for project
		project.UsageLimit = memory.GiB.Int64() * 10
		err = projectsDB.Update(ctx, &project)
		require.NoError(t, err)

		projectUsage := planet.Satellites[0].Accounting.ProjectUsage

		// Setup: create BucketStorageTally records to test exceeding storage project limit
		now := time.Now()
		err = setUpStorageTallies(ctx, project.ID, acctDB, 11, now)
		require.NoError(t, err)

		actualExceeded, limit, err := projectUsage.ExceedsStorageUsage(ctx, project.ID)
		require.NoError(t, err)
		require.True(t, actualExceeded)
		require.Equal(t, project.UsageLimit, limit.Int64())

		// Setup: create some bytes for the uplink to upload
		expectedData := make([]byte, 50*memory.KiB)
		_, err = rand.Read(expectedData)
		require.NoError(t, err)

		// Execute test: check that the uplink gets an error when they have exceeded storage limits and try to upload a file
		actualErr := planet.Uplinks[0].Upload(ctx, planet.Satellites[0], "testbucket", "test/path", expectedData)
		assert.Error(t, actualErr)
	})
}<|MERGE_RESOLUTION|>--- conflicted
+++ resolved
@@ -106,13 +106,7 @@
 				bucketName := "testbucket"
 				bucketID := createBucketID(projectID, []byte(bucketName))
 
-<<<<<<< HEAD
-		for _, testCase := range cases {
-			tt := testCase
-			t.Run(tt.name, func(t *testing.T) {
-=======
 				projectUsage := planet.Satellites[0].Accounting.ProjectUsage
->>>>>>> dc2e6b93
 
 				// Setup: create a BucketBandwidthRollup record to test exceeding bandwidth project limit
 				if tt.expectedResource == "bandwidth" {
