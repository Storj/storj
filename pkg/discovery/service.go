--- conflicted
+++ resolved
@@ -159,13 +159,8 @@
 			discovery.log.Error("could not put node into cache", zap.String("ID", ping.Id.String()), zap.Error(err))
 		}
 
-<<<<<<< HEAD
-		// update email and wallet with correct info
+		// update wallet with correct info
 		info, err := discovery.kad.FetchInfo(ctx, *node.GetNode())
-=======
-		// update wallet with correct info
-		info, err := discovery.kad.FetchInfo(ctx, *node)
->>>>>>> db64d659
 		if err != nil {
 			discovery.log.Warn("could not fetch node info", zap.String("ID", ping.GetAddress().String()))
 			continue
