// Copyright (C) 2018 Storj Labs, Inc.
// See LICENSE for copying information.

package discovery

import (
	"context"
	"crypto/rand"

	"github.com/zeebo/errs"
	"go.uber.org/zap"

	"storj.io/storj/pkg/kademlia"
	"storj.io/storj/pkg/overlay"
	"storj.io/storj/pkg/statdb"
	"storj.io/storj/pkg/storj"
)

var (
	// DiscoveryError is a general error class of this package
	DiscoveryError = errs.Class("discovery error")
)

// Discovery struct loads on cache, kad, and statdb
type Discovery struct {
	log    *zap.Logger
	cache  *overlay.Cache
	kad    *kademlia.Kademlia
	statdb statdb.DB
	log    *zap.Logger
}

// NewDiscovery Returns a new Discovery instance with cache, kad, and statdb loaded on
<<<<<<< HEAD
func NewDiscovery(logger *zap.Logger, ol *overlay.Cache, kad *kademlia.Kademlia, stat statdb.DB) *Discovery {
	return &Discovery{
		log:    logger,
=======
func NewDiscovery(log *zap.Logger, ol *overlay.Cache, kad *kademlia.Kademlia, stat statdb.DB) *Discovery {
	return &Discovery{
		log:    log,
>>>>>>> 2f6835a3
		cache:  ol,
		kad:    kad,
		statdb: stat,
	}
}

// Refresh updates the cache db with the current DHT.
// We currently do not penalize nodes that are unresponsive,
// but should in the future.
func (d *Discovery) Refresh(ctx context.Context) error {
	// TODO(coyle): make refresh work by looking on the network for new ndoes
	nodes := d.kad.Seen()

	for _, v := range nodes {
		if err := d.cache.Put(ctx, v.Id, *v); err != nil {
			return err
		}
	}

	return nil
}

// Bootstrap walks the initialized network and populates the cache
func (d *Discovery) Bootstrap(ctx context.Context) error {
	// o := overlay.LoadFromContext(ctx)
	// kad := kademlia.LoadFromContext(ctx)
	// TODO(coyle): make Bootstrap work
	// look in our routing table
	// get every node we know about
	// ask every node for every node they know about
	// for each newly known node, ask those nodes for every node they know about
	// continue until no new nodes are found
	return nil
}

// Discovery runs lookups for random node ID's to find new nodes in the network
func (d *Discovery) Discovery(ctx context.Context) error {
	r, err := randomID()
	if err != nil {
		return DiscoveryError.Wrap(err)
	}
	_, err = d.kad.FindNode(ctx, r)
	if err != nil && !kademlia.NodeNotFound.Has(err) {
		return DiscoveryError.Wrap(err)
	}
	return nil
}

// Walk iterates over each node in each bucket to traverse the network
func (d *Discovery) Walk(ctx context.Context) error {
	// TODO: This should walk the cache, rather than be a duplicate of refresh
	return nil
}

func randomID() (storj.NodeID, error) {
	b := make([]byte, 32)
	_, err := rand.Read(b)
	if err != nil {
		return storj.NodeID{}, DiscoveryError.Wrap(err)
	}
	return storj.NodeIDFromBytes(b)
}<|MERGE_RESOLUTION|>--- conflicted
+++ resolved
@@ -27,19 +27,12 @@
 	cache  *overlay.Cache
 	kad    *kademlia.Kademlia
 	statdb statdb.DB
-	log    *zap.Logger
 }
 
 // NewDiscovery Returns a new Discovery instance with cache, kad, and statdb loaded on
-<<<<<<< HEAD
 func NewDiscovery(logger *zap.Logger, ol *overlay.Cache, kad *kademlia.Kademlia, stat statdb.DB) *Discovery {
 	return &Discovery{
 		log:    logger,
-=======
-func NewDiscovery(log *zap.Logger, ol *overlay.Cache, kad *kademlia.Kademlia, stat statdb.DB) *Discovery {
-	return &Discovery{
-		log:    log,
->>>>>>> 2f6835a3
 		cache:  ol,
 		kad:    kad,
 		statdb: stat,
