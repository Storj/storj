// Copyright (C) 2019 Storj Labs, Inc.
// See LICENSE for copying information.

package discovery

import (
	"context"
	"crypto/rand"
	"time"

	"github.com/zeebo/errs"
	"go.uber.org/zap"

	"storj.io/storj/pkg/kademlia"
	"storj.io/storj/pkg/overlay"
	"storj.io/storj/pkg/statdb"
	"storj.io/storj/pkg/storj"
	"storj.io/storj/pkg/utils"
)

var (
	// mon = monkit.Package() //TODO: check whether this needs monitoring

	// Error is a general error class of this package
	Error = errs.Class("discovery error")
)

// Config loads on the configuration values for the cache
type Config struct {
	RefreshInterval   time.Duration `help:"the interval at which the cache refreshes itself in seconds" default:"1s"`
	GraveyardInterval time.Duration `help:"the interval at which the the graveyard tries to resurrect nodes" default:"30s"`
	DiscoveryInterval time.Duration `help:"the interval at which the satellite attempts to find new nodes via random node ID lookups" default:"1s"`
	RefreshLimit      int           `help:"the amount of nodes refreshed at each interval" default:"100"`
}

// Discovery struct loads on cache, kad, and statdb
type Discovery struct {
	log    *zap.Logger
	cache  *overlay.Cache
	kad    *kademlia.Kademlia
	statdb statdb.DB
	config Config

	// refreshOffset tracks the offset of the current refresh cycle
	refreshOffset int64
}

// New returns a new discovery service.
func New(logger *zap.Logger, ol *overlay.Cache, kad *kademlia.Kademlia, stat statdb.DB, config Config) *Discovery {
	return &Discovery{
		log:    logger,
		cache:  ol,
		kad:    kad,
		statdb: stat,
		config: config,

		refreshOffset: 0,
	}
}

// NewDiscovery Returns a new Discovery instance with cache, kad, and statdb loaded on
func NewDiscovery(logger *zap.Logger, ol *overlay.Cache, kad *kademlia.Kademlia, stat statdb.DB, config Config) *Discovery {
	return &Discovery{
		log:    logger,
		cache:  ol,
		kad:    kad,
		statdb: stat,
		config: config,
	}
}

// Close closes resources
func (discovery *Discovery) Close() error { return nil }

// Run runs the discovery service
func (discovery *Discovery) Run(ctx context.Context) error {
	refresh := time.NewTicker(discovery.config.RefreshInterval)
	graveyard := time.NewTicker(discovery.config.GraveyardInterval)
	discover := time.NewTicker(discovery.config.DiscoveryInterval)
	defer refresh.Stop()
	defer graveyard.Stop()
	defer discover.Stop()

	for {
<<<<<<< HEAD
=======
		err := discovery.refresh(ctx)
		if err != nil {
			discovery.log.Error("Error with cache refresh", zap.Error(err))
		}

		err = discovery.discover(ctx)
		if err != nil {
			discovery.log.Error("Error with cache discovery", zap.Error(err))
		}

>>>>>>> ba07f337
		select {
		case <-refresh.C:
			discovery.log.Info("REFRESH STARTING")
			err := discovery.refresh(ctx)
			if err != nil {
				discovery.log.Error("Error with cache refresh: ", zap.Error(err))
			}
		case <-discover.C:
			discovery.log.Info("DISCOVERY STARTING")
			err := discovery.discover(ctx)
			if err != nil {
				discovery.log.Error("Error with cache discovery: ", zap.Error(err))
			}
		case <-graveyard.C:
			discovery.log.Info("GRAVEYARD RESURRECTION STARTING")
			err := discovery.graveyard(ctx)
			if err != nil {
				discovery.log.Error("graveyard resurrection failed")
			}
		case <-ctx.Done():
			discovery.log.Info("DISCOVERY DONE FIRED")
			return ctx.Err()
		default: // don't block
		}
	}
}

// refresh updates the cache db with the current DHT.
// We currently do not penalize nodes that are unresponsive,
// but should in the future.
func (discovery *Discovery) refresh(ctx context.Context) error {
	nodes := discovery.kad.Seen()
	for _, v := range nodes {
		if err := discovery.cache.Put(ctx, v.Id, *v); err != nil {
			return err
		}
	}

	list, more, err := discovery.cache.Paginate(ctx, discovery.refreshOffset, discovery.config.RefreshLimit)
	if err != nil {
		return Error.Wrap(err)
	}

	// more means there are more rows to page through in the cache
	if more == false {
		discovery.refreshOffset = 0
	} else {
		discovery.refreshOffset = discovery.refreshOffset + int64(len(list))
	}

	for _, node := range list {
		ping, err := discovery.kad.Ping(ctx, *node)
		if err != nil {
			discovery.log.Info("could not ping node", zap.String("ID", node.Id.String()), zap.Error(err))
			_, err := discovery.statdb.UpdateUptime(ctx, node.Id, false)
			if err != nil {
				discovery.log.Error("could not update node uptime in statdb", zap.String("ID", node.Id.String()), zap.Error(err))
			}
			err = discovery.cache.Delete(ctx, node.Id)
			if err != nil {
				discovery.log.Error("deleting unresponsive node from cache", zap.String("ID", node.Id.String()), zap.Error(err))
			}
			continue
		}

		_, err = discovery.statdb.UpdateUptime(ctx, ping.Id, true)
		if err != nil {
			discovery.log.Error("could not update node uptime in statdb", zap.String("ID", ping.Id.String()), zap.Error(err))
		}
		err = discovery.cache.Put(ctx, ping.Id, ping)
		if err != nil {
			discovery.log.Error("could not put node into cache", zap.String("ID", ping.Id.String()), zap.Error(err))
		}
	}

	return nil
}

// graveyard attempts to ping all nodes in the Seen() map from Kademlia and adds them to the cache
// if they respond. This is an attempt to resurrect nodes that may have gone offline in the last hour
// and were removed from the cache due to an unsuccessful response.
func (discovery *Discovery) graveyard(ctx context.Context) error {
	discovery.log.Debug("starting node graveyard resurrection")
	seen := discovery.kad.Seen()
	var errors utils.ErrorGroup

	for _, n := range seen {
		ping, err := discovery.kad.Ping(ctx, *n)
		if err != nil {
			discovery.log.Debug("could not ping node in graveyard check")
			// we don't want to report the ping error to ErrorGroup because it's to be expected here.
			continue
		}

		err = discovery.cache.Put(ctx, ping.Id, ping)
		if err != nil {
			discovery.log.Warn("could not update node uptime")
			errors.Add(err)
		}

		_, err = discovery.statdb.UpdateUptime(ctx, ping.Id, true)
		if err != nil {
			discovery.log.Warn("could not update node uptime")
			errors.Add(err)
		}
	}
	return errors.Finish()
}

// Bootstrap walks the initialized network and populates the cache
func (discovery *Discovery) bootstrap(ctx context.Context) error {
	// o := overlay.LoadFromContext(ctx)
	// kad := kademlia.LoadFromContext(ctx)
	// TODO(coyle): make Bootstrap work
	// look in our routing table
	// get every node we know about
	// ask every node for every node they know about
	// for each newly known node, ask those nodes for every node they know about
	// continue until no new nodes are found
	return nil
}

// Discovery runs lookups for random node ID's to find new nodes in the network
func (discovery *Discovery) discover(ctx context.Context) error {
	r, err := randomID()
	if err != nil {
		return Error.Wrap(err)
	}
	_, err = discovery.kad.FindNode(ctx, r)
	if err != nil && !kademlia.NodeNotFound.Has(err) {
		return Error.Wrap(err)
	}
	return nil
}

// Walk iterates over each node in each bucket to traverse the network
func (discovery *Discovery) walk(ctx context.Context) error {
	// TODO: This should walk the cache, rather than be a duplicate of refresh
	return nil
}

func randomID() (storj.NodeID, error) {
	b := make([]byte, 32)
	_, err := rand.Read(b)
	if err != nil {
		return storj.NodeID{}, Error.Wrap(err)
	}
	return storj.NodeIDFromBytes(b)
}<|MERGE_RESOLUTION|>--- conflicted
+++ resolved
@@ -82,19 +82,6 @@
 	defer discover.Stop()
 
 	for {
-<<<<<<< HEAD
-=======
-		err := discovery.refresh(ctx)
-		if err != nil {
-			discovery.log.Error("Error with cache refresh", zap.Error(err))
-		}
-
-		err = discovery.discover(ctx)
-		if err != nil {
-			discovery.log.Error("Error with cache discovery", zap.Error(err))
-		}
-
->>>>>>> ba07f337
 		select {
 		case <-refresh.C:
 			discovery.log.Info("REFRESH STARTING")
