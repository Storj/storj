// Copyright (C) 2018 Storj Labs, Inc.
// See LICENSE for copying information

package node

import (
	"context"

	"github.com/zeebo/errs"

<<<<<<< HEAD
	"storj.io/storj/pkg/dht"
=======
	"storj.io/storj/pkg/pb"
>>>>>>> 74a39432
	"storj.io/storj/pkg/pool"
	"storj.io/storj/pkg/provider"
	"storj.io/storj/pkg/transport"
)

//NodeClientErr is the class for all errors pertaining to node client operations
var NodeClientErr = errs.Class("node client error")

// NewNodeClient instantiates a node client
<<<<<<< HEAD
func NewNodeClient(identity *provider.FullIdentity, self proto.Node, dht dht.DHT) (Client, error) {
=======
func NewNodeClient(identity *provider.FullIdentity, self pb.Node) (Client, error) {
>>>>>>> 74a39432
	client := transport.NewClient(identity)
	return &Node{
		dht:   dht,
		self:  self,
		tc:    client,
		cache: pool.NewConnectionPool(),
	}, nil
}

// Client is the Node client communication interface
type Client interface {
	Lookup(ctx context.Context, to pb.Node, find pb.Node) ([]*pb.Node, error)
}<|MERGE_RESOLUTION|>--- conflicted
+++ resolved
@@ -8,11 +8,8 @@
 
 	"github.com/zeebo/errs"
 
-<<<<<<< HEAD
 	"storj.io/storj/pkg/dht"
-=======
 	"storj.io/storj/pkg/pb"
->>>>>>> 74a39432
 	"storj.io/storj/pkg/pool"
 	"storj.io/storj/pkg/provider"
 	"storj.io/storj/pkg/transport"
@@ -22,11 +19,7 @@
 var NodeClientErr = errs.Class("node client error")
 
 // NewNodeClient instantiates a node client
-<<<<<<< HEAD
-func NewNodeClient(identity *provider.FullIdentity, self proto.Node, dht dht.DHT) (Client, error) {
-=======
-func NewNodeClient(identity *provider.FullIdentity, self pb.Node) (Client, error) {
->>>>>>> 74a39432
+func NewNodeClient(identity *provider.FullIdentity, self pb.Node, dht dht.DHT) (Client, error) {
 	client := transport.NewClient(identity)
 	return &Node{
 		dht:   dht,
