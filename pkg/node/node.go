// Copyright (C) 2018 Storj Labs, Inc.
// See LICENSE for copying information

package node

import (
	"context"

	"google.golang.org/grpc"
	"storj.io/storj/pkg/pool"
	"storj.io/storj/pkg/transport"
	proto "storj.io/storj/protos/overlay"
)

// Node is the storj definition for a node in the network
type Node struct {
	self  proto.Node
	tc    transport.Client
	cache pool.Pool
}

<<<<<<< HEAD
//TODO: change lookup to findnear
=======
>>>>>>> 553def62
// Lookup queries nodes looking for a particular node in the network
func (n *Node) Lookup(ctx context.Context, to proto.Node, find proto.Node) ([]*proto.Node, error) {
	v, err := n.cache.Get(ctx, to.GetId())
	if err != nil {
		return nil, err
	}

	var conn *grpc.ClientConn
	if c, ok := v.(*grpc.ClientConn); ok {
		conn = c
	} else {
		c, err := n.tc.DialNode(ctx, &to)
		if err != nil {
			return nil, err
		}
		conn = c
	}

	c := proto.NewNodesClient(conn)
	resp, err := c.Query(ctx, &proto.QueryRequest{Sender: &n.self, Target: &find})
	if err != nil {
		return nil, err
	}

	return resp.Response, nil
}<|MERGE_RESOLUTION|>--- conflicted
+++ resolved
@@ -19,10 +19,6 @@
 	cache pool.Pool
 }
 
-<<<<<<< HEAD
-//TODO: change lookup to findnear
-=======
->>>>>>> 553def62
 // Lookup queries nodes looking for a particular node in the network
 func (n *Node) Lookup(ctx context.Context, to proto.Node, find proto.Node) ([]*proto.Node, error) {
 	v, err := n.cache.Get(ctx, to.GetId())
