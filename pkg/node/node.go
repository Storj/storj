--- conflicted
+++ resolved
@@ -42,7 +42,6 @@
 	return resp.Response, nil
 }
 
-<<<<<<< HEAD
 // Ping attempts to establish a connection with a node to verify it is alive
 func (n *Node) Ping(ctx context.Context, to pb.Node) (bool, error) {
 	_, err := n.cache.Dial(ctx, &to)
@@ -51,9 +50,9 @@
 	}
 
 	return true, nil
-=======
+}
+
 // Disconnect closes connections within the cache
 func (n *Node) Disconnect() error {
 	return n.cache.Disconnect()
->>>>>>> 8d779d3d
 }