// Copyright (C) 2019 Storj Labs, Inc.
// See LICENSE for copying information.

package kvmetainfo

import (
	"context"

	"storj.io/storj/pkg/storage/buckets"
	"storj.io/storj/pkg/storj"
)

// CreateBucket creates a new bucket with the specified information
func (db *Project) CreateBucket(ctx context.Context, bucketName string, info *storj.Bucket) (bucketInfo storj.Bucket, err error) {
	defer mon.Task()(&ctx)(&err)

	if bucketName == "" {
		return storj.Bucket{}, storj.ErrNoBucket.New("")
	}

	meta, err := db.buckets.Put(ctx, bucketName, getPathCipher(info))
	if err != nil {
		return storj.Bucket{}, err
	}

	return bucketFromMeta(bucketName, meta), nil
}

// DeleteBucket deletes bucket
func (db *Project) DeleteBucket(ctx context.Context, bucketName string) (err error) {
	defer mon.Task()(&ctx)(&err)

	if bucketName == "" {
		return storj.ErrNoBucket.New("")
	}

	return db.buckets.Delete(ctx, bucketName)
}

// GetBucket gets bucket information
func (db *Project) GetBucket(ctx context.Context, bucketName string) (bucketInfo storj.Bucket, err error) {
	defer mon.Task()(&ctx)(&err)

	if bucketName == "" {
		return storj.Bucket{}, storj.ErrNoBucket.New("")
	}

	meta, err := db.buckets.Get(ctx, bucketName)
	if err != nil {
		return storj.Bucket{}, err
	}

	return bucketFromMeta(bucketName, meta), nil
}

// ListBuckets lists buckets
func (db *Project) ListBuckets(ctx context.Context, options storj.BucketListOptions) (list storj.BucketList, err error) {
	defer mon.Task()(&ctx)(&err)

	var startAfter, endBefore string
	switch options.Direction {
	case storj.Before:
		// before lists backwards from cursor, without cursor
		endBefore = options.Cursor
	case storj.Backward:
		// backward lists backwards from cursor, including cursor
		endBefore = keyAfter(options.Cursor)
	case storj.Forward:
		// forward lists forwards from cursor, including cursor
		startAfter = keyBefore(options.Cursor)
	case storj.After:
		// after lists forwards from cursor, without cursor
		startAfter = options.Cursor
	default:
		return storj.BucketList{}, errClass.New("invalid direction %d", options.Direction)
	}

	// TODO: remove this hack-fix of specifying the last key
	if options.Cursor == "" && (options.Direction == storj.Before || options.Direction == storj.Backward) {
		endBefore = "\x7f\x7f\x7f\x7f\x7f\x7f\x7f"
	}

	items, more, err := db.buckets.List(ctx, startAfter, endBefore, options.Limit)
	if err != nil {
		return storj.BucketList{}, err
	}

	list = storj.BucketList{
		More:  more,
		Items: make([]storj.Bucket, 0, len(items)),
	}

	for _, item := range items {
		list.Items = append(list.Items, bucketFromMeta(item.Bucket, item.Meta))
	}

	return list, nil
}

func getPathCipher(info *storj.Bucket) storj.Cipher {
	if info == nil {
		return storj.AESGCM
	}
	return info.PathCipher
}

func bucketFromMeta(bucketName string, meta buckets.Meta) storj.Bucket {
	return storj.Bucket{
<<<<<<< HEAD
		Name:       bucketName,
		Created:    meta.Created,
		PathCipher: meta.PathEncryptionType,
=======
		Name:             bucket,
		Created:          meta.Created,
		PathCipher:       meta.PathEncryptionType,
		SegmentsSize:     meta.SegmentsSize,
		RedundancyScheme: meta.RedundancyScheme,
		EncryptionScheme: meta.EncryptionScheme,
>>>>>>> e4a70e3f
	}
}<|MERGE_RESOLUTION|>--- conflicted
+++ resolved
@@ -106,17 +106,11 @@
 
 func bucketFromMeta(bucketName string, meta buckets.Meta) storj.Bucket {
 	return storj.Bucket{
-<<<<<<< HEAD
-		Name:       bucketName,
-		Created:    meta.Created,
-		PathCipher: meta.PathEncryptionType,
-=======
 		Name:             bucket,
 		Created:          meta.Created,
 		PathCipher:       meta.PathEncryptionType,
 		SegmentsSize:     meta.SegmentsSize,
 		RedundancyScheme: meta.RedundancyScheme,
 		EncryptionScheme: meta.EncryptionScheme,
->>>>>>> e4a70e3f
 	}
 }