--- conflicted
+++ resolved
@@ -163,14 +163,9 @@
 	})
 }
 
-func TestListBuckets(t *testing.T) {
-<<<<<<< HEAD
-	runTest(t, func(ctx context.Context, planet *testplanet.Planet, db *kvmetainfo.DB, buckets buckets.Store, streams streams.Store) {
+func TestListBuckets(t *testing.T) {		
+	runTest(t, func(ctx context.Context, planet *testplanet.Planet, db *kvmetainfo.DB, streams streams.Store) {
 		bucketNames := []string{"a00", "aa0", "b00", "bb0", "c00"}
-=======
-	runTest(t, func(ctx context.Context, planet *testplanet.Planet, db *kvmetainfo.DB, streams streams.Store) {
-		bucketNames := []string{"a", "aa", "b", "bb", "c"}
->>>>>>> e9e68c84
 
 		for _, name := range bucketNames {
 			_, err := db.CreateBucket(ctx, name, nil)
