--- conflicted
+++ resolved
@@ -710,11 +710,7 @@
 
 	blockSize := rs.StripeSize()
 	inlineThreshold := 4 * memory.KiB.Int()
-<<<<<<< HEAD
-	streams, err := streams.NewStreamStore(segments, 64*memory.MiB.Int64(), encStore, blockSize, storj.AESGCM, inlineThreshold)
-=======
-	strms, err := streams.NewStreamStore(segments, 64*memory.MiB.Int64(), encKey, blockSize, storj.AESGCM, inlineThreshold)
->>>>>>> e285fe19
+	strms, err := streams.NewStreamStore(segments, 64*memory.MiB.Int64(), encStore, blockSize, storj.AESGCM, inlineThreshold)
 	if err != nil {
 		return nil, nil, nil, err
 	}
