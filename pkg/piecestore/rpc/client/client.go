// Copyright (C) 2018 Storj Labs, Inc.
// See LICENSE for copying information.

package client

import (
	"bufio"
	"crypto"
	"crypto/ecdsa"
	"flag"
	"fmt"
	"io"
	"log"
	"time"

	"github.com/zeebo/errs"
	"go.uber.org/zap"
	"golang.org/x/net/context"
	"google.golang.org/grpc"

	"github.com/gtank/cryptopasta"

	"storj.io/storj/pkg/ranger"
	pb "storj.io/storj/protos/piecestore"
)

// ClientError is any error returned by the client
var ClientError = errs.Class("PSClient error")

var (
	defaultBandwidthMsgSize = flag.Int(
		"piecestore.rpc.client.default_bandwidth_msg_size", 32*1024,
		"default bandwidth message size in kilobytes")
	maxBandwidthMsgSize = flag.Int(
		"piecestore.rpc.client.max_bandwidth_msg_size", 64*1024,
		"max bandwidth message size in kilobytes")
)

// PSClient is an interface describing the functions for interacting with piecestore nodes
type PSClient interface {
	Meta(ctx context.Context, id PieceID) (*pb.PieceSummary, error)
	Put(ctx context.Context, id PieceID, data io.Reader, ttl time.Time, ba *pb.PayerBandwidthAllocation) error
	Get(ctx context.Context, id PieceID, size int64, ba *pb.PayerBandwidthAllocation) (ranger.RangeCloser, error)
	Delete(ctx context.Context, pieceID PieceID) error
	io.Closer
}

// Client -- Struct Info needed for protobuf api calls
type Client struct {
	route            pb.PieceStoreRoutesClient
	conn             *grpc.ClientConn
<<<<<<< HEAD
	prikey           crypto.PrivateKey
=======
>>>>>>> 0f5a2f4e
	bandwidthMsgSize int
}

// NewPSClient initilizes a PSClient
func NewPSClient(conn *grpc.ClientConn, bandwidthMsgSize int, prikey crypto.PrivateKey) (PSClient, error) {
	if bandwidthMsgSize < 0 || bandwidthMsgSize > *maxBandwidthMsgSize {
		return nil, ClientError.New(fmt.Sprintf("Invalid Bandwidth Message Size: %v", bandwidthMsgSize))
	}

	if bandwidthMsgSize == 0 {
		bandwidthMsgSize = *defaultBandwidthMsgSize
	}

	return &Client{
		conn:             conn,
		route:            pb.NewPieceStoreRoutesClient(conn),
		bandwidthMsgSize: bandwidthMsgSize,
		prikey:           prikey,
	}, nil
}

// NewCustomRoute creates new Client with custom route interface
func NewCustomRoute(route pb.PieceStoreRoutesClient, bandwidthMsgSize int, prikey crypto.PrivateKey) (*Client, error) {
	if bandwidthMsgSize < 0 || bandwidthMsgSize > *maxBandwidthMsgSize {
		return nil, ClientError.New(fmt.Sprintf("Invalid Bandwidth Message Size: %v", bandwidthMsgSize))
	}

	if bandwidthMsgSize == 0 {
		bandwidthMsgSize = *defaultBandwidthMsgSize
	}

	return &Client{
		route:            route,
		bandwidthMsgSize: bandwidthMsgSize,
		prikey:           prikey,
	}, nil
}

// Close closes the connection with piecestore
func (client *Client) Close() error {
	return client.conn.Close()
}

// Meta requests info about a piece by Id
func (client *Client) Meta(ctx context.Context, id PieceID) (*pb.PieceSummary, error) {
	return client.route.Piece(ctx, &pb.PieceId{Id: id.String()})
}

// Put uploads a Piece to a piece store Server
func (client *Client) Put(ctx context.Context, id PieceID, data io.Reader, ttl time.Time, ba *pb.PayerBandwidthAllocation) error {
	stream, err := client.route.Store(ctx)
	if err != nil {
		return err
	}

	msg := &pb.PieceStore{Piecedata: &pb.PieceStore_PieceData{Id: id.String(), ExpirationUnixSec: ttl.Unix()}}
	if err = stream.Send(msg); err != nil {
		if _, closeErr := stream.CloseAndRecv(); closeErr != nil {
			zap.S().Errorf("error closing stream %s :: %v.Send() = %v", closeErr, stream, closeErr)
		}

		return fmt.Errorf("%v.Send() = %v", stream, err)
	}

	writer := &StreamWriter{signer: client, stream: stream, pba: ba}

	defer func() {
		if err := writer.Close(); err != nil && err != io.EOF {
			log.Printf("failed to close writer: %s\n", err)
		}
	}()

	bufw := bufio.NewWriterSize(writer, 32*1024)

	_, err = io.Copy(bufw, data)
	if err == io.ErrUnexpectedEOF {
		_ = writer.Close()
		zap.S().Infof("Node cut from upload due to slow connection. Deleting piece %s...", id)
		return client.Delete(ctx, id)
	}
	if err != nil {
		return err
	}

	return bufw.Flush()
}

// Get begins downloading a Piece from a piece store Server
func (client *Client) Get(ctx context.Context, id PieceID, size int64, ba *pb.PayerBandwidthAllocation) (ranger.RangeCloser, error) {
	stream, err := client.route.Retrieve(ctx)
	if err != nil {
		return nil, err
	}

	return PieceRangerSize(client, stream, id, size, ba), nil
}

// Delete a Piece from a piece store Server
func (client *Client) Delete(ctx context.Context, id PieceID) error {
	reply, err := client.route.Delete(ctx, &pb.PieceDelete{Id: id.String()})
	if err != nil {
		return err
	}
	log.Printf("Route summary : %v", reply)
	return nil
}

// sign a message using the clients private key
func (client *Client) sign(msg []byte) (signature []byte, err error) {
	if client.prikey == nil {
		return nil, ClientError.New("Failed to sign msg: Private Key not Set")
	}

	// use c.pkey to sign msg
	return cryptopasta.Sign(msg, client.prikey.(*ecdsa.PrivateKey))
}<|MERGE_RESOLUTION|>--- conflicted
+++ resolved
@@ -49,10 +49,7 @@
 type Client struct {
 	route            pb.PieceStoreRoutesClient
 	conn             *grpc.ClientConn
-<<<<<<< HEAD
 	prikey           crypto.PrivateKey
-=======
->>>>>>> 0f5a2f4e
 	bandwidthMsgSize int
 }
 
