// Copyright (C) 2018 Storj Labs, Inc.
// See LICENSE for copying information.

package server

import (
	"crypto/ecdsa"
	"log"
	"os"
	"path/filepath"

	"github.com/zeebo/errs"
	"go.uber.org/zap"
	"golang.org/x/net/context"
	"gopkg.in/spacemonkeygo/monkit.v2"

	"github.com/gtank/cryptopasta"
	"storj.io/storj/pkg/peertls"
	"storj.io/storj/pkg/piecestore"
	"storj.io/storj/pkg/piecestore/rpc/server/psdb"
	"storj.io/storj/pkg/provider"
	pb "storj.io/storj/protos/piecestore"
)

var (
	mon         = monkit.Package()
	ServerError = errs.Class("PSServer error")
)

// Config contains everything necessary for a server
type Config struct {
	Path string `help:"path to store data in" default:"$CONFDIR"`
}

// Run implements provider.Responsibility
func (c Config) Run(ctx context.Context, server *provider.Provider) (err error) {
	defer mon.Task()(&ctx)(&err)

	s, err := Initialize(ctx, c, server.Identity().Key.(*ecdsa.PrivateKey))
	if err != nil {
		return err
	}

	go func() {
		err := s.DB.DeleteExpiredLoop(ctx)
		zap.S().Fatal("Error in DeleteExpiredLoop: %v\n", err)
	}()

	pb.RegisterPieceStoreRoutesServer(server.GRPC(), s)

	defer func() {
		log.Fatal(s.Stop(ctx))
	}()

	return server.Run(ctx)
}

// Server -- GRPC server meta data used in route calls
type Server struct {
	DataDir string
	DB      *psdb.PSDB
	pkey    *ecdsa.PrivateKey
}

// Initialize -- initializes a server struct
func Initialize(ctx context.Context, config Config, pkey *ecdsa.PrivateKey) (*Server, error) {
	dbPath := filepath.Join(config.Path, "piecestore.db")
	dataDir := filepath.Join(config.Path, "piece-store-data")

	psDB, err := psdb.OpenPSDB(ctx, dataDir, dbPath)
	if err != nil {
		return nil, err
	}

	return &Server{DataDir: dataDir, DB: psDB, pkey: pkey}, nil
}

// Stop the piececstore node
func (s *Server) Stop(ctx context.Context) (err error) {
	return s.DB.Close()
}

// Piece -- Send meta data about a stored by by Id
func (s *Server) Piece(ctx context.Context, in *pb.PieceId) (*pb.PieceSummary, error) {
	log.Printf("Getting Meta for %s...", in.Id)

	path, err := pstore.PathByID(in.GetId(), s.DataDir)
	if err != nil {
		return nil, err
	}

	fileInfo, err := os.Stat(path)
	if err != nil {
		return nil, err
	}

	// Read database to calculate expiration
	ttl, err := s.DB.GetTTLByID(in.GetId())
	if err != nil {
		return nil, err
	}

	log.Printf("Successfully retrieved meta for %s.", in.Id)
	return &pb.PieceSummary{Id: in.GetId(), Size: fileInfo.Size(), ExpirationUnixSec: ttl}, nil
}

// Delete -- Delete data by Id from piecestore
func (s *Server) Delete(ctx context.Context, in *pb.PieceDelete) (*pb.PieceDeleteSummary, error) {
	log.Printf("Deleting %s...", in.Id)

	if err := s.deleteByID(in.GetId()); err != nil {
		return nil, err
	}

	log.Printf("Successfully deleted %s.", in.Id)
	return &pb.PieceDeleteSummary{Message: OK}, nil
}

func (s *Server) deleteByID(id string) error {
	if err := pstore.Delete(id, s.DataDir); err != nil {
		return err
	}

	if err := s.DB.DeleteTTLByID(id); err != nil {
		return err
	}

	log.Printf("Deleted data of id (%s) from piecestore\n", id)

	return nil
}

<<<<<<< HEAD
func (s *Server) verifySignature(clientpubkey *ecdsa.PublicKey, ba *pb.RenterBandwidthAllocation) error {
	// if clientpubkey == nil {
	// 	return ServerError.New("Failed to sign msg: Private Key not Set")
	// }
	//
	// if success := cryptopasta.Verify(ba.GetData(), ba.GetSignature(), clientpubkey); success == false {
	// 	return ServerError.New("Failed to verify Signature")
	// }
=======
func (s *Server) verifySignature(ctx context.Context, ba *pb.RenterBandwidthAllocation) error {
	pi, err := provider.PeerIdentityFromContext(ctx)
	if err != nil {
		return err
	}

	k, ok := pi.Leaf.PublicKey.(*ecdsa.PublicKey)
	if !ok {
		return peertls.ErrUnsupportedKey.New("%T", pi.Leaf.PublicKey)
	}

	if ok := cryptopasta.Verify(ba.GetData(), ba.GetSignature(), k); !ok {
		return ServerError.New("Failed to verify Signature")
	}
>>>>>>> 91daf3e4
	return nil
}<|MERGE_RESOLUTION|>--- conflicted
+++ resolved
@@ -130,16 +130,6 @@
 	return nil
 }
 
-<<<<<<< HEAD
-func (s *Server) verifySignature(clientpubkey *ecdsa.PublicKey, ba *pb.RenterBandwidthAllocation) error {
-	// if clientpubkey == nil {
-	// 	return ServerError.New("Failed to sign msg: Private Key not Set")
-	// }
-	//
-	// if success := cryptopasta.Verify(ba.GetData(), ba.GetSignature(), clientpubkey); success == false {
-	// 	return ServerError.New("Failed to verify Signature")
-	// }
-=======
 func (s *Server) verifySignature(ctx context.Context, ba *pb.RenterBandwidthAllocation) error {
 	pi, err := provider.PeerIdentityFromContext(ctx)
 	if err != nil {
@@ -154,6 +144,5 @@
 	if ok := cryptopasta.Verify(ba.GetData(), ba.GetSignature(), k); !ok {
 		return ServerError.New("Failed to verify Signature")
 	}
->>>>>>> 91daf3e4
 	return nil
 }