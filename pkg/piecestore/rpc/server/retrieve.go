--- conflicted
+++ resolved
@@ -102,13 +102,7 @@
 			return 0, 0, err
 		}
 
-<<<<<<< HEAD
-		if err = s.DB.WriteBandwidthAllocToDB(ba); err != nil {
-			return err
-		}
-=======
 		am.UseAllocation(n)
->>>>>>> aa666ac0
 	}
 
 	return am.Used, am.Allocated, nil
