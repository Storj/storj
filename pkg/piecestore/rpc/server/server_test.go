--- conflicted
+++ resolved
@@ -342,12 +342,7 @@
 			msg.Bandwidthallocation.Signature = s
 
 			// Write the buffer to the stream we opened earlier
-<<<<<<< HEAD
 			stream.Send(msg)
-=======
-			err = stream.Send(msg)
-			assert.NoError(err)
->>>>>>> c4e364c4
 
 			resp, err := stream.CloseAndRecv()
 			if tt.err != "" {
