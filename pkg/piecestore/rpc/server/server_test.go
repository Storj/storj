// Copyright (C) 2018 Storj Labs, Inc.
// See LICENSE for copying information.

package server

import (
	"bytes"
	"database/sql"
	"fmt"
	"io"
	"log"
	"net"
	"os"
	"path"
	"testing"

	_ "github.com/mattn/go-sqlite3"

	"golang.org/x/net/context"

	"google.golang.org/grpc"

	"storj.io/storj/pkg/piecestore"
	"storj.io/storj/pkg/piecestore/rpc/server/ttl"
	pb "storj.io/storj/protos/piecestore"
)

var db *sql.DB
var s Server
var c pb.PieceStoreRoutesClient

func TestPiece(t *testing.T) {
	var testID = "11111111111111111111"

	// simulate piece stored with farmer
	file, err := pstore.StoreWriter(testID, s.DataDir)
	if err != nil {
		return
	}

	// Close when finished
	defer file.Close()

	_, err = io.Copy(file, bytes.NewReader([]byte("butts")))

	if err != nil {
		t.Errorf("Error: %v\nCould not create test piece", err)
		return
	}

	defer pstore.Delete(testID, s.DataDir)

	// set up test cases
	tests := []struct {
		id         string
		size       int64
		expiration int64
		err        string
	}{
		{ // should successfully retrieve piece meta-data
			id:         "11111111111111111111",
			size:       5,
			expiration: 9999999999,
			err:        "",
		},
		{ // server should err with invalid id
			id:         "123",
			size:       5,
			expiration: 9999999999,
			err:        "rpc error: code = Unknown desc = argError: Invalid id length",
		},
		{ // server should err with nonexistent file
			id:         "22222222222222222222",
			size:       5,
			expiration: 9999999999,
			err:        fmt.Sprintf("rpc error: code = Unknown desc = stat %s: no such file or directory", path.Join(os.TempDir(), "/test-data/3000/22/22/2222222222222222")),
		},
	}

	for _, tt := range tests {
		t.Run("should return expected PieceSummary values", func(t *testing.T) {

			// simulate piece TTL entry
			_, err = db.Exec(fmt.Sprintf(`INSERT INTO ttl (id, created, expires) VALUES ("%s", "%d", "%d")`, tt.id, 1234567890, tt.expiration))
			if err != nil {
				t.Errorf("Error: %v\nCould not make TTL entry", err)
				return
			}

			defer db.Exec(fmt.Sprintf(`DELETE FROM ttl WHERE id="%s"`, tt.id))

			req := &pb.PieceId{Id: tt.id}
			resp, err := c.Piece(context.Background(), req)

			if len(tt.err) > 0 {

				if err != nil {
					if err.Error() == tt.err {
						return
					}
				}

				t.Errorf("\nExpected: %s\nGot: %v\n", tt.err, err)
				return
			}

			if err != nil && tt.err == "" {
				t.Errorf("\nExpected: %s\nGot: %v\n", tt.err, err)
				return
			}

			if resp.Id != tt.id || resp.Size != tt.size || resp.Expiration != tt.expiration {
				t.Errorf("Expected: %v, %v, %v\nGot: %v, %v, %v\n", tt.id, tt.size, tt.expiration, resp.Id, resp.Size, resp.Expiration)
				return
			}

			// clean up DB entry
			_, err = db.Exec(fmt.Sprintf(`DELETE FROM ttl WHERE id="%s"`, tt.id))
			if err != nil {
				t.Errorf("Error cleaning test DB entry")
				return
			}
		})
	}
}

func TestRetrieve(t *testing.T) {
	var testID = "11111111111111111111"

	// simulate piece stored with farmer
	file, err := pstore.StoreWriter(testID, s.DataDir)
	if err != nil {
		return
	}

	// Close when finished
	defer file.Close()

	_, err = io.Copy(file, bytes.NewReader([]byte("butts")))
	if err != nil {
		t.Errorf("Error: %v\nCould not create test piece", err)
		return
	}
	defer pstore.Delete(testID, s.DataDir)

	// set up test cases
	tests := []struct {
		id       string
		reqSize  int64
		respSize int64
		offset   int64
		content  []byte
		err      string
	}{
		{ // should successfully retrieve data
			id:       "11111111111111111111",
			reqSize:  5,
			respSize: 5,
			offset:   0,
			content:  []byte("butts"),
			err:      "",
		},
		{ // should successfully retrieve data
			id:       "11111111111111111111",
			reqSize:  -1,
			respSize: 5,
			offset:   0,
			content:  []byte("butts"),
			err:      "",
		},
		{ // server should err with invalid id
			id:       "123",
			reqSize:  5,
			respSize: 5,
			offset:   0,
			content:  []byte("butts"),
			err:      "rpc error: code = Unknown desc = argError: Invalid id length",
		},
		{ // server should err with nonexistent file
			id:       "22222222222222222222",
			reqSize:  5,
			respSize: 5,
			offset:   0,
			content:  []byte("butts"),
			err:      fmt.Sprintf("rpc error: code = Unknown desc = stat %s: no such file or directory", path.Join(os.TempDir(), "/test-data/3000/22/22/2222222222222222")),
		},
		{ // server should return expected content and respSize with offset and excess reqSize
			id:       "11111111111111111111",
			reqSize:  5,
			respSize: 4,
			offset:   1,
			content:  []byte("utts"),
			err:      "",
		},
		{ // server should return expected content with reduced reqSize
			id:       "11111111111111111111",
			reqSize:  4,
			respSize: 4,
			offset:   0,
			content:  []byte("butt"),
			err:      "",
		},
	}

	for _, tt := range tests {
		t.Run("should return expected PieceRetrievalStream values", func(t *testing.T) {
			stream, err := c.Retrieve(context.Background())

			// send piece database
			stream.Send(&pb.PieceRetrieval{PieceData: &pb.PieceRetrieval_PieceData{Id: tt.id, Size: tt.reqSize, Offset: tt.offset}})
			if err != nil {
				t.Errorf("Unexpected error: %v\n", err)
				return
			}

			// Send bandwidth bandwidthAllocation
			stream.Send(&pb.PieceRetrieval{Bandwidthallocation: &pb.BandwidthAllocation{Signature: []byte{'A', 'B'}, Data: &pb.BandwidthAllocation_Data{Payer: "ABCD", Client: "ABCD", Size: tt.reqSize}}})
			if err != nil {
				t.Errorf("Unexpected error: %v\n", err)
				return
			}

			resp, err := stream.Recv()
			if len(tt.err) > 0 {
				if err != nil {
					if err.Error() == tt.err {
						return
					}
				}
				t.Errorf("\nExpected: %s\nGot: %v\n", tt.err, err)
				return
			}
			if err != nil && tt.err == "" {
				t.Errorf("\nExpected: %s\nGot: %v\n", tt.err, err)
				return
			}

			if resp.Size != tt.respSize || bytes.Equal(resp.Content, tt.content) != true {
				t.Errorf("Expected: %v, %v\nGot: %v, %v\n", tt.respSize, tt.content, resp.Size, resp.Content)
				return
			}
		})
	}
}

func TestStore(t *testing.T) {
	tests := []struct {
		id            string
		size          int64
		ttl           int64
		offset        int64
		content       []byte
		message       string
		totalReceived int64
		err           string
	}{
		{ // should successfully store data
			id:            "11111111111111111111",
			ttl:           9999999999,
			content:       []byte("butts"),
			message:       "OK",
			totalReceived: 5,
			err:           "",
		},
		{ // should err with invalid id length
			id:            "butts",
			ttl:           9999999999,
			content:       []byte("butts"),
			message:       "",
			totalReceived: 0,
			err:           "rpc error: code = Unknown desc = argError: Invalid id length",
		},
	}

	for _, tt := range tests {
		t.Run("should return expected PieceStoreSummary values", func(t *testing.T) {

			stream, err := c.Store(context.Background())
			if err != nil {
				t.Errorf("Unexpected error: %v\n", err)
				return
			}

			// Write the buffer to the stream we opened earlier
			if err = stream.Send(&pb.PieceStore{Piecedata: &pb.PieceStore_PieceData{Id: tt.id, Ttl: tt.ttl}}); err != nil {
				t.Errorf("Unexpected error: %v\n", err)
				return
			}

			// Send Bandwidth Allocation Data
			if err = stream.Send(&pb.PieceStore{Bandwidthallocation: &pb.BandwidthAllocation{Signature: []byte{'A', 'B'}, Data: &pb.BandwidthAllocation_Data{Payer: "ABCD", Client: "EFGH", Size: int64(len(tt.content))}}}); err != nil {
				t.Errorf("Unexpected error: %v\n", err)
				return
			}

			// Write the buffer to the stream we opened earlier
			if err = stream.Send(&pb.PieceStore{Piecedata: &pb.PieceStore_PieceData{Content: tt.content}}); err != nil {
				t.Errorf("Unexpected error: %v\n", err)
				return
			}

			resp, err := stream.CloseAndRecv()

			defer db.Exec(fmt.Sprintf(`DELETE FROM ttl WHERE id="%s"`, tt.id))

			if len(tt.err) > 0 {
				if err != nil {
					if err.Error() == tt.err {
						return
					}
				}
				t.Errorf("\nExpected: %s\nGot: %v\n", tt.err, err)
				return
			}
			if err != nil && tt.err == "" {
				t.Errorf("\nExpected: %s\nGot: %v\n", tt.err, err)
				return
			}

			if resp.Message != tt.message || resp.TotalReceived != tt.totalReceived {
				t.Errorf("Expected: %v, %v\nGot: %v, %v\n", tt.message, tt.totalReceived, resp.Message, resp.TotalReceived)
			}
		})
	}
}

func TestDelete(t *testing.T) {
	// set up test cases
	tests := []struct {
		id      string
		message string
		err     string
	}{
		{ // should successfully delete data
			id:      "11111111111111111111",
			message: "OK",
			err:     "",
		},
		{ // should err with invalid id length
			id:      "123",
			message: "rpc error: code = Unknown desc = argError: Invalid id length",
			err:     "rpc error: code = Unknown desc = argError: Invalid id length",
		},
		{ // should return OK with nonexistent file
			id:      "22222222222222222223",
			message: "OK",
			err:     "",
		},
	}

	for _, tt := range tests {
		t.Run("should return expected PieceDeleteSummary values", func(t *testing.T) {

			// simulate piece stored with farmer
<<<<<<< HEAD
			file, err := pstore.StoreWriter(testID, s.DataDir)
=======
			file, err := pstore.StoreWriter(tt.id, s.PieceStoreDir)
>>>>>>> a12aff9b
			if err != nil {
				return
			}

			// Close when finished
			defer file.Close()

			_, err = io.Copy(file, bytes.NewReader([]byte("butts")))
			if err != nil {
				t.Errorf("Error: %v\nCould not create test piece", err)
				return
			}

			// simulate piece TTL entry
			_, err = db.Exec(fmt.Sprintf(`INSERT INTO ttl (id, created, expires) VALUES ("%s", "%d", "%d")`, tt.id, 1234567890, 1234567890))
			if err != nil {
				t.Errorf("Error: %v\nCould not make TTL entry", err)
				return
			}

			defer db.Exec(fmt.Sprintf(`DELETE FROM ttl WHERE id="%s"`, tt.id))

<<<<<<< HEAD
			defer pstore.Delete(testID, s.DataDir)
=======
			defer pstore.Delete(tt.id, s.PieceStoreDir)
>>>>>>> a12aff9b

			req := &pb.PieceDelete{Id: tt.id}
			resp, err := c.Delete(context.Background(), req)
			if len(tt.err) > 0 {
				if err != nil {
					if err.Error() == tt.err {
						return
					}
				}
				t.Errorf("\nExpected: %s\nGot: %v\n", tt.err, err)
				return
			}
			if err != nil && tt.err == "" {
				t.Errorf("\nExpected: %s\nGot: %v\n", tt.err, err)
				return
			}

			if resp.Message != tt.message {
				t.Errorf("Expected: %v\nGot: %v\n", tt.message, resp.Message)
				return
			}

			// if test passes, check if file was indeed deleted
			filePath, err := pstore.PathByID(tt.id, s.DataDir)
			if _, err = os.Stat(filePath); os.IsNotExist(err) != true {
				t.Errorf("File not deleted")
				return
			}
		})
	}
}

func StartServer() {
	lis, err := net.Listen("tcp", ":3000")
	if err != nil {
		log.Fatalf("failed to listen: %v", err)
	}
	grpcs := grpc.NewServer()
	pb.RegisterPieceStoreRoutesServer(grpcs, &s)
	if err := grpcs.Serve(lis); err != nil {
		log.Fatalf("failed to serve: %v", err)
	}
}

func TestMain(m *testing.M) {
	go StartServer()

	// Set up a connection to the Server.
	const address = "localhost:3000"
	conn, err := grpc.Dial(address, grpc.WithInsecure())
	if err != nil {
		fmt.Printf("did not connect: %v", err)
		return
	}
	defer conn.Close()
	c = pb.NewPieceStoreRoutesClient(conn)

	tempDBPath := path.Join(os.TempDir(), "test.db")

	ttlDB, err := ttl.NewTTL(tempDBPath)
	if err != nil {
		log.Fatal(err)
	}

<<<<<<< HEAD
	s = Server{DataDir: tempDir, DB: ttlDB}
=======
	tempDir := path.Join(os.TempDir(), "test-data", "3000")

	s = Server{PieceStoreDir: tempDir, DB: ttlDB}
>>>>>>> a12aff9b

	db = ttlDB.DB

	// clean up temp files
	defer os.RemoveAll(path.Join(tempDir, "/test-data"))
	defer os.Remove(tempDBPath)
	defer db.Close()

	m.Run()
}<|MERGE_RESOLUTION|>--- conflicted
+++ resolved
@@ -352,11 +352,7 @@
 		t.Run("should return expected PieceDeleteSummary values", func(t *testing.T) {
 
 			// simulate piece stored with farmer
-<<<<<<< HEAD
-			file, err := pstore.StoreWriter(testID, s.DataDir)
-=======
-			file, err := pstore.StoreWriter(tt.id, s.PieceStoreDir)
->>>>>>> a12aff9b
+			file, err := pstore.StoreWriter(tt.id, s.DataDir)
 			if err != nil {
 				return
 			}
@@ -379,11 +375,7 @@
 
 			defer db.Exec(fmt.Sprintf(`DELETE FROM ttl WHERE id="%s"`, tt.id))
 
-<<<<<<< HEAD
-			defer pstore.Delete(testID, s.DataDir)
-=======
-			defer pstore.Delete(tt.id, s.PieceStoreDir)
->>>>>>> a12aff9b
+			defer pstore.Delete(tt.id, s.DataDir)
 
 			req := &pb.PieceDelete{Id: tt.id}
 			resp, err := c.Delete(context.Background(), req)
@@ -448,13 +440,9 @@
 		log.Fatal(err)
 	}
 
-<<<<<<< HEAD
+	tempDir := path.Join(os.TempDir(), "test-data", "3000")
+
 	s = Server{DataDir: tempDir, DB: ttlDB}
-=======
-	tempDir := path.Join(os.TempDir(), "test-data", "3000")
-
-	s = Server{PieceStoreDir: tempDir, DB: ttlDB}
->>>>>>> a12aff9b
 
 	db = ttlDB.DB
 
