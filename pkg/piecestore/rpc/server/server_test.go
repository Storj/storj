--- conflicted
+++ resolved
@@ -233,17 +233,17 @@
 			stream, err := c.Retrieve(ctx)
 
 			// send piece database
-			stream.Send(&pb.PieceRetrieval{PieceData: &pb.PieceRetrieval_PieceData{Id: tt.id, Size: tt.reqSize, Offset: tt.offset}})
+			err = stream.Send(&pb.PieceRetrieval{PieceData: &pb.PieceRetrieval_PieceData{Id: tt.id, Size: tt.reqSize, Offset: tt.offset}})
 			assert.Nil(err)
 
 			// Send bandwidth bandwidthAllocation
-			stream.Send(&pb.PieceRetrieval{Bandwidthallocation: &pb.BandwidthAllocation{Signature: []byte{'A', 'B'}, Data: &pb.BandwidthAllocation_Data{Payer: "payer-id", Renter: "renter-id", Size: tt.allocSize, Total: tt.allocSize}}})
+			err = stream.Send(&pb.PieceRetrieval{Bandwidthallocation: &pb.BandwidthAllocation{Signature: []byte{'A', 'B'}, Data: &pb.BandwidthAllocation_Data{Payer: "payer-id", Renter: "renter-id", Size: tt.allocSize, Total: tt.allocSize}}})
 			assert.Nil(err)
 
 			resp, err := stream.Recv()
 
 			// Send bandwidth bandwidthAllocation
-			stream.Send(&pb.PieceRetrieval{Bandwidthallocation: &pb.BandwidthAllocation{Signature: []byte{'A', 'B'}, Data: &pb.BandwidthAllocation_Data{Payer: "payer-id", Renter: "renter-id", Size: 64000 - tt.allocSize, Total: 64000}}})
+			err = stream.Send(&pb.PieceRetrieval{Bandwidthallocation: &pb.BandwidthAllocation{Signature: []byte{'A', 'B'}, Data: &pb.BandwidthAllocation_Data{Payer: "payer-id", Renter: "renter-id", Size: 64000 - tt.allocSize, Total: 64000}}})
 
 			if tt.err != "" {
 				assert.Equal(tt.err, err.Error())
@@ -370,15 +370,6 @@
 			err = rows.Err()
 			assert.Nil(err)
 
-<<<<<<< HEAD
-=======
-			if tt.err != "" {
-				assert.Equal(tt.err, err.Error())
-				return
-			}
-
-			assert.Nil(err)
->>>>>>> b40fc60a
 			assert.Equal(tt.message, resp.Message)
 			assert.Equal(tt.totalReceived, resp.TotalReceived)
 		})
