--- conflicted
+++ resolved
@@ -210,15 +210,9 @@
 func (db *DB) WriteBandwidthAllocToDB(ba *pb.RenterBandwidthAllocation) error {
 	defer db.locked()()
 
-<<<<<<< HEAD
-	// We begin extracting the payer_id
-	// The payer id can be used to sort the bandwidth agreements
-	// If the agreements are sorted we can send them in bulk streams to the payer
-=======
 	// We begin extracting the satellite_id
 	// The satellite id can be used to sort the bandwidth agreements
 	// If the agreements are sorted we can send them in bulk streams to the satellite
->>>>>>> 2a8b681c
 	rbad := &pb.RenterBandwidthAllocation_Data{}
 	if err := proto.Unmarshal(ba.GetData(), rbad); err != nil {
 		return err
@@ -229,11 +223,7 @@
 		return err
 	}
 
-<<<<<<< HEAD
-	_, err := db.DB.Exec(`INSERT INTO bandwidth_agreements (satellite, agreement, signature) VALUES (?, ?, ?)`, pbad.GetPayer(), ba.GetData(), ba.GetSignature())
-=======
 	_, err := db.DB.Exec(`INSERT INTO bandwidth_agreements (satellite, agreement, signature) VALUES (?, ?, ?)`, pbad.GetSatelliteId(), ba.GetData(), ba.GetSignature())
->>>>>>> 2a8b681c
 	return err
 }
 
@@ -284,13 +274,9 @@
 		return nil, err
 	}
 	defer func() {
-<<<<<<< HEAD
-		_ = rows.Close()
-=======
 		if closeErr := rows.Close(); closeErr != nil {
 			zap.S().Errorf("failed to close rows when selecting from bandwidth_agreements: %+v", closeErr)
 		}
->>>>>>> 2a8b681c
 	}()
 
 	agreements := make(map[string][]*Agreement)
@@ -299,11 +285,7 @@
 		var satellite string
 		err := rows.Scan(&satellite, &agreement.Agreement, &agreement.Signature)
 		if err != nil {
-<<<<<<< HEAD
-			return agreements, err
-=======
 			return nil, err
->>>>>>> 2a8b681c
 		}
 		agreements[satellite] = append(agreements[satellite], agreement)
 	}
