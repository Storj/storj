--- conflicted
+++ resolved
@@ -174,13 +174,9 @@
 
 		err = internalRun(cmd, args)
 		if err != nil {
-<<<<<<< HEAD
-			_, _ = fmt.Fprintf(os.Stderr, "%+v\n", err)
-=======
 			_, _ = fmt.Fprintf(os.Stderr, "%v\n", err)
 			logger.Sugar().Debugf("%+v", err)
 			_ = logger.Sync()
->>>>>>> fd94300c
 			os.Exit(1)
 		}
 		return err
