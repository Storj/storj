// Copyright (C) 2018 Storj Labs, Inc.
// See LICENSE for copying information.

package overlay

import (
	"context"
	"flag"
	"fmt"
	"net"
	"net/http"

	"github.com/spf13/cobra"
	"go.uber.org/zap"
	"google.golang.org/grpc"
	"gopkg.in/spacemonkeygo/monkit.v2"

	"storj.io/storj/pkg/kademlia"
<<<<<<< HEAD
=======
	"storj.io/storj/pkg/peertls"
>>>>>>> 9a2a580e
	"storj.io/storj/pkg/process"
	proto "storj.io/storj/protos/overlay"
)

var (
	redisAddress, redisPassword, httpPort, bootstrapIP, bootstrapPort, localPort, boltdbPath string
<<<<<<< HEAD
	db                                                                                       int
	srvPort                                                                                  uint
=======
	tlsRootCertPath, tlsRootKeyPath, tlsCertBasePath, tlsKeyBasePath, tlsHosts               string
	db                                                                                       int
	srvPort                                                                                  uint
	tlsCreate, tlsOverwrite                                                                  bool
>>>>>>> 9a2a580e
)

func init() {
	flag.StringVar(&httpPort, "httpPort", "", "The port for the health endpoint")
	flag.StringVar(&redisAddress, "redisAddress", "", "The <IP:PORT> string to use for connection to a redis cache")
	flag.StringVar(&redisPassword, "redisPassword", "", "The password used for authentication to a secured redis instance")
	flag.StringVar(&boltdbPath, "boltdbPath", "", "The path to the boltdb file that should be loaded or created")
	flag.IntVar(&db, "db", 0, "The network cache database")
	flag.UintVar(&srvPort, "srvPort", 8080, "Port to listen on")
	flag.StringVar(&bootstrapIP, "bootstrapIP", "", "Optional IP to bootstrap node against")
	flag.StringVar(&bootstrapPort, "bootstrapPort", "", "Optional port of node to bootstrap against")
	flag.StringVar(&localPort, "localPort", "8081", "Specify a different port to listen on locally")
<<<<<<< HEAD
=======
	flag.StringVar(&tlsCertBasePath, "tlsCertBasePath", "", "The base path for TLS certificates")
	flag.StringVar(&tlsKeyBasePath, "tlsKeyBasePath", "", "The base path for TLS keys")
	flag.StringVar(&tlsHosts, "tlsHosts", "", "TLS host(s) (comma-delimited)")
	flag.BoolVar(&tlsCreate, "tlsCreate", false, "If true, generate a new TLS cert/key files")
	flag.BoolVar(&tlsOverwrite, "tlsOverwrite", false, "If true, overwrite existing TLS cert/key files")
>>>>>>> 9a2a580e
}

// NewServer creates a new Overlay Service Server
func NewServer(k *kademlia.Kademlia, cache *Cache, l *zap.Logger, m *monkit.Registry) *grpc.Server {
	grpcServer := grpc.NewServer()
	proto.RegisterOverlayServer(grpcServer, &Server{
		dht:     k,
		cache:   cache,
		logger:  l,
		metrics: m,
	})

	return grpcServer
}

// NewClient connects to grpc server at the provided address with the provided options
// returns a new instance of an overlay Client
func NewClient(serverAddr *string, opts ...grpc.DialOption) (proto.OverlayClient, error) {
	conn, err := grpc.Dial(*serverAddr, opts...)
	if err != nil {
		return nil, err
	}

	return proto.NewOverlayClient(conn), nil
}

func NewTLSServer(k *kademlia.Kademlia, cache *Cache, l *zap.Logger, m *monkit.Registry) (_ *grpc.Server, _ error) {
	t, err := peertls.NewTLSFileOptions(
		tlsCertBasePath,
		tlsKeyBasePath,
		tlsHosts,
		false,
		tlsCreate,
		tlsOverwrite,
	)
	if err != nil {
		return nil, err
	}

	grpcServer := grpc.NewServer(t.ServerOption())
	proto.RegisterOverlayServer(grpcServer, &Server{
		dht:     k,
		cache:   cache,
		logger:  l,
		metrics: m,
	})

	return grpcServer, nil
}

// NewTLSClient connects to grpc server at the provided address with the provided options plus TLS option(s)
// returns a new instance of an overlay Client
func NewTLSClient(serverAddr *string, opts ...grpc.DialOption) (proto.OverlayClient, error) {
	t, err := peertls.NewTLSFileOptions(
		tlsRootCertPath,
		tlsRootKeyPath,
		tlsHosts,
		true,
		tlsCreate,
		tlsOverwrite,
	)
	if err != nil {
		return nil, err
	}

	opts = append(opts, t.DialOption())
	conn, err := grpc.Dial(*serverAddr, opts...)
	if err != nil {
		return nil, err
	}

	return proto.NewOverlayClient(conn), nil
}

// Service contains all methods needed to implement the process.Service interface
type Service struct {
	logger  *zap.Logger
	metrics *monkit.Registry
}

// Process is the main function that executes the service
func (s *Service) Process(ctx context.Context, _ *cobra.Command, _ []string) (
	err error) {
	// TODO
	// 1. Boostrap a node on the network
	// 2. Start up the overlay gRPC service
	// 3. Connect to Redis
	// 4. Boostrap Redis Cache

	// TODO(coyle): Should add the ability to pass a configuration to change the bootstrap node
	in, err := kademlia.GetIntroNode("", bootstrapIP, bootstrapPort)
	if err != nil {
		return err
	}

	id, err := kademlia.NewID()
	if err != nil {
		return err
	}

	kad, err := kademlia.NewKademlia(id, []proto.Node{*in}, "0.0.0.0", localPort)
	if err != nil {
		s.logger.Error("Failed to instantiate new Kademlia", zap.Error(err))
		return err
	}

	if err := kad.ListenAndServe(); err != nil {
		s.logger.Error("Failed to ListenAndServe on new Kademlia", zap.Error(err))
		return err
	}

	if err := kad.Bootstrap(ctx); err != nil {
		s.logger.Error("Failed to Bootstrap on new Kademlia", zap.Error(err))
		return err
	}

	// bootstrap cache
	var cache *Cache
	if redisAddress != "" {
		cache, err = NewRedisOverlayCache(redisAddress, redisPassword, db, kad)
		if err != nil {
			s.logger.Error("Failed to create a new redis overlay client", zap.Error(err))
			return err
		}
	} else if boltdbPath != "" {
		cache, err = NewBoltOverlayCache(boltdbPath, kad)
		if err != nil {
			s.logger.Error("Failed to create a new boltdb overlay client", zap.Error(err))
			return err
		}
	} else {
		return process.ErrUsage.New("You must specify one of `--boltdbPath` or `--redisAddress`")
	}

	if boltdbPath != "" {

	}

	if err := cache.Bootstrap(ctx); err != nil {
		s.logger.Error("Failed to boostrap cache", zap.Error(err))
		return err
	}

	// send off cache refreshes concurrently
	go cache.Refresh(ctx)

	lis, err := net.Listen("tcp", fmt.Sprintf(":%d", srvPort))
	if err != nil {
		s.logger.Error("Failed to initialize TCP connection", zap.Error(err))
		return err
	}

	grpcServer := NewServer(kad, cache, s.logger, s.metrics)

	mux := http.NewServeMux()
	mux.HandleFunc("/health", func(w http.ResponseWriter, r *http.Request) { fmt.Fprintln(w, "OK") })
<<<<<<< HEAD
	go func() { http.ListenAndServe(fmt.Sprintf(":%s", httpPort), nil) }()
=======
	go func() { http.ListenAndServe(fmt.Sprintf(":%s", httpPort), mux) }()
>>>>>>> 9a2a580e
	go cache.Walk(ctx)

	// If the passed context times out or is cancelled, shutdown the gRPC server
	go func() {
		if _, ok := <-ctx.Done(); !ok {
			grpcServer.GracefulStop()
		}
	}()

	// If `grpcServer.Serve(...)` returns an error, shutdown/cleanup the gRPC server
	defer grpcServer.GracefulStop()
	return grpcServer.Serve(lis)
}

// SetLogger adds the initialized logger to the Service
func (s *Service) SetLogger(l *zap.Logger) error {
	s.logger = l
	return nil
}

// SetMetricHandler adds the initialized metric handler to the Service
func (s *Service) SetMetricHandler(m *monkit.Registry) error {
	s.metrics = m
	return nil
}

// InstanceID implements Service.InstanceID
func (s *Service) InstanceID() string { return "" }<|MERGE_RESOLUTION|>--- conflicted
+++ resolved
@@ -16,25 +16,17 @@
 	"gopkg.in/spacemonkeygo/monkit.v2"
 
 	"storj.io/storj/pkg/kademlia"
-<<<<<<< HEAD
-=======
 	"storj.io/storj/pkg/peertls"
->>>>>>> 9a2a580e
 	"storj.io/storj/pkg/process"
 	proto "storj.io/storj/protos/overlay"
 )
 
 var (
 	redisAddress, redisPassword, httpPort, bootstrapIP, bootstrapPort, localPort, boltdbPath string
-<<<<<<< HEAD
-	db                                                                                       int
-	srvPort                                                                                  uint
-=======
 	tlsRootCertPath, tlsRootKeyPath, tlsCertBasePath, tlsKeyBasePath, tlsHosts               string
 	db                                                                                       int
 	srvPort                                                                                  uint
 	tlsCreate, tlsOverwrite                                                                  bool
->>>>>>> 9a2a580e
 )
 
 func init() {
@@ -47,14 +39,11 @@
 	flag.StringVar(&bootstrapIP, "bootstrapIP", "", "Optional IP to bootstrap node against")
 	flag.StringVar(&bootstrapPort, "bootstrapPort", "", "Optional port of node to bootstrap against")
 	flag.StringVar(&localPort, "localPort", "8081", "Specify a different port to listen on locally")
-<<<<<<< HEAD
-=======
 	flag.StringVar(&tlsCertBasePath, "tlsCertBasePath", "", "The base path for TLS certificates")
 	flag.StringVar(&tlsKeyBasePath, "tlsKeyBasePath", "", "The base path for TLS keys")
 	flag.StringVar(&tlsHosts, "tlsHosts", "", "TLS host(s) (comma-delimited)")
 	flag.BoolVar(&tlsCreate, "tlsCreate", false, "If true, generate a new TLS cert/key files")
 	flag.BoolVar(&tlsOverwrite, "tlsOverwrite", false, "If true, overwrite existing TLS cert/key files")
->>>>>>> 9a2a580e
 }
 
 // NewServer creates a new Overlay Service Server
@@ -211,11 +200,7 @@
 
 	mux := http.NewServeMux()
 	mux.HandleFunc("/health", func(w http.ResponseWriter, r *http.Request) { fmt.Fprintln(w, "OK") })
-<<<<<<< HEAD
-	go func() { http.ListenAndServe(fmt.Sprintf(":%s", httpPort), nil) }()
-=======
 	go func() { http.ListenAndServe(fmt.Sprintf(":%s", httpPort), mux) }()
->>>>>>> 9a2a580e
 	go cache.Walk(ctx)
 
 	// If the passed context times out or is cancelled, shutdown the gRPC server
