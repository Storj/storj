// Copyright (C) 2018 Storj Labs, Inc.
// See LICENSE for copying information.

package overlay

import (
<<<<<<< HEAD
	"context"
	"flag"
	"fmt"
	"net"
	"net/http"
	"os"
	"path/filepath"

	"github.com/mitchellh/go-homedir"
	"github.com/spf13/cobra"
	"github.com/spf13/viper"
	"github.com/zeebo/errs"
=======
>>>>>>> 32307620
	"go.uber.org/zap"
	"google.golang.org/grpc"
	"gopkg.in/spacemonkeygo/monkit.v2"

	"storj.io/storj/pkg/kademlia"
	"storj.io/storj/pkg/node"
	"storj.io/storj/pkg/peertls"
	proto "storj.io/storj/protos/overlay"
)

<<<<<<< HEAD
var (
	redisAddress, redisPassword, httpPort, bootstrapIP, bootstrapPort, localPort, boltdbPath string
	db                                                                                       int
	srvPort                                                                                  uint
)

func init() {
	flag.StringVar(&httpPort, "httpPort", "", "The port for the health endpoint")
	flag.StringVar(&redisAddress, "redisAddress", "", "The <IP:PORT> string to use for connection to a redis cache")
	flag.StringVar(&redisPassword, "redisPassword", "", "The password used for authentication to a secured redis instance")
	flag.StringVar(&boltdbPath, "boltdbPath", defaultBoltDBPath(), "The path to the boltdb file that should be loaded or created")
	flag.IntVar(&db, "db", 0, "The network cache database")
	flag.UintVar(&srvPort, "srvPort", 8082, "Port to listen on")
	flag.StringVar(&bootstrapIP, "bootstrapIP", "", "Optional IP to bootstrap node against")
	flag.StringVar(&bootstrapPort, "bootstrapPort", "", "Optional port of node to bootstrap against")
	flag.StringVar(&localPort, "localPort", "8081", "Specify a different port to listen on locally")
}

func defaultBoltDBPath() string {
	home, _ := homedir.Dir()
	path := filepath.Join(home, ".storj", "overlaydb.db")
	dirname := filepath.Dir(path)

	// TODO(dylanlott, bryanchriswhite): what do do if there a different kind of error?!
	if err := os.MkdirAll(dirname, 664); err != nil {
		zap.S().Error(errs.Wrap(err))
	}

	return path
}

=======
>>>>>>> 32307620
// NewServer creates a new Overlay Service Server
func NewServer(k *kademlia.Kademlia, cache *Cache, l *zap.Logger, m *monkit.Registry) *grpc.Server {
	grpcServer := grpc.NewServer()
	proto.RegisterOverlayServer(grpcServer, &Server{
		dht:     k,
		cache:   cache,
		logger:  l,
		metrics: m,
	})

	return grpcServer
}

// NewClient connects to grpc server at the provided address with the provided options
// returns a new instance of an overlay Client
func NewClient(serverAddr string, opts ...grpc.DialOption) (proto.OverlayClient, error) {
	conn, err := grpc.Dial(serverAddr, opts...)
	if err != nil {
		return nil, err
	}

	return proto.NewOverlayClient(conn), nil
}

// NewTLSServer returns a newly initialized gRPC overlay server, configured with TLS
func NewTLSServer(k *kademlia.Kademlia, cache *Cache, l *zap.Logger, m *monkit.Registry, fopts peertls.TLSHelper) (_ *grpc.Server, _ error) {
	t, err := peertls.NewTLSHelper(nil)
	if err != nil {
		return nil, err
	}

	grpcServer := grpc.NewServer(t.ServerOption())
	proto.RegisterOverlayServer(grpcServer, &Server{
		dht:     k,
		cache:   cache,
		logger:  l,
		metrics: m,
	})

	return grpcServer, nil
}

// NewTLSClient connects to grpc server at the provided address with the provided options plus TLS option(s)
// returns a new instance of an overlay Client
func NewTLSClient(serverAddr *string, fopts peertls.TLSHelper, opts ...grpc.DialOption) (proto.OverlayClient, error) {
	t, err := peertls.NewTLSHelper(nil)
	if err != nil {
		return nil, err
	}

	opts = append(opts, t.DialOption())
	conn, err := grpc.Dial(*serverAddr, opts...)
	if err != nil {
		return nil, err
	}

	return proto.NewOverlayClient(conn), nil
<<<<<<< HEAD
}

// Service contains all methods needed to implement the process.Service interface
type Service struct {
	logger  *zap.Logger
	metrics *monkit.Registry
}

// Process is the main function that executes the service
func (s *Service) Process(ctx context.Context, _ *cobra.Command, _ []string) (
	err error) {
	// TODO
	// 1. Boostrap a node on the network
	// 2. Start up the overlay gRPC service
	// 3. Connect to Redis
	// 4. Boostrap Redis Cache

	// TODO(coyle): Should add the ability to pass a configuration to change the bootstrap node
	in, err := kademlia.GetIntroNode("", bootstrapIP, bootstrapPort)
	if err != nil {
		return err
	}

	id, err := node.NewID(1, 16, 2)
	if err != nil {
		return err
	}

	kad, err := kademlia.NewKademlia(id, []proto.Node{*in}, "0.0.0.0", viper.GetString("localport"))
	if err != nil {
		s.logger.Error("Failed to instantiate new Kademlia", zap.Error(err))
		return err
	}

	if err := kad.ListenAndServe(); err != nil {
		s.logger.Error("Failed to ListenAndServe on new Kademlia", zap.Error(err))
		return err
	}

	if err := kad.Bootstrap(ctx); err != nil {
		s.logger.Error("Failed to Bootstrap on new Kademlia", zap.Error(err))
		return err
	}

	// bootstrap cache
	var cache *Cache
	if viper.GetString("redisaddress") != "" {
		cache, err = NewRedisOverlayCache(viper.GetString("redisaddress"), redisPassword, db, kad)
		if err != nil {
			s.logger.Error("Failed to create a new redis overlay client", zap.Error(err))
			return err
		}
		s.logger.Info("starting overlay cache with redis")
	} else if viper.GetString("boltdbpath") != "" {
		cache, err = NewBoltOverlayCache(viper.GetString("boltdbpath"), kad)
		if err != nil {
			s.logger.Error("Failed to create a new boltdb overlay client", zap.Error(err))
			return err
		}
		s.logger.Info("starting overlay cache with boltDB")
	} else {
		return process.ErrUsage.New("You must specify one of `--boltdbPath` or `--redisAddress`")
	}

	if err := cache.Bootstrap(ctx); err != nil {
		s.logger.Error("Failed to boostrap cache", zap.Error(err))
		return err
	}

	// send off cache refreshes concurrently
	go func() {
		if err := cache.Refresh(ctx); err != nil {
			s.logger.Error("Failed to Refresh cache", zap.Error(err))
		}
	}()

	lis, err := net.Listen("tcp", fmt.Sprintf(":%d", viper.GetInt("srvport")))
	if err != nil {
		s.logger.Error("Failed to initialize TCP connection", zap.Error(err))
		return err
	}

	grpcServer := NewServer(kad, cache, s.logger, s.metrics)

	mux := http.NewServeMux()
	// TODO(coyle): better health check
	mux.HandleFunc("/health", func(w http.ResponseWriter, r *http.Request) { _, _ = fmt.Fprintln(w, "OK") })

	go func() {
		if err := http.ListenAndServe(fmt.Sprintf(":%s", httpPort), mux); err != nil {
			s.logger.Fatal("Failed to listen and serve", zap.Error(err))
		}
	}()

	go func() {
		if err := cache.Walk(ctx); err != nil {
			s.logger.Fatal("Failed to walk cache", zap.Error(err))
		}
	}()

	// If the passed context times out or is cancelled, shutdown the gRPC server
	go func() {
		if _, ok := <-ctx.Done(); !ok {
			grpcServer.GracefulStop()
		}
	}()

	// If `grpcServer.Serve(...)` returns an error, shutdown/cleanup the gRPC server
	defer grpcServer.GracefulStop()
	return grpcServer.Serve(lis)
}

// SetLogger adds the initialized logger to the Service
func (s *Service) SetLogger(l *zap.Logger) error {
	s.logger = l
	return nil
}

// SetMetricHandler adds the initialized metric handler to the Service
func (s *Service) SetMetricHandler(m *monkit.Registry) error {
	s.metrics = m
	return nil
}

// InstanceID implements Service.InstanceID
func (s *Service) InstanceID() string { return "" }
=======
}
>>>>>>> 32307620
<|MERGE_RESOLUTION|>--- conflicted
+++ resolved
@@ -4,65 +4,15 @@
 package overlay
 
 import (
-<<<<<<< HEAD
-	"context"
-	"flag"
-	"fmt"
-	"net"
-	"net/http"
-	"os"
-	"path/filepath"
-
-	"github.com/mitchellh/go-homedir"
-	"github.com/spf13/cobra"
-	"github.com/spf13/viper"
-	"github.com/zeebo/errs"
-=======
->>>>>>> 32307620
 	"go.uber.org/zap"
 	"google.golang.org/grpc"
 	"gopkg.in/spacemonkeygo/monkit.v2"
 
 	"storj.io/storj/pkg/kademlia"
-	"storj.io/storj/pkg/node"
 	"storj.io/storj/pkg/peertls"
 	proto "storj.io/storj/protos/overlay"
 )
 
-<<<<<<< HEAD
-var (
-	redisAddress, redisPassword, httpPort, bootstrapIP, bootstrapPort, localPort, boltdbPath string
-	db                                                                                       int
-	srvPort                                                                                  uint
-)
-
-func init() {
-	flag.StringVar(&httpPort, "httpPort", "", "The port for the health endpoint")
-	flag.StringVar(&redisAddress, "redisAddress", "", "The <IP:PORT> string to use for connection to a redis cache")
-	flag.StringVar(&redisPassword, "redisPassword", "", "The password used for authentication to a secured redis instance")
-	flag.StringVar(&boltdbPath, "boltdbPath", defaultBoltDBPath(), "The path to the boltdb file that should be loaded or created")
-	flag.IntVar(&db, "db", 0, "The network cache database")
-	flag.UintVar(&srvPort, "srvPort", 8082, "Port to listen on")
-	flag.StringVar(&bootstrapIP, "bootstrapIP", "", "Optional IP to bootstrap node against")
-	flag.StringVar(&bootstrapPort, "bootstrapPort", "", "Optional port of node to bootstrap against")
-	flag.StringVar(&localPort, "localPort", "8081", "Specify a different port to listen on locally")
-}
-
-func defaultBoltDBPath() string {
-	home, _ := homedir.Dir()
-	path := filepath.Join(home, ".storj", "overlaydb.db")
-	dirname := filepath.Dir(path)
-
-	// TODO(dylanlott, bryanchriswhite): what do do if there a different kind of error?!
-	if err := os.MkdirAll(dirname, 664); err != nil {
-		zap.S().Error(errs.Wrap(err))
-	}
-
-	return path
-}
-
-=======
->>>>>>> 32307620
 // NewServer creates a new Overlay Service Server
 func NewServer(k *kademlia.Kademlia, cache *Cache, l *zap.Logger, m *monkit.Registry) *grpc.Server {
 	grpcServer := grpc.NewServer()
@@ -88,8 +38,13 @@
 }
 
 // NewTLSServer returns a newly initialized gRPC overlay server, configured with TLS
-func NewTLSServer(k *kademlia.Kademlia, cache *Cache, l *zap.Logger, m *monkit.Registry, fopts peertls.TLSHelper) (_ *grpc.Server, _ error) {
-	t, err := peertls.NewTLSHelper(nil)
+func NewTLSServer(k *kademlia.Kademlia, cache *Cache, l *zap.Logger, m *monkit.Registry, fopts peertls.TLSFileOptions) (_ *grpc.Server, _ error) {
+	t, err := peertls.NewTLSFileOptions(
+		fopts.RootCertRelPath,
+		fopts.RootKeyRelPath,
+		fopts.Create,
+		fopts.Overwrite,
+	)
 	if err != nil {
 		return nil, err
 	}
@@ -107,8 +62,13 @@
 
 // NewTLSClient connects to grpc server at the provided address with the provided options plus TLS option(s)
 // returns a new instance of an overlay Client
-func NewTLSClient(serverAddr *string, fopts peertls.TLSHelper, opts ...grpc.DialOption) (proto.OverlayClient, error) {
-	t, err := peertls.NewTLSHelper(nil)
+func NewTLSClient(serverAddr *string, fopts peertls.TLSFileOptions, opts ...grpc.DialOption) (proto.OverlayClient, error) {
+	t, err := peertls.NewTLSFileOptions(
+		fopts.RootCertRelPath,
+		fopts.RootCertRelPath,
+		fopts.Create,
+		fopts.Overwrite,
+	)
 	if err != nil {
 		return nil, err
 	}
@@ -120,133 +80,4 @@
 	}
 
 	return proto.NewOverlayClient(conn), nil
-<<<<<<< HEAD
-}
-
-// Service contains all methods needed to implement the process.Service interface
-type Service struct {
-	logger  *zap.Logger
-	metrics *monkit.Registry
-}
-
-// Process is the main function that executes the service
-func (s *Service) Process(ctx context.Context, _ *cobra.Command, _ []string) (
-	err error) {
-	// TODO
-	// 1. Boostrap a node on the network
-	// 2. Start up the overlay gRPC service
-	// 3. Connect to Redis
-	// 4. Boostrap Redis Cache
-
-	// TODO(coyle): Should add the ability to pass a configuration to change the bootstrap node
-	in, err := kademlia.GetIntroNode("", bootstrapIP, bootstrapPort)
-	if err != nil {
-		return err
-	}
-
-	id, err := node.NewID(1, 16, 2)
-	if err != nil {
-		return err
-	}
-
-	kad, err := kademlia.NewKademlia(id, []proto.Node{*in}, "0.0.0.0", viper.GetString("localport"))
-	if err != nil {
-		s.logger.Error("Failed to instantiate new Kademlia", zap.Error(err))
-		return err
-	}
-
-	if err := kad.ListenAndServe(); err != nil {
-		s.logger.Error("Failed to ListenAndServe on new Kademlia", zap.Error(err))
-		return err
-	}
-
-	if err := kad.Bootstrap(ctx); err != nil {
-		s.logger.Error("Failed to Bootstrap on new Kademlia", zap.Error(err))
-		return err
-	}
-
-	// bootstrap cache
-	var cache *Cache
-	if viper.GetString("redisaddress") != "" {
-		cache, err = NewRedisOverlayCache(viper.GetString("redisaddress"), redisPassword, db, kad)
-		if err != nil {
-			s.logger.Error("Failed to create a new redis overlay client", zap.Error(err))
-			return err
-		}
-		s.logger.Info("starting overlay cache with redis")
-	} else if viper.GetString("boltdbpath") != "" {
-		cache, err = NewBoltOverlayCache(viper.GetString("boltdbpath"), kad)
-		if err != nil {
-			s.logger.Error("Failed to create a new boltdb overlay client", zap.Error(err))
-			return err
-		}
-		s.logger.Info("starting overlay cache with boltDB")
-	} else {
-		return process.ErrUsage.New("You must specify one of `--boltdbPath` or `--redisAddress`")
-	}
-
-	if err := cache.Bootstrap(ctx); err != nil {
-		s.logger.Error("Failed to boostrap cache", zap.Error(err))
-		return err
-	}
-
-	// send off cache refreshes concurrently
-	go func() {
-		if err := cache.Refresh(ctx); err != nil {
-			s.logger.Error("Failed to Refresh cache", zap.Error(err))
-		}
-	}()
-
-	lis, err := net.Listen("tcp", fmt.Sprintf(":%d", viper.GetInt("srvport")))
-	if err != nil {
-		s.logger.Error("Failed to initialize TCP connection", zap.Error(err))
-		return err
-	}
-
-	grpcServer := NewServer(kad, cache, s.logger, s.metrics)
-
-	mux := http.NewServeMux()
-	// TODO(coyle): better health check
-	mux.HandleFunc("/health", func(w http.ResponseWriter, r *http.Request) { _, _ = fmt.Fprintln(w, "OK") })
-
-	go func() {
-		if err := http.ListenAndServe(fmt.Sprintf(":%s", httpPort), mux); err != nil {
-			s.logger.Fatal("Failed to listen and serve", zap.Error(err))
-		}
-	}()
-
-	go func() {
-		if err := cache.Walk(ctx); err != nil {
-			s.logger.Fatal("Failed to walk cache", zap.Error(err))
-		}
-	}()
-
-	// If the passed context times out or is cancelled, shutdown the gRPC server
-	go func() {
-		if _, ok := <-ctx.Done(); !ok {
-			grpcServer.GracefulStop()
-		}
-	}()
-
-	// If `grpcServer.Serve(...)` returns an error, shutdown/cleanup the gRPC server
-	defer grpcServer.GracefulStop()
-	return grpcServer.Serve(lis)
-}
-
-// SetLogger adds the initialized logger to the Service
-func (s *Service) SetLogger(l *zap.Logger) error {
-	s.logger = l
-	return nil
-}
-
-// SetMetricHandler adds the initialized metric handler to the Service
-func (s *Service) SetMetricHandler(m *monkit.Registry) error {
-	s.metrics = m
-	return nil
-}
-
-// InstanceID implements Service.InstanceID
-func (s *Service) InstanceID() string { return "" }
-=======
-}
->>>>>>> 32307620
+}