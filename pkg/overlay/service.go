--- conflicted
+++ resolved
@@ -23,14 +23,9 @@
 
 var (
 	redisAddress, redisPassword, httpPort, bootstrapIP, bootstrapPort, localPort, boltdbPath string
-	tlsRootCertPath, tlsRootKeyPath, tlsCertBasePath, tlsKeyBasePath, tlsHosts               string
 	db                                                                                       int
 	srvPort                                                                                  uint
-<<<<<<< HEAD
-	tlsCreate, tlsOverwrite                                                                  bool
-=======
 	options                                                                                  peertls.TLSFileOptions
->>>>>>> 5b913c45
 )
 
 func init() {
@@ -43,18 +38,10 @@
 	flag.StringVar(&bootstrapIP, "bootstrapIP", "", "Optional IP to bootstrap node against")
 	flag.StringVar(&bootstrapPort, "bootstrapPort", "", "Optional port of node to bootstrap against")
 	flag.StringVar(&localPort, "localPort", "8081", "Specify a different port to listen on locally")
-<<<<<<< HEAD
-	flag.StringVar(&tlsCertBasePath, "tlsCertBasePath", "", "The base path for TLS certificates")
-	flag.StringVar(&tlsKeyBasePath, "tlsKeyBasePath", "", "The base path for TLS keys")
-	flag.StringVar(&tlsHosts, "tlsHosts", "", "TLS host(s) (comma-delimited)")
-	flag.BoolVar(&tlsCreate, "tlsCreate", false, "If true, generate a new TLS cert/key files")
-	flag.BoolVar(&tlsOverwrite, "tlsOverwrite", false, "If true, overwrite existing TLS cert/key files")
-=======
 	flag.StringVar(&options.RootCertRelPath, "tlsCertBasePath", "", "The base path for TLS certificates")
 	flag.StringVar(&options.RootKeyRelPath, "tlsKeyBasePath", "", "The base path for TLS keys")
 	flag.BoolVar(&options.Create, "tlsCreate", false, "If true, generate a new TLS cert/key files")
 	flag.BoolVar(&options.Overwrite, "tlsOverwrite", false, "If true, overwrite existing TLS cert/key files")
->>>>>>> 5b913c45
 }
 
 // NewServer creates a new Overlay Service Server
@@ -81,14 +68,6 @@
 	return proto.NewOverlayClient(conn), nil
 }
 
-<<<<<<< HEAD
-func NewTLSServer(k *kademlia.Kademlia, cache *Cache, l *zap.Logger, m *monkit.Registry) (_ *grpc.Server, _ error) {
-	t, err := peertls.NewTLSFileOptions(
-		tlsCertBasePath,
-		tlsKeyBasePath,
-		tlsCreate,
-		tlsOverwrite,
-=======
 // NewTLSServer returns a newly initialized gRPC overlay server, configured with TLS
 func NewTLSServer(k *kademlia.Kademlia, cache *Cache, l *zap.Logger, m *monkit.Registry, fopts peertls.TLSFileOptions) (_ *grpc.Server, _ error) {
 	t, err := peertls.NewTLSFileOptions(
@@ -96,7 +75,6 @@
 		fopts.RootKeyRelPath,
 		fopts.Create,
 		fopts.Overwrite,
->>>>>>> 5b913c45
 	)
 	if err != nil {
 		return nil, err
@@ -115,21 +93,12 @@
 
 // NewTLSClient connects to grpc server at the provided address with the provided options plus TLS option(s)
 // returns a new instance of an overlay Client
-<<<<<<< HEAD
-func NewTLSClient(serverAddr *string, opts ...grpc.DialOption) (proto.OverlayClient, error) {
-	t, err := peertls.NewTLSFileOptions(
-		tlsRootCertPath,
-		tlsRootKeyPath,
-		tlsCreate,
-		tlsOverwrite,
-=======
 func NewTLSClient(serverAddr *string, fopts peertls.TLSFileOptions, opts ...grpc.DialOption) (proto.OverlayClient, error) {
 	t, err := peertls.NewTLSFileOptions(
 		fopts.RootCertRelPath,
 		fopts.RootCertRelPath,
 		fopts.Create,
 		fopts.Overwrite,
->>>>>>> 5b913c45
 	)
 	if err != nil {
 		return nil, err
