// Copyright (C) 2018 Storj Labs, Inc.
// See LICENSE for copying information.

package overlay

import (
	"context"
	"crypto/rand"
	"fmt"
	"log"

	"github.com/gogo/protobuf/proto"
	"github.com/zeebo/errs"
	"go.uber.org/zap"
	"storj.io/storj/pkg/dht"
	"storj.io/storj/pkg/node"
	"storj.io/storj/pkg/pb"
	"storj.io/storj/storage"
	"storj.io/storj/storage/boltdb"
	"storj.io/storj/storage/redis"
	"storj.io/storj/storage/storelogger"
)

const (
	// OverlayBucket is the string representing the bucket used for a bolt-backed overlay dht cache
	OverlayBucket = "overlay"
)

<<<<<<< HEAD
// ErrNodeNotFound error standardization
var ErrNodeNotFound = errs.New("Node not found")

// ErrBucketNotFound returns if a bucket is unable to be found in the routing table
var ErrBucketNotFound = errs.New("Bucket not found")

=======
>>>>>>> 6576d31b
// OverlayError creates class of errors for stack traces
var OverlayError = errs.Class("Overlay Error")

// Cache is used to store overlay data in Redis
type Cache struct {
	DB  storage.KeyValueStore
	DHT dht.DHT
}

// NewRedisOverlayCache returns a pointer to a new Cache instance with an initialized connection to Redis.
func NewRedisOverlayCache(address, password string, dbindex int, dht dht.DHT) (*Cache, error) {
	db, err := redis.NewClient(address, password, dbindex)
	if err != nil {
		return nil, err
	}
	return NewOverlayCache(storelogger.New(zap.L(), db), dht), nil
}

// NewBoltOverlayCache returns a pointer to a new Cache instance with an initialized connection to a Bolt db.
func NewBoltOverlayCache(dbPath string, dht dht.DHT) (*Cache, error) {
	db, err := boltdb.New(dbPath, OverlayBucket)
	if err != nil {
		return nil, err
	}

	return NewOverlayCache(storelogger.New(zap.L(), db), dht), nil
}

// NewOverlayCache returns a new Cache
func NewOverlayCache(db storage.KeyValueStore, dht dht.DHT) *Cache {
	return &Cache{
		DB:  db,
		DHT: dht,
	}
}

// Get looks up the provided nodeID from the overlay cache
func (o *Cache) Get(ctx context.Context, key string) (*pb.Node, error) {
	b, err := o.DB.Get([]byte(key))
	if err != nil {
		return nil, err
	}
	if b.IsZero() {
		// TODO: log? return an error?
		return nil, nil
	}

	na := &pb.Node{}
	if err := proto.Unmarshal(b, na); err != nil {
		return nil, err
	}

	return na, nil
}

// GetAll looks up the provided nodeIDs from the overlay cache
func (o *Cache) GetAll(ctx context.Context, keys []string) ([]*pb.Node, error) {
	if len(keys) == 0 {
		return nil, OverlayError.New("no keys provided")
	}
	var ks storage.Keys
	for _, v := range keys {
		ks = append(ks, storage.Key(v))
	}
	vs, err := o.DB.GetAll(ks)
	if err != nil {
		return nil, err
	}
	var ns []*pb.Node
	for _, v := range vs {
		if v == nil {
			ns = append(ns, nil)
			continue
		}
		na := &pb.Node{}
		err := proto.Unmarshal(v, na)
		if err != nil {
			return nil, OverlayError.New("could not unmarshal non-nil node: %v", err)
		}
		ns = append(ns, na)
	}
	return ns, nil
}

// Put adds a nodeID to the redis cache with a binary representation of proto defined Node
func (o *Cache) Put(nodeID string, value pb.Node) error {
	data, err := proto.Marshal(&value)
	if err != nil {
		return err
	}

	return o.DB.Put(node.IDFromString(nodeID).Bytes(), data)
}

// Bootstrap walks the initialized network and populates the cache
func (o *Cache) Bootstrap(ctx context.Context) error {
	nodes, err := o.DHT.GetNodes(ctx, "", 1280)
	if err != nil {
		return OverlayError.New("Error getting nodes from DHT: %v", err)
	}

	for _, v := range nodes {
		found, err := o.DHT.FindNode(ctx, node.IDFromString(v.Id))
		if err != nil {
			zap.L().Info("Node find failed", zap.String("nodeID", v.Id))
			continue
		}
		n, err := proto.Marshal(&found)
		if err != nil {
			zap.L().Error("Node marshall failed", zap.String("nodeID", v.Id))
			continue
		}
		if err := o.DB.Put(node.IDFromString(found.Id).Bytes(), n); err != nil {
			zap.L().Error("Node cache put failed", zap.String("nodeID", v.Id))
			continue
		}
	}
	return err
}

// Refresh updates the cache db with the current DHT.
// We currently do not penalize nodes that are unresponsive,
// but should in the future.
func (o *Cache) Refresh(ctx context.Context) error {
	log.Print("starting cache refresh")
	r, err := randomID()
	if err != nil {
		return err
	}

	rid := node.ID(r)
	near, err := o.DHT.GetNodes(ctx, rid.String(), 128)
	if err != nil {
		return err
	}
	for _, n := range near {
		pinged, err := o.DHT.Ping(ctx, *n)
		if err != nil {
			zap.L().Info("Node ping failed", zap.String("nodeID", n.GetId()))
			continue
		}
		data, err := proto.Marshal(&pinged)
		if err != nil {
			zap.L().Error("Node marshall failed", zap.String("nodeID", n.GetId()))
			continue
		}
		err = o.DB.Put(node.IDFromString(pinged.Id).Bytes(), data)
		if err != nil {
			zap.L().Error("Node cache put failed", zap.String("nodeID", n.GetId()))
			continue
		}
	}

	// TODO: Kademlia hooks to do this automatically rather than at interval
	nodes, err := o.DHT.GetNodes(ctx, "", 128)
	if err != nil {
		return err
	}
	for _, n := range nodes {
		pinged, err := o.DHT.Ping(ctx, *n)
		if err != nil {
			zap.L().Info("Node ping failed", zap.String("nodeID", n.GetId()))
			continue
		}
		data, err := proto.Marshal(&pinged)
		if err != nil {
			zap.L().Error("Node marshall failed", zap.String("nodeID", n.GetId()))
			continue
		}
		err = o.DB.Put(node.IDFromString(pinged.Id).Bytes(), data)
		if err != nil {
			zap.L().Error("Node cache put failed", zap.String("nodeID", n.GetId()))
			continue
		}
	}
	return nil
}

// Walk iterates over each node in each bucket to traverse the network
func (o *Cache) Walk(ctx context.Context) error {
	// TODO: This should walk the cache, rather than be a duplicate of refresh
	return nil
}

/*
* Kademlia bucket interaction methods
*	These methods allow external inspection of the kademlia service via gRPC
 */

// DumpBuckets returns a list of buckets in the current Kademlia instance
func (o *Cache) DumpBuckets(ctx context.Context) error {
	table, err := o.DHT.GetRoutingTable(ctx)
	if err != nil {
		return err
	}
	fmt.Printf("Got routing table: %+v\n", table)
	buckets, err := table.GetBuckets()
	if err != nil {
		fmt.Printf("error getting buckets: %+v\n", err)
		return err
	}

	fmt.Printf("GOT BUCKETS: %+v\n", buckets)
	return nil
}

// GetBucket returns all the nodes in a given bucket
func (o *Cache) GetBucket(ctx context.Context, id string) error {
	table, err := o.DHT.GetRoutingTable(ctx)
	if err != nil {
		return err
	}

	bucket, ok := table.GetBucket(id)
	if !ok {
		return ErrBucketNotFound
	}

	fmt.Printf("GOT BUCKET: %+v\n", bucket)
	return nil
}

func randomID() ([]byte, error) {
	result := make([]byte, 64)
	_, err := rand.Read(result)
	return result, err
}<|MERGE_RESOLUTION|>--- conflicted
+++ resolved
@@ -26,15 +26,12 @@
 	OverlayBucket = "overlay"
 )
 
-<<<<<<< HEAD
 // ErrNodeNotFound error standardization
 var ErrNodeNotFound = errs.New("Node not found")
 
 // ErrBucketNotFound returns if a bucket is unable to be found in the routing table
 var ErrBucketNotFound = errs.New("Bucket not found")
 
-=======
->>>>>>> 6576d31b
 // OverlayError creates class of errors for stack traces
 var OverlayError = errs.Class("Overlay Error")
 
