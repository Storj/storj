--- conflicted
+++ resolved
@@ -129,8 +129,7 @@
 		return err
 	}
 
-<<<<<<< HEAD
-	return o.DB.Put(nodeID.Bytes(), data)
+	return cache.db.Put(nodeID.Bytes(), data)
 }
 
 // ConnFailure implements the Transport Observer `ConnFailure` function
@@ -144,7 +143,4 @@
 	if err != nil {
 		zap.L().Debug("error putting node to cache:", zap.Error(err))
 	}
-=======
-	return cache.db.Put(nodeID.Bytes(), data)
->>>>>>> 18c49722
 }