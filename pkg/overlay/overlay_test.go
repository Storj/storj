--- conflicted
+++ resolved
@@ -58,18 +58,13 @@
 
 	assert.NoError(t, err)
 
-<<<<<<< HEAD
-	srv := NewMockServer(test.KvStore{id.String(): NewNodeAddressValue(t, "127.0.0.1:9090")})
-	go func() { assert.NoError(t, srv.Serve(lis)) }()
-=======
 	srv := NewMockServer([]storage.ListItem{
 		{
 			Key:   storage.Key(id.String()),
 			Value: storage.Value(NewNodeAddressValue(t, "127.0.0.1:9090")),
 		},
 	})
-	go srv.Serve(lis)
->>>>>>> 6ee6f0fd
+	go func() { assert.NoError(t, srv.Serve(lis)) }()
 	defer srv.Stop()
 
 	address := lis.Addr().String()
