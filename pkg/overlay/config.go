--- conflicted
+++ resolved
@@ -76,21 +76,14 @@
 		return Error.New("database scheme not supported: %s", dburl.Scheme)
 	}
 
-<<<<<<< HEAD
+	cache := NewOverlayCache(db, kad)
+
 	go func() {
 		err = cache.Bootstrap(ctx)
 		if err != nil {
 			panic(err)
 		}
 	}()
-=======
-	cache := NewOverlayCache(db, kad)
-
-	err = cache.Bootstrap(ctx)
-	if err != nil {
-		return err
-	}
->>>>>>> 832317b0
 
 	ticker := time.NewTicker(c.RefreshInterval)
 	defer ticker.Stop()
