--- conflicted
+++ resolved
@@ -54,45 +54,7 @@
 	assert.NotNil(t, r)
 }
 
-<<<<<<< HEAD
 func TestNewClient_IndependentIdentities(t *testing.T) {
-=======
-func TestNewClient_LoadTLS(t *testing.T) {
-	var err error
-
-	tmpPath, err := ioutil.TempDir("", "TestNewClient")
-	assert.NoError(t, err)
-	defer os.RemoveAll(tmpPath)
-
-	basePath := filepath.Join(tmpPath, "TestNewClient_LoadTLS")
-	_, err = peertls.NewTLSFileOptions(
-		basePath,
-		basePath,
-		true,
-		false,
-	)
-
-	assert.NoError(t, err)
-
-	lis, err := net.Listen("tcp", fmt.Sprintf(":%d", 0))
-	assert.NoError(t, err)
-	// NB: do NOT create a cert, it should be loaded from disk
-	srv, tlsOpts := newMockTLSServer(t, basePath, false)
-
-	go srv.Serve(lis)
-	defer srv.Stop()
-
-	address := lis.Addr().String()
-	c, err := NewClient(address, tlsOpts.DialOption())
-	assert.NoError(t, err)
-
-	r, err := c.Lookup(context.Background(), &proto.LookupRequest{})
-	assert.NoError(t, err)
-	assert.NotNil(t, r)
-}
-
-func TestNewClient_IndependentTLS(t *testing.T) {
->>>>>>> 32307620
 	var err error
 
 	tmpPath, err := ioutil.TempDir("", "TestNewClient_IndependentTLS")
@@ -112,11 +74,7 @@
 	assert.NoError(t, err)
 
 	address := lis.Addr().String()
-<<<<<<< HEAD
 	c, err := NewClient(address, tlsH.DialOption())
-=======
-	c, err := NewClient(address, clientTLSOps.DialOption())
->>>>>>> 32307620
 	assert.NoError(t, err)
 
 	r, err := c.Lookup(context.Background(), &proto.LookupRequest{})
@@ -124,70 +82,6 @@
 	assert.NotNil(t, r)
 }
 
-<<<<<<< HEAD
-func TestProcess_redis(t *testing.T) {
-	tempPath, err := ioutil.TempDir("", "TestProcess_redis")
-	assert.NoError(t, err)
-	defer os.RemoveAll(tempPath)
-
-	viper.Set("localPort", "0")
-	viper.Set("redisaddress", "127.0.0.1:6379")
-	defer viper.Set("redisaddress", "")
-
-	done := test.EnsureRedis(t)
-	defer done()
-
-	o := newTestService(t)
-	ctx, _ := context.WithTimeout(context.Background(), 500*time.Millisecond)
-
-	err = o.Process(ctx, nil, nil)
-	assert.NoError(t, err)
-}
-
-func TestProcess_bolt(t *testing.T) {
-	tempPath, err := ioutil.TempDir("", "TestProcess_bolt")
-	assert.NoError(t, err)
-	defer os.RemoveAll(tempPath)
-
-	boltdbPath, err := filepath.Abs("test_bolt.db")
-	viper.Set("localport", "0")
-	viper.Set("boltdbpath", boltdbPath)
-	defer viper.Set("boltdbpath", "")
-	defer viper.Set("redisaddress", "")
-
-	assert.NoError(t, err)
-
-	if err != nil {
-		defer func() {
-			if err := os.Remove(boltdbPath); err != nil {
-				log.Printf("%s\n", errs.New("error while removing test bolt db: %s", err))
-			}
-		}()
-	}
-
-	o := newTestService(t)
-	ctx, _ := context.WithTimeout(context.Background(), 500*time.Millisecond)
-	process.ConfigEnvironment()
-	err = o.Process(ctx, nil, nil)
-	assert.NoError(t, err)
-}
-
-func TestProcess_default(t *testing.T) {
-	t.SkipNow()
-
-	viper.Set("localPort", "0")
-	viper.Set("boltdbpath", defaultBoltDBPath())
-	defer viper.Set("boltdbpath", "")
-	defer viper.Set("redisaddress", "")
-
-	o := newTestService(t)
-	ctx, _ := context.WithTimeout(context.Background(), 500*time.Millisecond)
-	err := o.Process(ctx, nil, nil)
-	assert.Nil(t, err)
-}
-
-=======
->>>>>>> 32307620
 func newMockServer(opts ...grpc.ServerOption) *grpc.Server {
 	grpcServer := grpc.NewServer(opts...)
 	proto.RegisterOverlayServer(grpcServer, &MockOverlay{})
