// Copyright (C) 2018 Storj Labs, Inc.
// See LICENSE for copying information.

package stream

import (
	"context"
	"io"

	"storj.io/storj/pkg/storage/streams"
	"storj.io/storj/pkg/storj"
)

// Download implements Reader, Seeker and Closer for reading from stream.
type Download struct {
	ctx        context.Context
	stream     storj.ReadOnlyStream
	streams    streams.Store
	pathCipher storj.Cipher
	reader     io.ReadCloser
	offset     int64
	closed     bool
}

// NewDownload creates new stream download.
func NewDownload(ctx context.Context, stream storj.ReadOnlyStream, streams streams.Store, pathCipher storj.Cipher) *Download {
	return &Download{
		ctx:        ctx,
		stream:     stream,
		streams:    streams,
		pathCipher: pathCipher,
	}
}

// Read reads up to len(data) bytes into data.
//
// If this is the first call it will read from the beginning of the stream.
// Use Seek to change the current offset for the next Read call.
//
// See io.Reader for more details.
func (download *Download) Read(data []byte) (n int, err error) {
	if download.closed {
		return 0, Error.New("already closed")
	}

	if download.reader == nil {
		err = download.resetReader(0)
		if err != nil {
			return 0, err
		}
	}

	n, err = download.reader.Read(data)

	download.offset += int64(n)

	return n, err
}

// Seek changes the offset for the next Read call.
//
// See io.Seeker for more details.
func (download *Download) Seek(offset int64, whence int) (int64, error) {
	if download.closed {
		return 0, Error.New("already closed")
	}

	var off int64
	switch whence {
	case io.SeekStart:
		off = offset
	case io.SeekEnd:
		off = download.stream.Info().Size - offset
	case io.SeekCurrent:
		off += offset
	}

	err := download.resetReader(off)
	if err != nil {
		return off, err
	}

	return download.offset, nil
}

// Close closes the stream and releases the underlying resources.
func (download *Download) Close() error {
	if download.closed {
		return Error.New("already closed")
	}

	download.closed = true

	if download.reader == nil {
		return nil
	}

	return download.reader.Close()
}

func (download *Download) resetReader(offset int64) error {
	if download.reader != nil {
		err := download.reader.Close()
		if err != nil {
			return err
		}
	}

	obj := download.stream.Info()

<<<<<<< HEAD
	rr, _, err := download.streams.Get(download.ctx, storj.JoinPaths(obj.Bucket, obj.Path), download.pathCipher)
=======
	rr, _, err := download.streams.Get(download.ctx, storj.JoinPaths(obj.Bucket.Name, obj.Path), obj.Bucket.PathCipher)
>>>>>>> 0018ebf6
	if err != nil {
		return err
	}

	download.reader, err = rr.Range(download.ctx, offset, obj.Size-offset)
	if err != nil {
		return err
	}

	download.offset = offset

	return nil
}<|MERGE_RESOLUTION|>--- conflicted
+++ resolved
@@ -108,11 +108,7 @@
 
 	obj := download.stream.Info()
 
-<<<<<<< HEAD
-	rr, _, err := download.streams.Get(download.ctx, storj.JoinPaths(obj.Bucket, obj.Path), download.pathCipher)
-=======
 	rr, _, err := download.streams.Get(download.ctx, storj.JoinPaths(obj.Bucket.Name, obj.Path), obj.Bucket.PathCipher)
->>>>>>> 0018ebf6
 	if err != nil {
 		return err
 	}
