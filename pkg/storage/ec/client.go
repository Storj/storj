// Copyright (C) 2018 Storj Labs, Inc.
// See LICENSE for copying information.

package ecclient

import (
	"context"
	"io"
	"time"

	"go.uber.org/zap"
	monkit "gopkg.in/spacemonkeygo/monkit.v2"

	"storj.io/storj/pkg/eestream"
	"storj.io/storj/pkg/piecestore/rpc/client"
	"storj.io/storj/pkg/ranger"
	"storj.io/storj/pkg/transport"
	proto "storj.io/storj/protos/overlay"
)

var mon = monkit.Package()

// Client defines an interface for storing erasure coded data to piece store nodes
type Client interface {
	Put(ctx context.Context, nodes []*proto.Node, rs eestream.RedundancyStrategy,
		pieceID client.PieceID, data io.Reader, expiration time.Time) error
	Get(ctx context.Context, nodes []*proto.Node, es eestream.ErasureScheme,
		pieceID client.PieceID, size int64) (ranger.RangeCloser, error)
	Delete(ctx context.Context, nodes []*proto.Node, pieceID client.PieceID) error
}

type dialer interface {
	dial(ctx context.Context, node *proto.Node) (ps client.PSClient, err error)
}

type defaultDialer struct {
	t transport.Client
}

func (d *defaultDialer) dial(ctx context.Context, node *proto.Node) (ps client.PSClient, err error) {
	defer mon.Task()(&ctx)(&err)
	c, err := d.t.DialNode(ctx, node)
	if err != nil {
		return nil, err
	}
	return client.NewPSClient(c), nil
}

type ecClient struct {
	d   dialer
	mbm int
}

// NewClient from the given TransportClient and max buffer memory
func NewClient(t transport.Client, mbm int) Client {
	return &ecClient{d: &defaultDialer{t: t}, mbm: mbm}
}

func (ec *ecClient) Put(ctx context.Context, nodes []*proto.Node, rs eestream.RedundancyStrategy,
	pieceID client.PieceID, data io.Reader, expiration time.Time) (err error) {
	defer mon.Task()(&ctx)(&err)
	if len(nodes) != rs.TotalCount() {
		return Error.New("number of nodes do not match total count of erasure scheme")
	}
	readers, err := eestream.EncodeReader(ctx, data, rs, ec.mbm)
	if err != nil {
		return err
	}
	errs := make(chan error, len(readers))
	for i, n := range nodes {
<<<<<<< HEAD
		go func(i int, n *proto.Node) {
			derivedPieceID := pieceID.Derive([]byte(n.GetId()))
=======
		go func(i int, n proto.Node) {
			derivedPieceID, err := pieceID.Derive([]byte(n.GetId()))
			if err != nil {
				zap.S().Errorf("Failed deriving piece id for %s: %v", pieceID, err)
				errs <- err
				return
			}
>>>>>>> ee415fb0
			ps, err := ec.d.dial(ctx, n)
			if err != nil {
				zap.S().Errorf("Failed putting piece %s -> %s to node %s: %v",
					pieceID, derivedPieceID, n.GetId(), err)
				errs <- err
				return
			}
			err = ps.Put(ctx, derivedPieceID, readers[i], expiration)
			// normally the bellow call should be deferred, but doing so fails
			// randomly the unit tests
			closeConn(ps, n.GetId())
			if err != nil {
				zap.S().Errorf("Failed putting piece %s -> %s to node %s: %v",
					pieceID, derivedPieceID, n.GetId(), err)
			}
			errs <- err
		}(i, n)
	}
	allerrs := collectErrors(errs, len(readers))
	sc := len(readers) - len(allerrs)
	if sc < rs.MinimumThreshold() {
		return Error.New(
			"successful puts (%d) less than minimum threshold (%d)",
			sc, rs.MinimumThreshold())
	}
	return nil
}

func (ec *ecClient) Get(ctx context.Context, nodes []*proto.Node, es eestream.ErasureScheme,
	pieceID client.PieceID, size int64) (rr ranger.RangeCloser, err error) {
	defer mon.Task()(&ctx)(&err)
	if len(nodes) != es.TotalCount() {
		return nil, Error.New("number of nodes do not match total count of erasure scheme")
	}
	rrs := map[int]ranger.RangeCloser{}
	type rangerInfo struct {
		i   int
		rr  ranger.RangeCloser
		err error
	}
	ch := make(chan rangerInfo, len(nodes))
	for i, n := range nodes {
<<<<<<< HEAD
		go func(i int, n *proto.Node) {
			derivedPieceID := pieceID.Derive([]byte(n.GetId()))
=======
		go func(i int, n proto.Node) {
			derivedPieceID, err := pieceID.Derive([]byte(n.GetId()))
			if err != nil {
				zap.S().Errorf("Failed deriving piece id for %s: %v", pieceID, err)
				ch <- rangerInfo{i: i, rr: nil, err: err}
				return
			}
>>>>>>> ee415fb0
			ps, err := ec.d.dial(ctx, n)
			if err != nil {
				zap.S().Errorf("Failed getting piece %s -> %s from node %s: %v",
					pieceID, derivedPieceID, n.GetId(), err)
				ch <- rangerInfo{i: i, rr: nil, err: err}
				return
			}
			rr, err := ps.Get(ctx, derivedPieceID, size)
			// no ps.CloseConn() here, the connection will be closed by
			// the caller using RangeCloser.Close
			if err != nil {
				zap.S().Errorf("Failed getting piece %s -> %s from node %s: %v",
					pieceID, derivedPieceID, n.GetId(), err)
			}
			ch <- rangerInfo{i: i, rr: rr, err: err}
		}(i, n)
	}
	for range nodes {
		rri := <-ch
		if rri.err == nil {
			rrs[rri.i] = rri.rr
		}
	}
	return eestream.Decode(rrs, es, ec.mbm)
}

func (ec *ecClient) Delete(ctx context.Context, nodes []*proto.Node, pieceID client.PieceID) (err error) {
	defer mon.Task()(&ctx)(&err)
	errs := make(chan error, len(nodes))
	for _, n := range nodes {
<<<<<<< HEAD
		go func(n *proto.Node) {
			derivedPieceID := pieceID.Derive([]byte(n.GetId()))
=======
		go func(n proto.Node) {
			derivedPieceID, err := pieceID.Derive([]byte(n.GetId()))
			if err != nil {
				zap.S().Errorf("Failed deriving piece id for %s: %v", pieceID, err)
				errs <- err
				return
			}
>>>>>>> ee415fb0
			ps, err := ec.d.dial(ctx, n)
			if err != nil {
				zap.S().Errorf("Failed deleting piece %s -> %s from node %s: %v",
					pieceID, derivedPieceID, n.GetId(), err)
				errs <- err
				return
			}
			err = ps.Delete(ctx, derivedPieceID)
			// normally the bellow call should be deferred, but doing so fails
			// randomly the unit tests
			closeConn(ps, n.GetId())
			if err != nil {
				zap.S().Errorf("Failed deleting piece %s -> %s from node %s: %v",
					pieceID, derivedPieceID, n.GetId(), err)
			}
			errs <- err
		}(n)
	}
	allerrs := collectErrors(errs, len(nodes))
	if len(allerrs) > 0 && len(allerrs) == len(nodes) {
		return allerrs[0]
	}
	return nil
}

func collectErrors(errs <-chan error, size int) []error {
	var result []error
	for i := 0; i < size; i++ {
		err := <-errs
		if err != nil {
			result = append(result, err)
		}
	}
	return result
}

func closeConn(ps client.PSClient, nodeID string) {
	err := ps.CloseConn()
	if err != nil {
		zap.S().Errorf("Failed closing connection to node %s: %v", nodeID, err)
	}
}<|MERGE_RESOLUTION|>--- conflicted
+++ resolved
@@ -68,18 +68,13 @@
 	}
 	errs := make(chan error, len(readers))
 	for i, n := range nodes {
-<<<<<<< HEAD
 		go func(i int, n *proto.Node) {
-			derivedPieceID := pieceID.Derive([]byte(n.GetId()))
-=======
-		go func(i int, n proto.Node) {
 			derivedPieceID, err := pieceID.Derive([]byte(n.GetId()))
 			if err != nil {
 				zap.S().Errorf("Failed deriving piece id for %s: %v", pieceID, err)
 				errs <- err
 				return
 			}
->>>>>>> ee415fb0
 			ps, err := ec.d.dial(ctx, n)
 			if err != nil {
 				zap.S().Errorf("Failed putting piece %s -> %s to node %s: %v",
@@ -122,18 +117,13 @@
 	}
 	ch := make(chan rangerInfo, len(nodes))
 	for i, n := range nodes {
-<<<<<<< HEAD
 		go func(i int, n *proto.Node) {
-			derivedPieceID := pieceID.Derive([]byte(n.GetId()))
-=======
-		go func(i int, n proto.Node) {
 			derivedPieceID, err := pieceID.Derive([]byte(n.GetId()))
 			if err != nil {
 				zap.S().Errorf("Failed deriving piece id for %s: %v", pieceID, err)
 				ch <- rangerInfo{i: i, rr: nil, err: err}
 				return
 			}
->>>>>>> ee415fb0
 			ps, err := ec.d.dial(ctx, n)
 			if err != nil {
 				zap.S().Errorf("Failed getting piece %s -> %s from node %s: %v",
@@ -164,18 +154,13 @@
 	defer mon.Task()(&ctx)(&err)
 	errs := make(chan error, len(nodes))
 	for _, n := range nodes {
-<<<<<<< HEAD
 		go func(n *proto.Node) {
-			derivedPieceID := pieceID.Derive([]byte(n.GetId()))
-=======
-		go func(n proto.Node) {
 			derivedPieceID, err := pieceID.Derive([]byte(n.GetId()))
 			if err != nil {
 				zap.S().Errorf("Failed deriving piece id for %s: %v", pieceID, err)
 				errs <- err
 				return
 			}
->>>>>>> ee415fb0
 			ps, err := ec.d.dial(ctx, n)
 			if err != nil {
 				zap.S().Errorf("Failed deleting piece %s -> %s from node %s: %v",
