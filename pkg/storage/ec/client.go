--- conflicted
+++ resolved
@@ -50,12 +50,7 @@
 	}
 }
 
-<<<<<<< HEAD
-func (ec *ecClient) newPSClient(ctx context.Context, n *pb.Node) (psclient.Client, error) {
-	return ec.newPSClientFunc(ctx, ec.transport, n, 0)
-=======
 func (ec *ecClient) newPSClient(ctx context.Context, n *pb.Node) (*piecestore.Client, error) {
-	n.Type.DPanicOnInvalid("new ps client")
 	conn, err := ec.transport.DialNode(ctx, n)
 	if err != nil {
 		return nil, err
@@ -66,7 +61,6 @@
 		conn,
 		piecestore.DefaultConfig,
 	), nil
->>>>>>> db64d659
 }
 
 func (ec *ecClient) Put(ctx context.Context, limits []*pb.AddressedOrderLimit, rs eestream.RedundancyStrategy, data io.Reader, expiration time.Time) (successfulNodes []*pb.Node, successfulHashes []*pb.PieceHash, err error) {
@@ -102,15 +96,9 @@
 
 	start := time.Now()
 
-<<<<<<< HEAD
-	for i, node := range nodes {
-		go func(i int, node *pb.Node) {
-			hash, err := ec.putPiece(psCtx, ctx, node, pieceID, readers[i], expiration, pba)
-=======
 	for i, addressedLimit := range limits {
 		go func(i int, addressedLimit *pb.AddressedOrderLimit) {
 			hash, err := ec.putPiece(psCtx, ctx, addressedLimit, readers[i], expiration)
->>>>>>> db64d659
 			infos <- info{i: i, err: err, hash: hash}
 		}(i, addressedLimit)
 	}
@@ -135,7 +123,6 @@
 		successfulNodes[info.i] = &pb.Node{
 			Id:      limits[info.i].GetLimit().StorageNodeId,
 			Address: limits[info.i].GetStorageNodeAddress(),
-			Type:    pb.NodeType_STORAGE,
 		}
 		successfulHashes[info.i] = info.hash
 
@@ -251,7 +238,6 @@
 		successfulNodes[info.i] = &pb.Node{
 			Id:      limits[info.i].GetLimit().StorageNodeId,
 			Address: limits[info.i].GetStorageNodeAddress(),
-			Type:    pb.NodeType_STORAGE,
 		}
 		successfulHashes[info.i] = info.hash
 
@@ -297,7 +283,6 @@
 	ps, err := ec.newPSClient(ctx, &pb.Node{
 		Id:      storageNodeID,
 		Address: limit.GetStorageNodeAddress(),
-		Type:    pb.NodeType_STORAGE,
 	})
 	if err != nil {
 		zap.S().Errorf("Failed dialing for putting piece %s to node %s: %v", pieceID, storageNodeID, err)
@@ -356,15 +341,9 @@
 	paddedSize := calcPadded(size, es.StripeSize())
 	pieceSize := paddedSize / int64(es.RequiredCount())
 
-<<<<<<< HEAD
-	for i, n := range nodes {
-		if n == nil {
-			ch <- rangerInfo{i: i, rr: nil, err: nil}
-=======
 	rrs := map[int]ranger.Ranger{}
 	for i, addressedLimit := range limits {
 		if addressedLimit == nil {
->>>>>>> db64d659
 			continue
 		}
 
@@ -386,15 +365,9 @@
 func (ec *ecClient) Delete(ctx context.Context, limits []*pb.AddressedOrderLimit) (err error) {
 	defer mon.Task()(&ctx)(&err)
 
-<<<<<<< HEAD
-	errch := make(chan error, len(nodes))
-	for _, n := range nodes {
-		if n == nil {
-=======
 	errch := make(chan error, len(limits))
 	for _, addressedLimit := range limits {
 		if addressedLimit == nil {
->>>>>>> db64d659
 			errch <- nil
 			continue
 		}
@@ -404,7 +377,6 @@
 			ps, err := ec.newPSClient(ctx, &pb.Node{
 				Id:      limit.StorageNodeId,
 				Address: addressedLimit.GetStorageNodeAddress(),
-				Type:    pb.NodeType_STORAGE,
 			})
 			if err != nil {
 				zap.S().Errorf("Failed dialing for deleting piece %s from node %s: %v", limit.PieceId, limit.StorageNodeId, err)
@@ -420,13 +392,8 @@
 		}(addressedLimit)
 	}
 
-<<<<<<< HEAD
-	allerrs := collectErrors(errch, len(nodes))
-	if len(allerrs) > 0 && len(allerrs) == len(nodes) {
-=======
 	allerrs := collectErrors(errch, len(limits))
 	if len(allerrs) > 0 && len(allerrs) == len(limits) {
->>>>>>> db64d659
 		return allerrs[0]
 	}
 
@@ -448,17 +415,10 @@
 	if len(limits) < 2 {
 		return true
 	}
-<<<<<<< HEAD
-	ids := make(storj.NodeIDList, len(nodes))
-	for i, n := range nodes {
-		if n != nil {
-			ids[i] = n.Id
-=======
 	ids := make(storj.NodeIDList, len(limits))
 	for i, addressedLimit := range limits {
 		if addressedLimit != nil {
 			ids[i] = addressedLimit.GetLimit().StorageNodeId
->>>>>>> db64d659
 		}
 	}
 
@@ -495,26 +455,12 @@
 
 // Range implements Ranger.Range to be lazily connected
 func (lr *lazyPieceRanger) Range(ctx context.Context, offset, length int64) (io.ReadCloser, error) {
-<<<<<<< HEAD
-	if lr.ranger == nil {
-		ps, err := lr.newPSClientHelper(ctx, lr.node)
-		if err != nil {
-			return nil, err
-		}
-		ranger, err := ps.Get(ctx, lr.id, lr.size, lr.pba)
-		if err != nil {
-			return nil, err
-		}
-		lr.ranger = ranger
-=======
 	ps, err := lr.newPSClientHelper(ctx, &pb.Node{
 		Id:      lr.limit.GetLimit().StorageNodeId,
 		Address: lr.limit.GetStorageNodeAddress(),
-		Type:    pb.NodeType_STORAGE,
 	})
 	if err != nil {
 		return nil, err
->>>>>>> db64d659
 	}
 	return ps.Download(ctx, lr.limit.GetLimit(), offset, length)
 }
