// Copyright (C) 2018 Storj Labs, Inc.
// See LICENSE for copying information.

package ecclient

import (
	"context"
	"crypto/ecdsa"
	"crypto/elliptic"
	"crypto/rand"
	"errors"
	"fmt"
	"io"
	"io/ioutil"
	"testing"
	"time"

	"github.com/golang/mock/gomock"
	"github.com/stretchr/testify/assert"
	"github.com/vivint/infectious"

	"storj.io/storj/pkg/eestream"
	"storj.io/storj/pkg/pb"
	"storj.io/storj/pkg/piecestore/rpc/client"
	"storj.io/storj/pkg/provider"
	"storj.io/storj/pkg/ranger"
)

const (
	dialFailed = "dial failed"
	opFailed   = "op failed"
)

var (
	ErrDialFailed = errors.New(dialFailed)
	ErrOpFailed   = errors.New(opFailed)
)

var (
	node0 = &pb.Node{Id: "node-0"}
	node1 = &pb.Node{Id: "node-1"}
	node2 = &pb.Node{Id: "node-2"}
	node3 = &pb.Node{Id: "node-3"}
)

type mockDialer struct {
	m map[*pb.Node]client.PSClient
}

func (d *mockDialer) dial(ctx context.Context, node *pb.Node) (
	ps client.PSClient, err error) {
	ps = d.m[node]
	if ps == nil {
		return nil, ErrDialFailed
	}
	return d.m[node], nil
}

func TestNewECClient(t *testing.T) {
	ctrl := gomock.NewController(t)
	defer ctrl.Finish()

	tc := NewMockClient(ctrl)
	mbm := 1234

	privKey, _ := ecdsa.GenerateKey(elliptic.P256(), rand.Reader)
	identity := &provider.FullIdentity{Key: privKey}
	ec := NewClient(identity, tc, mbm)
	assert.NotNil(t, ec)

	ecc, ok := ec.(*ecClient)
	assert.True(t, ok)
	assert.NotNil(t, ecc.d)
	assert.Equal(t, mbm, ecc.mbm)

	dd, ok := ecc.d.(*defaultDialer)
	assert.True(t, ok)
	assert.NotNil(t, dd.t)
	assert.Equal(t, dd.t, tc)
}

func TestDefaultDialer(t *testing.T) {
	ctx := context.Background()
	ctrl := gomock.NewController(t)
	defer ctrl.Finish()

	privKey, _ := ecdsa.GenerateKey(elliptic.P256(), rand.Reader)
	identity := &provider.FullIdentity{Key: privKey}

	for i, tt := range []struct {
		err       error
		errString string
	}{
		{nil, ""},
		{ErrDialFailed, dialFailed},
	} {
		errTag := fmt.Sprintf("Test case #%d", i)

		tc := NewMockClient(ctrl)
		tc.EXPECT().DialNode(gomock.Any(), node0).Return(nil, tt.err)

		dd := defaultDialer{t: tc, identity: identity}
		_, err := dd.dial(ctx, node0)

		if tt.errString != "" {
			assert.EqualError(t, err, tt.errString, errTag)
		} else {
			assert.NoError(t, err, errTag)
		}
	}
}

func TestPut(t *testing.T) {
	ctx := context.Background()
	ctrl := gomock.NewController(t)
	defer ctrl.Finish()

	size := 32 * 1024
	k := 2
	n := 4
	fc, err := infectious.NewFEC(k, n)
	if !assert.NoError(t, err) {
		return
	}
	es := eestream.NewRSScheme(fc, size/n)

TestLoop:
	for i, tt := range []struct {
		nodes     []*pb.Node
		min       int
		mbm       int
		badInput  bool
		errs      []error
		errString string
	}{
		{[]*pb.Node{}, 0, 0, true, []error{},
			fmt.Sprintf("ecclient error: number of nodes (0) do not match total count (%v) of erasure scheme", n)},
		{[]*pb.Node{node0, node1, node2, node3}, 0, -1, true,
			[]error{nil, nil, nil, nil},
			"eestream error: negative max buffer memory"},
		{[]*pb.Node{node0, node1, node0, node3}, 0, 0, true,
			[]error{nil, nil, nil, nil},
			"ecclient error: duplicated nodes are not allowed"},
		{[]*pb.Node{node0, node1, node2, node3}, 0, 0, false,
			[]error{nil, nil, nil, nil}, ""},
		{[]*pb.Node{node0, node1, node2, node3}, 0, 0, false,
			[]error{nil, ErrDialFailed, nil, nil},
			"ecclient error: successful puts (3) less than repair threshold (4)"},
		{[]*pb.Node{node0, node1, node2, node3}, 0, 0, false,
			[]error{nil, ErrOpFailed, nil, nil},
			"ecclient error: successful puts (3) less than repair threshold (4)"},
		{[]*pb.Node{node0, node1, node2, node3}, 2, 0, false,
			[]error{nil, ErrDialFailed, nil, nil}, ""},
		{[]*pb.Node{node0, node1, node2, node3}, 2, 0, false,
			[]error{ErrOpFailed, ErrDialFailed, nil, ErrDialFailed},
			"ecclient error: successful puts (1) less than repair threshold (2)"},
		{[]*pb.Node{nil, nil, node2, node3}, 0, 0, false,
			[]error{nil, nil, nil, nil}, ""},
	} {
		errTag := fmt.Sprintf("Test case #%d", i)

		id := client.NewPieceID()
		ttl := time.Now()

		errs := make(map[*pb.Node]error, len(tt.nodes))
		for i, n := range tt.nodes {
			errs[n] = tt.errs[i]
		}

		m := make(map[*pb.Node]client.PSClient, len(tt.nodes))
		for _, n := range tt.nodes {
<<<<<<< HEAD
			if n == nil || tt.badInput {
				continue
			}
			derivedID, err := id.Derive([]byte(n.GetId()))
			if !assert.NoError(t, err, errTag) {
				continue TestLoop
=======
			if n != nil {
				if !tt.badInput {
					derivedID, err := id.Derive([]byte(n.GetId()))
					if !assert.NoError(t, err, errTag) {
						continue TestLoop
					}
					ps := NewMockPSClient(ctrl)
					gomock.InOrder(
						ps.EXPECT().Put(gomock.Any(), derivedID, gomock.Any(), ttl, gomock.Any()).Return(errs[n]).
							Do(func(ctx context.Context, id client.PieceID, data io.Reader, ttl time.Time, ba *pb.PayerBandwidthAllocation) {
								// simulate that the mocked piece store client is reading the data
								_, err := io.Copy(ioutil.Discard, data)
								assert.NoError(t, err, errTag)
							}),
						ps.EXPECT().Close().Return(nil),
					)
					m[n] = ps
				}
>>>>>>> 574703b1
			}
			ps := NewMockPSClient(ctrl)
			gomock.InOrder(
				ps.EXPECT().Put(gomock.Any(), derivedID, gomock.Any(), ttl, gomock.Any()).Return(errs[n]),
				ps.EXPECT().Close().Return(nil),
			)
			m[n] = ps
		}
		rs, err := eestream.NewRedundancyStrategy(es, tt.min, 0)
		if !assert.NoError(t, err, errTag) {
			continue
		}
		r := io.LimitReader(rand.Reader, int64(size))
		ec := ecClient{d: &mockDialer{m: m}, mbm: tt.mbm}

		successfulNodes, err := ec.Put(ctx, tt.nodes, rs, id, r, ttl)

		if tt.errString != "" {
			assert.EqualError(t, err, tt.errString, errTag)
		} else {
			assert.NoError(t, err, errTag)
			assert.Equal(t, len(tt.nodes), len(successfulNodes), errTag)
			for i := range tt.nodes {
				if tt.errs[i] != nil {
					assert.Nil(t, successfulNodes[i], errTag)
				} else {
					assert.Equal(t, tt.nodes[i], successfulNodes[i], errTag)
				}
			}
		}
	}
}

func TestGet(t *testing.T) {
	ctx := context.Background()
	ctrl := gomock.NewController(t)
	defer ctrl.Finish()

	size := 32 * 1024
	k := 2
	n := 4
	fc, err := infectious.NewFEC(k, n)
	if !assert.NoError(t, err) {
		return
	}
	es := eestream.NewRSScheme(fc, size/n)

TestLoop:
	for i, tt := range []struct {
		nodes     []*pb.Node
		mbm       int
		errs      []error
		errString string
	}{
		{[]*pb.Node{}, 0, []error{}, "ecclient error: " +
			fmt.Sprintf("number of nodes (0) do not match total count (%v) of erasure scheme", n)},
		{[]*pb.Node{node0, node1, node2, node3}, -1,
			[]error{nil, nil, nil, nil},
			"eestream error: negative max buffer memory"},
		{[]*pb.Node{node0, node1, node2, node3}, 0,
			[]error{nil, nil, nil, nil}, ""},
		{[]*pb.Node{node0, node1, node2, node3}, 0,
			[]error{nil, ErrDialFailed, nil, nil}, ""},
		{[]*pb.Node{node0, node1, node2, node3}, 0,
			[]error{nil, ErrOpFailed, nil, nil}, ""},
		{[]*pb.Node{node0, node1, node2, node3}, 0,
			[]error{ErrOpFailed, ErrDialFailed, nil, ErrDialFailed}, ""},
		{[]*pb.Node{node0, node1, node2, node3}, 0,
			[]error{ErrDialFailed, ErrOpFailed, ErrOpFailed, ErrDialFailed}, ""},
		{[]*pb.Node{nil, nil, node2, node3}, 0,
			[]error{nil, nil, nil, nil}, ""},
	} {
		errTag := fmt.Sprintf("Test case #%d", i)

		id := client.NewPieceID()

		errs := make(map[*pb.Node]error, len(tt.nodes))
		for i, n := range tt.nodes {
			errs[n] = tt.errs[i]
		}

		m := make(map[*pb.Node]client.PSClient, len(tt.nodes))
		for _, n := range tt.nodes {
			if errs[n] == ErrOpFailed {
				derivedID, err := id.Derive([]byte(n.GetId()))
				if !assert.NoError(t, err, errTag) {
					continue TestLoop
				}
				ps := NewMockPSClient(ctrl)
				ps.EXPECT().Get(gomock.Any(), derivedID, int64(size/k), gomock.Any()).Return(ranger.ByteRanger(nil), errs[n])
				m[n] = ps
			}
		}
		ec := ecClient{d: &mockDialer{m: m}, mbm: tt.mbm}
		rr, err := ec.Get(ctx, tt.nodes, es, id, int64(size))
		if err == nil {
			_, err := rr.Range(ctx, 0, 0)
			assert.NoError(t, err, errTag)
		}
		if tt.errString != "" {
			assert.EqualError(t, err, tt.errString, errTag)
		} else {
			assert.NoError(t, err, errTag)
			assert.NotNil(t, rr, errTag)
		}
	}
}

func TestDelete(t *testing.T) {
	ctx := context.Background()
	ctrl := gomock.NewController(t)
	defer ctrl.Finish()

TestLoop:
	for i, tt := range []struct {
		nodes     []*pb.Node
		errs      []error
		errString string
	}{
		{[]*pb.Node{}, []error{}, ""},
		{[]*pb.Node{node0}, []error{nil}, ""},
		{[]*pb.Node{node0}, []error{ErrDialFailed}, dialFailed},
		{[]*pb.Node{node0}, []error{ErrOpFailed}, opFailed},
		{[]*pb.Node{node0, node1}, []error{nil, nil}, ""},
		{[]*pb.Node{node0, node1}, []error{ErrDialFailed, nil}, ""},
		{[]*pb.Node{node0, node1}, []error{nil, ErrOpFailed}, ""},
		{[]*pb.Node{node0, node1}, []error{ErrDialFailed, ErrDialFailed}, dialFailed},
		{[]*pb.Node{node0, node1}, []error{ErrOpFailed, ErrOpFailed}, opFailed},
		{[]*pb.Node{nil, node1}, []error{nil, nil}, ""},
		{[]*pb.Node{nil, nil}, []error{nil, nil}, ""},
	} {
		errTag := fmt.Sprintf("Test case #%d", i)

		id := client.NewPieceID()

		errs := make(map[*pb.Node]error, len(tt.nodes))
		for i, n := range tt.nodes {
			errs[n] = tt.errs[i]
		}

		m := make(map[*pb.Node]client.PSClient, len(tt.nodes))
		for _, n := range tt.nodes {
			if n != nil && errs[n] != ErrDialFailed {
				derivedID, err := id.Derive([]byte(n.GetId()))
				if !assert.NoError(t, err, errTag) {
					continue TestLoop
				}
				ps := NewMockPSClient(ctrl)
				gomock.InOrder(
					ps.EXPECT().Delete(gomock.Any(), derivedID).Return(errs[n]),
					ps.EXPECT().Close().Return(nil),
				)
				m[n] = ps
			}
		}

		ec := ecClient{d: &mockDialer{m: m}}
		err := ec.Delete(ctx, tt.nodes, id)

		if tt.errString != "" {
			assert.EqualError(t, err, tt.errString, errTag)
		} else {
			assert.NoError(t, err, errTag)
		}
	}
}

func TestUnique(t *testing.T) {
	for i, tt := range []struct {
		nodes  []*pb.Node
		unique bool
	}{
		{nil, true},
		{[]*pb.Node{}, true},
		{[]*pb.Node{node0}, true},
		{[]*pb.Node{node0, node1}, true},
		{[]*pb.Node{node0, node0}, false},
		{[]*pb.Node{node0, node1, node0}, false},
		{[]*pb.Node{node1, node0, node0}, false},
		{[]*pb.Node{node0, node0, node1}, false},
		{[]*pb.Node{node2, node0, node1}, true},
		{[]*pb.Node{node2, node0, node3, node1}, true},
		{[]*pb.Node{node2, node0, node2, node1}, false},
		{[]*pb.Node{node1, node0, node3, node1}, false},
	} {
		errTag := fmt.Sprintf("Test case #%d", i)
		assert.Equal(t, tt.unique, unique(tt.nodes), errTag)
	}
}<|MERGE_RESOLUTION|>--- conflicted
+++ resolved
@@ -169,37 +169,21 @@
 
 		m := make(map[*pb.Node]client.PSClient, len(tt.nodes))
 		for _, n := range tt.nodes {
-<<<<<<< HEAD
 			if n == nil || tt.badInput {
 				continue
 			}
 			derivedID, err := id.Derive([]byte(n.GetId()))
 			if !assert.NoError(t, err, errTag) {
 				continue TestLoop
-=======
-			if n != nil {
-				if !tt.badInput {
-					derivedID, err := id.Derive([]byte(n.GetId()))
-					if !assert.NoError(t, err, errTag) {
-						continue TestLoop
-					}
-					ps := NewMockPSClient(ctrl)
-					gomock.InOrder(
-						ps.EXPECT().Put(gomock.Any(), derivedID, gomock.Any(), ttl, gomock.Any()).Return(errs[n]).
-							Do(func(ctx context.Context, id client.PieceID, data io.Reader, ttl time.Time, ba *pb.PayerBandwidthAllocation) {
-								// simulate that the mocked piece store client is reading the data
-								_, err := io.Copy(ioutil.Discard, data)
-								assert.NoError(t, err, errTag)
-							}),
-						ps.EXPECT().Close().Return(nil),
-					)
-					m[n] = ps
-				}
->>>>>>> 574703b1
 			}
 			ps := NewMockPSClient(ctrl)
 			gomock.InOrder(
-				ps.EXPECT().Put(gomock.Any(), derivedID, gomock.Any(), ttl, gomock.Any()).Return(errs[n]),
+				ps.EXPECT().Put(gomock.Any(), derivedID, gomock.Any(), ttl, gomock.Any()).Return(errs[n]).
+					Do(func(ctx context.Context, id client.PieceID, data io.Reader, ttl time.Time, ba *pb.PayerBandwidthAllocation) {
+						// simulate that the mocked piece store client is reading the data
+						_, err := io.Copy(ioutil.Discard, data)
+						assert.NoError(t, err, errTag)
+					}),
 				ps.EXPECT().Close().Return(nil),
 			)
 			m[n] = ps
