// Copyright (C) 2018 Storj Labs, Inc.
// See LICENSE for copying information.

package streams

import (
	"context"
	"crypto/sha256"
	"fmt"
	"io"
	"io/ioutil"
	"time"

	proto "github.com/gogo/protobuf/proto"
	"github.com/zeebo/errs"
	monkit "gopkg.in/spacemonkeygo/monkit.v2"

	"storj.io/storj/pkg/eestream"
	"storj.io/storj/pkg/paths"
	ranger "storj.io/storj/pkg/ranger"
	"storj.io/storj/pkg/storage/segments"
	streamspb "storj.io/storj/protos/streams"
)

var mon = monkit.Package()

// Meta info about a segment
type Meta struct {
	Modified   time.Time
	Expiration time.Time
	Size       int64
	Data       []byte
}

// convertMeta converts segment metadata to stream metadata
func convertMeta(segmentMeta segments.Meta) (Meta, error) {
	msi := streamspb.MetaStreamInfo{}
	err := proto.Unmarshal(segmentMeta.Data, &msi)
	if err != nil {
		return Meta{}, err
	}

	return Meta{
		Modified:   segmentMeta.Modified,
		Expiration: segmentMeta.Expiration,
		Size:       ((msi.NumberOfSegments - 1) * msi.SegmentsSize) + msi.LastSegmentSize,
		Data:       msi.Metadata,
	}, nil
}

// Store interface methods for streams to satisfy to be a store
type Store interface {
	Meta(ctx context.Context, path paths.Path) (Meta, error)
	Get(ctx context.Context, path paths.Path) (ranger.RangeCloser, Meta, error)
	Put(ctx context.Context, path paths.Path, data io.Reader,
		metadata []byte, expiration time.Time) (Meta, error)
	Delete(ctx context.Context, path paths.Path) error
	List(ctx context.Context, prefix, startAfter, endBefore paths.Path,
		recursive bool, limit int, metaFlags uint32) (items []ListItem,
		more bool, err error)
}

// streamStore is a store for streams
type streamStore struct {
	segments    segments.Store
	segmentSize int64
	key         *string
}

// NewStreamStore stuff
func NewStreamStore(segments segments.Store, segmentSize int64, key *string) (Store, error) {
	if segmentSize <= 0 {
		return nil, errs.New("segment size must be larger than 0")
	}
	return &streamStore{segments: segments, segmentSize: segmentSize, key: key}, nil
}

// Put breaks up data as it comes in into s.segmentSize length pieces, then
// store the first piece at s0/<path>, second piece at s1/<path>, and the
// *last* piece at l/<path>. Store the given metadata, along with the number
// of segments, in a new protobuf, in the metadata of l/<path>.
func (s *streamStore) Put(ctx context.Context, path paths.Path, data io.Reader,
	metadata []byte, expiration time.Time) (m Meta, err error) {
	defer mon.Task()(&ctx)(&err)

	var totalSegments int64
	var totalSize int64
	var lastSegmentSize int64

	awareLimitReader := EOFAwareReader(data)
	encKey := sha256.Sum256([]byte(*s.key))
	var firstNonce [12]byte

	for !awareLimitReader.isEOF() {
		// TODO (moby) should I create a new encrypter for each segment? Should the last arg be segmentSize?
		// dangerous cast from int64 -> int below. Fix this
		encrypter, err := eestream.NewAESGCMEncrypter(&encKey, &firstNonce, int(s.segmentSize))
		if err != nil {
			return Meta{}, err
		}

		segmentPath := path.Prepend(fmt.Sprintf("s%d", totalSegments))
		segmentData := io.LimitReader(awareLimitReader, s.segmentSize)
		paddedData := eestream.PadReader(ioutil.NopCloser(segmentData), encrypter.InBlockSize())
		transformedData := eestream.TransformReader(paddedData, encrypter, 0)

		putMeta, err := s.segments.Put(ctx, segmentPath, transformedData,
			nil, expiration)
		if err != nil {
			return Meta{}, err
		}
		lastSegmentSize = putMeta.Size
		totalSize = totalSize + putMeta.Size
		totalSegments = totalSegments + 1
	}

	lastSegmentPath := path.Prepend("l")

	md := streamspb.MetaStreamInfo{
		NumberOfSegments: totalSegments,
		SegmentsSize:     s.segmentSize,
		LastSegmentSize:  lastSegmentSize,
		Metadata:         metadata,
	}
	lastSegmentMetadata, err := proto.Marshal(&md)
	if err != nil {
		return Meta{}, err
	}

	putMeta, err := s.segments.Put(ctx, lastSegmentPath, data,
		lastSegmentMetadata, expiration)
	if err != nil {
		return Meta{}, err
	}
	totalSize = totalSize + putMeta.Size

	resultMeta := Meta{
		Modified:   putMeta.Modified,
		Expiration: expiration,
		Size:       totalSize,
		Data:       metadata,
	}

	return resultMeta, nil
}

// Get returns a ranger that knows what the overall size is (from l/<path>)
// and then returns the appropriate data from segments s0/<path>, s1/<path>,
// ..., l/<path>.
func (s *streamStore) Get(ctx context.Context, path paths.Path) (
	rr ranger.RangeCloser, meta Meta, err error) {
	defer mon.Task()(&ctx)(&err)

	lastRangerCloser, lastSegmentMeta, err := s.segments.Get(ctx, path.Prepend("l"))
	if err != nil {
		return nil, Meta{}, err
	}

	msi := streamspb.MetaStreamInfo{}
	err = proto.Unmarshal(lastSegmentMeta.Data, &msi)
	if err != nil {
		_ = lastRangerCloser.Close()
		return nil, Meta{}, err
	}

	newMeta, err := convertMeta(lastSegmentMeta)
	if err != nil {
		_ = lastRangerCloser.Close()
		return nil, Meta{}, err
	}

<<<<<<< HEAD
	var rangers []ranger.Ranger
	encKey := sha256.Sum256([]byte(*s.key))
	var firstNonce [12]byte
=======
	var rangers []ranger.RangeCloser
>>>>>>> f168e19f

	for i := 0; i < int(msi.NumberOfSegments); i++ {
		currentPath := fmt.Sprintf("s%d", i)
		rangeCloser, _, err := s.segments.Get(ctx, path.Prepend(currentPath))
		if err != nil {
			for _, ranger := range rangers {
				_ = ranger.Close()
			}
			_ = lastRangerCloser.Close()
			return nil, Meta{}, err
		}

		// TODO (moby) should this be segmentSize?
		// dangerous int cast
		decrypter, err := eestream.NewAESGCMDecrypter(&encKey, &firstNonce, int(s.segmentSize))
		if err != nil {
			return nil, Meta{}, err
		}

		rd, err := eestream.Transform(rangeCloser, decrypter)
		if err != nil {
			return nil, Meta{}, err
		}

		// TOOD (moby) should this be segmentSize?
		// dangerous int cast
		rc, err := eestream.Unpad(rd, int(s.segmentSize))
		if err != nil {
			return nil, Meta{}, err
		}

		rangers = append(rangers, rc)
	}

	rangers = append(rangers, lastRangerCloser)

	catRangers := ranger.Concat(rangers...)

	return catRangers, newMeta, nil
}

// Meta implements Store.Meta
func (s *streamStore) Meta(ctx context.Context, path paths.Path) (Meta, error) {
	segmentMeta, err := s.segments.Meta(ctx, path.Prepend("l"))
	if err != nil {
		return Meta{}, err
	}

	meta, err := convertMeta(segmentMeta)
	if err != nil {
		return Meta{}, err
	}

	return meta, nil
}

// Delete all the segments, with the last one last
func (s *streamStore) Delete(ctx context.Context, path paths.Path) (err error) {
	defer mon.Task()(&ctx)(&err)

	lastSegmentMeta, err := s.segments.Meta(ctx, path.Prepend("l"))
	if err != nil {
		return err
	}

	msi := streamspb.MetaStreamInfo{}
	err = proto.Unmarshal(lastSegmentMeta.Data, &msi)
	if err != nil {
		return err
	}

	for i := 0; i < int(msi.NumberOfSegments); i++ {
		currentPath := fmt.Sprintf("s%d", i)
		err := s.segments.Delete(ctx, path.Prepend(currentPath))
		if err != nil {
			return err
		}
	}

	return s.segments.Delete(ctx, path.Prepend("l"))
}

// ListItem is a single item in a listing
type ListItem struct {
	Path paths.Path
	Meta Meta
}

// List all the paths inside l/, stripping off the l/ prefix
func (s *streamStore) List(ctx context.Context, prefix, startAfter, endBefore paths.Path,
	recursive bool, limit int, metaFlags uint32) (items []ListItem,
	more bool, err error) {
	defer mon.Task()(&ctx)(&err)

	lItems, more, err := s.segments.List(ctx, prefix.Prepend("l"), startAfter, endBefore, recursive, limit, metaFlags)
	if err != nil {
		return nil, false, err
	}

	items = make([]ListItem, len(lItems))
	for i, item := range lItems {
		newMeta, err := convertMeta(item.Meta)
		if err != nil {
			return nil, false, err
		}
		items[i] = ListItem{Path: item.Path[1:], Meta: newMeta}
	}

	return items, more, nil
}<|MERGE_RESOLUTION|>--- conflicted
+++ resolved
@@ -169,13 +169,9 @@
 		return nil, Meta{}, err
 	}
 
-<<<<<<< HEAD
-	var rangers []ranger.Ranger
 	encKey := sha256.Sum256([]byte(*s.key))
 	var firstNonce [12]byte
-=======
 	var rangers []ranger.RangeCloser
->>>>>>> f168e19f
 
 	for i := 0; i < int(msi.NumberOfSegments); i++ {
 		currentPath := fmt.Sprintf("s%d", i)
