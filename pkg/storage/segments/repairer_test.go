--- conflicted
+++ resolved
@@ -23,10 +23,7 @@
 
 func TestSegmentStoreRepair(t *testing.T) {
 	t.Skip("flaky")
-<<<<<<< HEAD
-=======
 
->>>>>>> 6522579e
 	testplanet.Run(t, testplanet.Config{
 		SatelliteCount: 1, StorageNodeCount: 6, UplinkCount: 1,
 	}, func(t *testing.T, ctx *testcontext.Context, planet *testplanet.Planet) {
