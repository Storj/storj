// Copyright (C) 2018 Storj Labs, Inc.
// See LICENSE for copying information.

package segments

import (
	"context"
	"io"
	"time"

	"github.com/golang/protobuf/ptypes"
	"github.com/golang/protobuf/ptypes/timestamp"
	"go.uber.org/zap"
	monkit "gopkg.in/spacemonkeygo/monkit.v2"

	"storj.io/storj/pkg/eestream"
	"storj.io/storj/pkg/kademlia"
	"storj.io/storj/pkg/overlay"
	"storj.io/storj/pkg/paths"
	"storj.io/storj/pkg/piecestore/rpc/client"
	"storj.io/storj/pkg/pointerdb"
	"storj.io/storj/pkg/ranger"
	"storj.io/storj/pkg/storage/ec"
	opb "storj.io/storj/protos/overlay"
	ppb "storj.io/storj/protos/pointerdb"
)

var (
	mon = monkit.Package()
)

// Meta info about a segment
type Meta struct {
<<<<<<< HEAD
	Data []byte
	Size int64
=======
	Modified   time.Time
	Expiration time.Time
	Size       int64
	Data       []byte
}

// ListItem is a single item in a listing
type ListItem struct {
	Path paths.Path
	Meta Meta
>>>>>>> 7e136db9
}

// Store for segments
type Store interface {
	Meta(ctx context.Context, path paths.Path) (meta Meta, err error)
	Get(ctx context.Context, path paths.Path) (rr ranger.RangeCloser,
		meta Meta, err error)
	Put(ctx context.Context, path paths.Path, data io.Reader, metadata []byte,
		expiration time.Time) (meta Meta, err error)
	Delete(ctx context.Context, path paths.Path) (err error)
	List(ctx context.Context, prefix, startAfter, endBefore paths.Path,
		recursive bool, limit int, metaFlags uint32) (items []ListItem,
		more bool, err error)
}

type segmentStore struct {
	oc  overlay.Client
	ec  ecclient.Client
	pdb pointerdb.Client
	rs  eestream.RedundancyStrategy
}

// NewSegmentStore creates a new instance of segmentStore
func NewSegmentStore(oc overlay.Client, ec ecclient.Client,
	pdb pointerdb.Client, rs eestream.RedundancyStrategy) Store {
	return &segmentStore{oc: oc, ec: ec, pdb: pdb, rs: rs}
}

// Meta retrieves the metadata of the segment
func (s *segmentStore) Meta(ctx context.Context, path paths.Path) (meta Meta,
	err error) {
	defer mon.Task()(&ctx)(&err)

	pr, err := s.pdb.Get(ctx, path, nil)
	if err != nil {
		return Meta{}, Error.Wrap(err)
	}

<<<<<<< HEAD
	return Meta{Data: pr.GetMetadata(), Size: pr.Size}, nil
=======
	return convertMeta(pr), nil
>>>>>>> 7e136db9
}

// Put uploads a segment to an erasure code client
func (s *segmentStore) Put(ctx context.Context, path paths.Path, data io.Reader,
	metadata []byte, expiration time.Time) (meta Meta, err error) {
	defer mon.Task()(&ctx)(&err)

	// uses overlay client to request a list of nodes
	nodes, err := s.oc.Choose(ctx, s.rs.TotalCount(), 0)
	if err != nil {
		return Meta{}, Error.Wrap(err)
	}

	pieceID := client.NewPieceID()

	// puts file to ecclient
	err = s.ec.Put(ctx, nodes, s.rs, pieceID, data, expiration)
	if err != nil {
		return Meta{}, Error.Wrap(err)
	}

	var remotePieces []*ppb.RemotePiece
	for i := range nodes {
		remotePieces = append(remotePieces, &ppb.RemotePiece{
			PieceNum: int32(i),
			NodeId:   nodes[i].Id,
		})
	}

	exp, err := ptypes.TimestampProto(expiration)
	if err != nil {
		return Meta{}, Error.Wrap(err)
	}

	// creates pointer
	pr := &ppb.Pointer{
		Type: ppb.Pointer_REMOTE,
		Remote: &ppb.RemoteSegment{
			Redundancy: &ppb.RedundancyScheme{
				Type:             ppb.RedundancyScheme_RS,
				MinReq:           int32(s.rs.RequiredCount()),
				Total:            int32(s.rs.TotalCount()),
				RepairThreshold:  int32(s.rs.Min),
				SuccessThreshold: int32(s.rs.Opt),
			},
			PieceId:      string(pieceID),
			RemotePieces: remotePieces,
		},
		// TODO(kaloyan): We need to wrap the data reader in a SizeAwareReader
		// wrapper and take the size from it.
		Size:           0,
		ExpirationDate: exp,
		Metadata:       metadata,
	}

	// puts pointer to pointerDB
	err = s.pdb.Put(ctx, path, pr, nil)
	if err != nil {
		return Meta{}, Error.Wrap(err)
	}

	// get the metadata for the newly uploaded segment
	m, err := s.Meta(ctx, path)
	if err != nil {
		return Meta{}, Error.Wrap(err)
	}
	return m, nil
}

// Get retrieves a segment using erasure code, overlay, and pointerdb clients
func (s *segmentStore) Get(ctx context.Context, path paths.Path) (
	rr ranger.RangeCloser, meta Meta, err error) {
	defer mon.Task()(&ctx)(&err)

	pr, err := s.pdb.Get(ctx, path, nil)
	if err != nil {
		return nil, Meta{}, Error.Wrap(err)
	}

	if pr.GetType() != ppb.Pointer_REMOTE {
		return nil, Meta{}, Error.New("TODO: only getting remote pointers supported")
	}

	seg := pr.GetRemote()
	pid := client.PieceID(seg.PieceId)
	nodes, err := s.lookupNodes(ctx, seg)
	if err != nil {
		return nil, Meta{}, Error.Wrap(err)
	}

	rr, err = s.ec.Get(ctx, nodes, s.rs, pid, pr.GetSize())
	if err != nil {
		return nil, Meta{}, Error.Wrap(err)
	}

<<<<<<< HEAD
	return rr, Meta{Data: pr.GetMetadata(), Size: rr.Size()}, nil
=======
	return rr, convertMeta(pr), nil
>>>>>>> 7e136db9
}

// Delete tells piece stores to delete a segment and deletes pointer from pointerdb
func (s *segmentStore) Delete(ctx context.Context, path paths.Path) (err error) {
	defer mon.Task()(&ctx)(&err)

	pr, err := s.pdb.Get(ctx, path, nil)
	if err != nil {
		return Error.Wrap(err)
	}

	if pr.GetType() != ppb.Pointer_REMOTE {
		return Error.New("TODO: only getting remote pointers supported")
	}

	seg := pr.GetRemote()
	pid := client.PieceID(seg.PieceId)
	nodes, err := s.lookupNodes(ctx, seg)
	if err != nil {
		return Error.Wrap(err)
	}

	// ecclient sends delete request
	err = s.ec.Delete(ctx, nodes, pid)
	if err != nil {
		return Error.Wrap(err)
	}

	// deletes pointer from pointerdb
	return s.pdb.Delete(ctx, path, nil)
}

// lookupNodes calls Lookup to get node addresses from the overlay
func (s *segmentStore) lookupNodes(ctx context.Context, seg *ppb.RemoteSegment) (
	nodes []*opb.Node, err error) {
	nodes = make([]*opb.Node, len(seg.GetRemotePieces()))
	for i, p := range seg.GetRemotePieces() {
		node, err := s.oc.Lookup(ctx, kademlia.StringToNodeID(p.GetNodeId()))
		if err != nil {
			// TODO(kaloyan): better error handling: failing to lookup a few
			// nodes should not fail the request
			return nil, Error.Wrap(err)
		}
		nodes[i] = node
	}
	return nodes, nil
}

// List retrieves paths to segments and their metadata stored in the pointerdb
func (s *segmentStore) List(ctx context.Context, prefix, startAfter,
	endBefore paths.Path, recursive bool, limit int, metaFlags uint32) (
	items []ListItem, more bool, err error) {
	defer mon.Task()(&ctx)(&err)

	pdbItems, more, err := s.pdb.List(ctx, prefix, startAfter, endBefore,
		recursive, limit, metaFlags, nil)
	if err != nil {
		return nil, false, err
	}

	items = make([]ListItem, len(pdbItems))
	for i, itm := range pdbItems {
		items[i] = ListItem{
			Path: itm.Path,
			Meta: convertMeta(itm.Pointer),
		}
	}

	return items, more, nil
}

// convertMeta converts pointer to segment metadata
func convertMeta(pr *ppb.Pointer) Meta {
	return Meta{
		Modified:   convertTime(pr.GetCreationDate()),
		Expiration: convertTime(pr.GetExpirationDate()),
		Size:       pr.GetSize(),
		Data:       pr.GetMetadata(),
	}
}

// convertTime converts gRPC timestamp to Go time
func convertTime(ts *timestamp.Timestamp) time.Time {
	t, err := ptypes.Timestamp(ts)
	if err != nil {
		zap.S().Warnf("Failed converting timestamp %v: %v", ts, err)
	}
	return t
}<|MERGE_RESOLUTION|>--- conflicted
+++ resolved
@@ -31,10 +31,6 @@
 
 // Meta info about a segment
 type Meta struct {
-<<<<<<< HEAD
-	Data []byte
-	Size int64
-=======
 	Modified   time.Time
 	Expiration time.Time
 	Size       int64
@@ -45,7 +41,6 @@
 type ListItem struct {
 	Path paths.Path
 	Meta Meta
->>>>>>> 7e136db9
 }
 
 // Store for segments
@@ -84,11 +79,7 @@
 		return Meta{}, Error.Wrap(err)
 	}
 
-<<<<<<< HEAD
-	return Meta{Data: pr.GetMetadata(), Size: pr.Size}, nil
-=======
-	return convertMeta(pr), nil
->>>>>>> 7e136db9
+	return Meta{Data: pr.GetMetadata()}, nil
 }
 
 // Put uploads a segment to an erasure code client
@@ -184,11 +175,7 @@
 		return nil, Meta{}, Error.Wrap(err)
 	}
 
-<<<<<<< HEAD
-	return rr, Meta{Data: pr.GetMetadata(), Size: rr.Size()}, nil
-=======
-	return rr, convertMeta(pr), nil
->>>>>>> 7e136db9
+	return rr, Meta{Data: pr.GetMetadata()}, nil
 }
 
 // Delete tells piece stores to delete a segment and deletes pointer from pointerdb
