--- conflicted
+++ resolved
@@ -19,7 +19,6 @@
 	"storj.io/storj/pkg/eestream"
 	"storj.io/storj/pkg/pb"
 	"storj.io/storj/pkg/ranger"
-	"storj.io/storj/pkg/statdb"
 	ecclient "storj.io/storj/pkg/storage/ec"
 	"storj.io/storj/pkg/storj"
 	"storj.io/storj/uplink/metainfo"
@@ -54,17 +53,6 @@
 }
 
 type segmentStore struct {
-<<<<<<< HEAD
-	oc            statdb.Client
-	ec            ecclient.Client
-	pdb           pdbclient.Client
-	rs            eestream.RedundancyStrategy
-	thresholdSize int
-}
-
-// NewSegmentStore creates a new instance of segmentStore
-func NewSegmentStore(oc statdb.Client, ec ecclient.Client, pdb pdbclient.Client, rs eestream.RedundancyStrategy, threshold int) Store {
-=======
 	metainfo                metainfo.Client
 	ec                      ecclient.Client
 	rs                      eestream.RedundancyStrategy
@@ -74,7 +62,6 @@
 
 // NewSegmentStore creates a new instance of segmentStore
 func NewSegmentStore(metainfo metainfo.Client, ec ecclient.Client, rs eestream.RedundancyStrategy, threshold int, maxEncryptedSegmentSize int64) Store {
->>>>>>> db64d659
 	return &segmentStore{
 		metainfo:                metainfo,
 		ec:                      ec,
@@ -146,20 +133,7 @@
 			Metadata:       metadata,
 		}
 	} else {
-<<<<<<< HEAD
-		sizedReader := SizeReader(peekReader)
-
-		// uses overlay client to request a list of nodes according to configured standards
-		nodes, err := s.oc.Choose(ctx,
-			statdb.Options{
-				Amount:    s.rs.TotalCount(),
-				Bandwidth: sizedReader.Size() / int64(s.rs.TotalCount()),
-				Space:     sizedReader.Size() / int64(s.rs.TotalCount()),
-				Excluded:  nil,
-			})
-=======
 		limits, rootPieceID, err := s.metainfo.CreateSegment(ctx, "", "", -1, redundancy, s.maxEncryptedSegmentSize, expiration) // bucket, path and segment index are not known at this point
->>>>>>> db64d659
 		if err != nil {
 			return Meta{}, Error.Wrap(err)
 		}
@@ -306,17 +280,10 @@
 		return Error.Wrap(err)
 	}
 
-<<<<<<< HEAD
-		nodes, err = lookupAndAlignNodes(ctx, s.oc, nodes, seg)
-		if err != nil {
-			return Error.Wrap(err)
-		}
-=======
 	if len(limits) == 0 {
 		// inline segment - nothing else to do
 		return
 	}
->>>>>>> db64d659
 
 	// remote segment - delete the pieces from storage nodes
 	err = s.ec.Delete(ctx, limits)
@@ -375,47 +342,6 @@
 	return needed
 }
 
-<<<<<<< HEAD
-// lookupNodes, if necessary, calls Lookup to get node addresses from the overlay.
-// It also realigns the nodes to an indexed list of nodes based on the piece number.
-// Missing pieces are represented by a nil node.
-func lookupAndAlignNodes(ctx context.Context, oc statdb.Client, nodes []*pb.Node, seg *pb.RemoteSegment) (result []*pb.Node, err error) {
-	defer mon.Task()(&ctx)(&err)
-
-	if nodes == nil {
-		// Get list of all nodes IDs storing a piece from the segment
-		var nodeIds storj.NodeIDList
-		for _, p := range seg.RemotePieces {
-			nodeIds = append(nodeIds, p.NodeId)
-		}
-		// Lookup the node info from node IDs
-		nodes, err = oc.BulkLookup(ctx, nodeIds)
-		if err != nil {
-			return nil, Error.Wrap(err)
-		}
-	}
-
-	// Realign the nodes
-	result = make([]*pb.Node, seg.GetRedundancy().GetTotal())
-	for i, p := range seg.GetRemotePieces() {
-		result[p.PieceNum] = nodes[i]
-	}
-
-	return result, nil
-}
-
-// contains checks if n exists in list
-func contains(list []int32, n int) bool {
-	for i := range list {
-		if n == int(list[i]) {
-			return true
-		}
-	}
-	return false
-}
-
-=======
->>>>>>> db64d659
 // convertMeta converts pointer to segment metadata
 func convertMeta(pr *pb.Pointer) Meta {
 	return Meta{
