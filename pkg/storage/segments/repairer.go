--- conflicted
+++ resolved
@@ -78,13 +78,8 @@
 	}
 
 	// repair not needed
-<<<<<<< HEAD
 	if int32(numHealthy) > pointer.Remote.Redundancy.RepairThreshold {
-		return nil
-=======
-	if (int32(numHealthy) >= pointer.Remote.Redundancy.MinReq) && (int32(numHealthy) > pointer.Remote.Redundancy.RepairThreshold) {
 		return Error.New("piece %v with %d pieces above repiar threshold %d", path, numHealthy, pointer.Remote.Redundancy.RepairThreshold)
->>>>>>> d2c95c1d
 	}
 
 	lostPiecesSet := sliceToSet(missingPieces)
