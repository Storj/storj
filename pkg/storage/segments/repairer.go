// Copyright (C) 2019 Storj Labs, Inc.
// See LICENSE for copying information.

package segments

import (
	"context"
	"time"

	"github.com/golang/protobuf/ptypes/timestamp"
	"github.com/zeebo/errs"

<<<<<<< HEAD
	"storj.io/storj/pkg/pb"
	"storj.io/storj/pkg/piecestore/psclient"
	"storj.io/storj/pkg/pointerdb/pdbclient"
	"storj.io/storj/pkg/statdb"
=======
	"storj.io/storj/pkg/auth/signing"
	"storj.io/storj/pkg/eestream"
	"storj.io/storj/pkg/identity"
	"storj.io/storj/pkg/overlay"
	"storj.io/storj/pkg/pb"
	"storj.io/storj/pkg/pointerdb"
>>>>>>> db64d659
	ecclient "storj.io/storj/pkg/storage/ec"
	"storj.io/storj/pkg/storj"
)

// Repairer for segments
type Repairer struct {
<<<<<<< HEAD
	oc        statdb.Client
	ec        ecclient.Client
	pdb       pdbclient.Client
	nodeStats *pb.NodeStats
}

// NewSegmentRepairer creates a new instance of SegmentRepairer
func NewSegmentRepairer(oc statdb.Client, ec ecclient.Client, pdb pdbclient.Client) *Repairer {
	return &Repairer{oc: oc, ec: ec, pdb: pdb}
=======
	pointerdb            *pointerdb.Service
	allocation           *pointerdb.AllocationSigner
	cache                *overlay.Cache
	ec                   ecclient.Client
	selectionPreferences *overlay.NodeSelectionConfig
	signer               signing.Signer
	identity             *identity.FullIdentity
	timeout              time.Duration
}

// NewSegmentRepairer creates a new instance of SegmentRepairer
func NewSegmentRepairer(pointerdb *pointerdb.Service, allocation *pointerdb.AllocationSigner, cache *overlay.Cache, ec ecclient.Client, identity *identity.FullIdentity, selectionPreferences *overlay.NodeSelectionConfig, timeout time.Duration) *Repairer {
	return &Repairer{
		pointerdb:            pointerdb,
		allocation:           allocation,
		cache:                cache,
		ec:                   ec,
		identity:             identity,
		signer:               signing.SignerFromFullIdentity(identity),
		selectionPreferences: selectionPreferences,
		timeout:              timeout,
	}
>>>>>>> db64d659
}

// Repair retrieves an at-risk segment and repairs and stores lost pieces on new nodes
func (repairer *Repairer) Repair(ctx context.Context, path storj.Path, lostPieces []int32) (err error) {
	defer mon.Task()(&ctx)(&err)

	// Read the segment pointer from the PointerDB
	pointer, err := repairer.pointerdb.Get(path)
	if err != nil {
		return Error.Wrap(err)
	}

	if pointer.GetType() != pb.Pointer_REMOTE {
		return Error.New("cannot repair inline segment %s", path)
	}

	redundancy, err := eestream.NewRedundancyStrategyFromProto(pointer.GetRemote().GetRedundancy())
	if err != nil {
		return Error.Wrap(err)
	}

	pieceSize := eestream.CalcPieceSize(pointer.GetSegmentSize(), redundancy)
	rootPieceID := pointer.GetRemote().RootPieceId
	expiration := pointer.GetExpirationDate()

	var excludeNodeIDs storj.NodeIDList
	var healthyPieces []*pb.RemotePiece
	lostPiecesSet := sliceToSet(lostPieces)

	// Populate healthyPieces with all pieces from the pointer except those correlating to indices in lostPieces
	for _, piece := range pointer.GetRemote().GetRemotePieces() {
		excludeNodeIDs = append(excludeNodeIDs, piece.NodeId)
		if _, ok := lostPiecesSet[piece.GetPieceNum()]; !ok {
			healthyPieces = append(healthyPieces, piece)
		}
	}

	// Create the order limits for the GET_REPAIR action
	getLimits := make([]*pb.AddressedOrderLimit, redundancy.TotalCount())
	for _, piece := range healthyPieces {
		derivedPieceID := rootPieceID.Derive(piece.NodeId)
		orderLimit, err := repairer.createOrderLimit(ctx, piece.NodeId, derivedPieceID, expiration, pieceSize, pb.PieceAction_GET_REPAIR)
		if err != nil {
			return err
		}

		node, err := repairer.cache.Get(ctx, piece.NodeId)
		if err != nil {
			return Error.Wrap(err)
		}

		if node != nil {
			node.Type.DPanicOnInvalid("repair")
		}

<<<<<<< HEAD
		excludeNodeIDs = append(excludeNodeIDs, v.Id)

		// If node index exists in lostPieces, skip adding it to healthyNodes
		if contains(lostPieces, i) {
			totalNilNodes++
		} else {
			healthyNodes[i] = v
=======
		getLimits[piece.GetPieceNum()] = &pb.AddressedOrderLimit{
			Limit:              orderLimit,
			StorageNodeAddress: node.Address,
>>>>>>> db64d659
		}
	}

	// Request Overlay for n-h new storage nodes
<<<<<<< HEAD
	op := statdb.Options{Amount: totalNilNodes, Space: 0, Excluded: excludeNodeIDs}
	newNodes, err := s.oc.Choose(ctx, op)
=======
	request := &pb.FindStorageNodesRequest{
		Opts: &pb.OverlayOptions{
			Amount: int64(redundancy.TotalCount()) - int64(len(healthyPieces)),
			Restrictions: &pb.NodeRestrictions{
				FreeBandwidth: pieceSize,
				FreeDisk:      pieceSize,
			},
			ExcludedNodes: excludeNodeIDs,
		},
	}
	newNodes, err := repairer.cache.FindStorageNodes(ctx, request, repairer.selectionPreferences)
>>>>>>> db64d659
	if err != nil {
		return Error.Wrap(err)
	}

	// Create the order limits for the PUT_REPAIR action
	putLimits := make([]*pb.AddressedOrderLimit, redundancy.TotalCount())
	pieceNum := 0
	for _, node := range newNodes {
		if node != nil {
			node.Type.DPanicOnInvalid("repair 2")
		}

		for pieceNum < redundancy.TotalCount() && getLimits[pieceNum] != nil {
			pieceNum++
		}
<<<<<<< HEAD
	}
=======

		if pieceNum >= redundancy.TotalCount() {
			break // should not happen
		}
>>>>>>> db64d659

		derivedPieceID := rootPieceID.Derive(node.Id)
		orderLimit, err := repairer.createOrderLimit(ctx, node.Id, derivedPieceID, expiration, pieceSize, pb.PieceAction_PUT_REPAIR)
		if err != nil {
			return err
		}

		putLimits[pieceNum] = &pb.AddressedOrderLimit{
			Limit:              orderLimit,
			StorageNodeAddress: node.Address,
		}
		pieceNum++
	}

	// Download the segment using just the healthy pieces
	rr, err := repairer.ec.Get(ctx, getLimits, redundancy, pointer.GetSegmentSize())
	if err != nil {
		return Error.Wrap(err)
	}

	r, err := rr.Range(ctx, 0, rr.Size())
	if err != nil {
		return Error.Wrap(err)
	}
	defer func() { err = errs.Combine(err, r.Close()) }()

	// Upload the repaired pieces
	successfulNodes, hashes, err := repairer.ec.Repair(ctx, putLimits, redundancy, r, convertTime(expiration), repairer.timeout)
	if err != nil {
		return Error.Wrap(err)
	}

	// Add the successfully uploaded pieces to the healthyPieces
	for i, node := range successfulNodes {
		if node == nil {
			continue
		}
		healthyPieces = append(healthyPieces, &pb.RemotePiece{
			PieceNum: int32(i),
			NodeId:   node.Id,
			Hash:     hashes[i],
		})
	}

	// Update the remote pieces in the pointer
	pointer.GetRemote().RemotePieces = healthyPieces

	// Update the segment pointer in the PointerDB
	return repairer.pointerdb.Put(path, pointer)
}

func (repairer *Repairer) createOrderLimit(ctx context.Context, nodeID storj.NodeID, pieceID storj.PieceID, expiration *timestamp.Timestamp, limit int64, action pb.PieceAction) (*pb.OrderLimit2, error) {
	parameters := pointerdb.OrderLimitParameters{
		UplinkIdentity:  repairer.identity.PeerIdentity(),
		StorageNodeID:   nodeID,
		PieceID:         pieceID,
		Action:          action,
		PieceExpiration: expiration,
		Limit:           limit,
	}

	orderLimit, err := repairer.allocation.OrderLimit(ctx, parameters)
	if err != nil {
		return nil, Error.Wrap(err)
	}

	orderLimit, err = signing.SignOrderLimit(repairer.signer, orderLimit)
	return orderLimit, Error.Wrap(err)
}

// sliceToSet converts the given slice to a set
func sliceToSet(slice []int32) map[int32]struct{} {
	set := make(map[int32]struct{}, len(slice))
	for _, value := range slice {
		set[value] = struct{}{}
	}
	return set
}<|MERGE_RESOLUTION|>--- conflicted
+++ resolved
@@ -10,59 +10,40 @@
 	"github.com/golang/protobuf/ptypes/timestamp"
 	"github.com/zeebo/errs"
 
-<<<<<<< HEAD
-	"storj.io/storj/pkg/pb"
-	"storj.io/storj/pkg/piecestore/psclient"
-	"storj.io/storj/pkg/pointerdb/pdbclient"
-	"storj.io/storj/pkg/statdb"
-=======
 	"storj.io/storj/pkg/auth/signing"
 	"storj.io/storj/pkg/eestream"
 	"storj.io/storj/pkg/identity"
-	"storj.io/storj/pkg/overlay"
 	"storj.io/storj/pkg/pb"
 	"storj.io/storj/pkg/pointerdb"
->>>>>>> db64d659
+	"storj.io/storj/pkg/statdb"
 	ecclient "storj.io/storj/pkg/storage/ec"
 	"storj.io/storj/pkg/storj"
 )
 
 // Repairer for segments
 type Repairer struct {
-<<<<<<< HEAD
-	oc        statdb.Client
-	ec        ecclient.Client
-	pdb       pdbclient.Client
-	nodeStats *pb.NodeStats
-}
-
-// NewSegmentRepairer creates a new instance of SegmentRepairer
-func NewSegmentRepairer(oc statdb.Client, ec ecclient.Client, pdb pdbclient.Client) *Repairer {
-	return &Repairer{oc: oc, ec: ec, pdb: pdb}
-=======
 	pointerdb            *pointerdb.Service
 	allocation           *pointerdb.AllocationSigner
-	cache                *overlay.Cache
+	statDB               statdb.DB
 	ec                   ecclient.Client
-	selectionPreferences *overlay.NodeSelectionConfig
+	selectionPreferences *statdb.NodeSelectionConfig
 	signer               signing.Signer
 	identity             *identity.FullIdentity
 	timeout              time.Duration
 }
 
 // NewSegmentRepairer creates a new instance of SegmentRepairer
-func NewSegmentRepairer(pointerdb *pointerdb.Service, allocation *pointerdb.AllocationSigner, cache *overlay.Cache, ec ecclient.Client, identity *identity.FullIdentity, selectionPreferences *overlay.NodeSelectionConfig, timeout time.Duration) *Repairer {
+func NewSegmentRepairer(pointerdb *pointerdb.Service, allocation *pointerdb.AllocationSigner, statDB statdb.DB, ec ecclient.Client, identity *identity.FullIdentity, selectionPreferences *statdb.NodeSelectionConfig, timeout time.Duration) *Repairer {
 	return &Repairer{
 		pointerdb:            pointerdb,
 		allocation:           allocation,
-		cache:                cache,
+		statDB:               statDB,
 		ec:                   ec,
 		identity:             identity,
 		signer:               signing.SignerFromFullIdentity(identity),
 		selectionPreferences: selectionPreferences,
 		timeout:              timeout,
 	}
->>>>>>> db64d659
 }
 
 // Repair retrieves an at-risk segment and repairs and stores lost pieces on new nodes
@@ -109,48 +90,25 @@
 			return err
 		}
 
-		node, err := repairer.cache.Get(ctx, piece.NodeId)
+		node, err := repairer.statDB.Get(ctx, piece.NodeId)
 		if err != nil {
 			return Error.Wrap(err)
 		}
 
-		if node != nil {
-			node.Type.DPanicOnInvalid("repair")
-		}
-
-<<<<<<< HEAD
-		excludeNodeIDs = append(excludeNodeIDs, v.Id)
-
-		// If node index exists in lostPieces, skip adding it to healthyNodes
-		if contains(lostPieces, i) {
-			totalNilNodes++
-		} else {
-			healthyNodes[i] = v
-=======
 		getLimits[piece.GetPieceNum()] = &pb.AddressedOrderLimit{
 			Limit:              orderLimit,
-			StorageNodeAddress: node.Address,
->>>>>>> db64d659
+			StorageNodeAddress: node.GetNode().GetAddress(),
 		}
 	}
 
 	// Request Overlay for n-h new storage nodes
-<<<<<<< HEAD
-	op := statdb.Options{Amount: totalNilNodes, Space: 0, Excluded: excludeNodeIDs}
-	newNodes, err := s.oc.Choose(ctx, op)
-=======
-	request := &pb.FindStorageNodesRequest{
-		Opts: &pb.OverlayOptions{
-			Amount: int64(redundancy.TotalCount()) - int64(len(healthyPieces)),
-			Restrictions: &pb.NodeRestrictions{
-				FreeBandwidth: pieceSize,
-				FreeDisk:      pieceSize,
-			},
-			ExcludedNodes: excludeNodeIDs,
-		},
-	}
-	newNodes, err := repairer.cache.FindStorageNodes(ctx, request, repairer.selectionPreferences)
->>>>>>> db64d659
+	criteria := &statdb.NewNodeCriteria{
+		FreeBandwidth:  pieceSize,
+		FreeDisk:       pieceSize,
+		AuditThreshold: repairer.selectionPreferences.NewNodeAuditThreshold,
+		Excluded:       excludeNodeIDs,
+	}
+	newNodes, err := repairer.statDB.SelectNewStorageNodes(ctx, redundancy.TotalCount()-len(healthyPieces), criteria)
 	if err != nil {
 		return Error.Wrap(err)
 	}
@@ -159,21 +117,13 @@
 	putLimits := make([]*pb.AddressedOrderLimit, redundancy.TotalCount())
 	pieceNum := 0
 	for _, node := range newNodes {
-		if node != nil {
-			node.Type.DPanicOnInvalid("repair 2")
-		}
-
 		for pieceNum < redundancy.TotalCount() && getLimits[pieceNum] != nil {
 			pieceNum++
 		}
-<<<<<<< HEAD
-	}
-=======
 
 		if pieceNum >= redundancy.TotalCount() {
 			break // should not happen
 		}
->>>>>>> db64d659
 
 		derivedPieceID := rootPieceID.Derive(node.Id)
 		orderLimit, err := repairer.createOrderLimit(ctx, node.Id, derivedPieceID, expiration, pieceSize, pb.PieceAction_PUT_REPAIR)
