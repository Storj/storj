--- conflicted
+++ resolved
@@ -31,9 +31,9 @@
 func EncodePieceHash(hash *pb.PieceHash) ([]byte, error) {
 	signature := hash.Signature
 	hash.Signature = nil
-<<<<<<< HEAD
-	defer func() { hash.Signature = signature }()
-	return proto.Marshal(hash)
+	out, err := proto.Marshal(hash)
+	hash.Signature = signature
+	return out, err
 }
 
 // EncodeVoucher encodes voucher into bytes for signing.
@@ -42,9 +42,4 @@
 	voucher.SatelliteSignature = nil
 	defer func() { voucher.SatelliteSignature = signature }()
 	return proto.Marshal(voucher)
-=======
-	out, err := proto.Marshal(hash)
-	hash.Signature = signature
-	return out, err
->>>>>>> 24c81329
 }