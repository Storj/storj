// Copyright (C) 2019 Storj Labs, Inc.
// See LICENSE for copying information.

package pb

import "storj.io/storj/pkg/storj"

// Path represents a object path
type Path = storj.Path

// NodeID is an alias to storj.NodeID for use in generated protobuf code
type NodeID = storj.NodeID

// NodeIDList is an alias to storj.NodeIDList for use in generated protobuf code
type NodeIDList = storj.NodeIDList

// PieceID is an alias to storj.PieceID for use in generated protobuf code
<<<<<<< HEAD
type PieceID = storj.PieceID
=======
type PieceID = storj.PieceID

// SerialNumber is an alias to storj.SerialNumber for use in generated protobuf code
type SerialNumber = storj.SerialNumber
>>>>>>> 3ac3172e
<|MERGE_RESOLUTION|>--- conflicted
+++ resolved
@@ -15,11 +15,7 @@
 type NodeIDList = storj.NodeIDList
 
 // PieceID is an alias to storj.PieceID for use in generated protobuf code
-<<<<<<< HEAD
-type PieceID = storj.PieceID
-=======
 type PieceID = storj.PieceID
 
 // SerialNumber is an alias to storj.SerialNumber for use in generated protobuf code
-type SerialNumber = storj.SerialNumber
->>>>>>> 3ac3172e
+type SerialNumber = storj.SerialNumber