--- conflicted
+++ resolved
@@ -6,13 +6,7 @@
 import (
 	"crypto/hmac"
 	"crypto/sha512"
-<<<<<<< HEAD
-
-	"github.com/zeebo/errs"
-=======
-	"encoding/base64"
 	"strings"
->>>>>>> f275f2a0
 
 	"github.com/zeebo/errs"
 
@@ -20,7 +14,6 @@
 	"storj.io/storj/pkg/storj"
 )
 
-<<<<<<< HEAD
 var (
 	emptyComponent          = []byte{'\x01'}
 	notEmptyComponentPrefix = byte('\x02')
@@ -30,12 +23,6 @@
 	escape3 = byte('\x01')
 )
 
-// EncryptPath encrypts path with the given key
-func EncryptPath(path storj.Path, cipher storj.CipherSuite, key *storj.Key) (encrypted storj.Path, err error) {
-	// do not encrypt empty paths
-	if len(path) == 0 {
-		return path, nil
-=======
 // EncryptPath encrypts the path using the provided cipher and looking up
 // keys from the provided store and bucket.
 func EncryptPath(bucket string, path paths.Unencrypted, cipher storj.CipherSuite, store *Store) (
@@ -44,7 +31,6 @@
 	// Invalid paths map to invalid paths
 	if !path.Valid() {
 		return paths.Encrypted{}, nil
->>>>>>> f275f2a0
 	}
 
 	if cipher == storj.EncNull {
