// Copyright (C) 2019 Storj Labs, Inc.
// See LICENSE for copying information.

package encryption_test

import (
	"encoding/hex"
	"fmt"

	"storj.io/storj/pkg/encryption"
	"storj.io/storj/pkg/paths"
	"storj.io/storj/pkg/storj"
)

func ExampleEncryptPath() {
	path := paths.NewUnencrypted("fold1/fold2/fold3/file.txt")

	// seed
	seed := new(storj.Key)
	for i := range seed {
		seed[i] = byte(i)
	}
	fmt.Printf("root key (%d bytes): %s\n", len(seed), hex.EncodeToString(seed[:]))

	store := encryption.NewStore()
	store.SetDefaultKey(seed)

	// use the seed for encrypting the path
<<<<<<< HEAD
	encryptedPath, err := encryption.EncryptPath("bucket", path, storj.AESGCM, store)
=======
	encryptedPath, err := encryption.EncryptPath(path, storj.EncAESGCM, seed)
>>>>>>> 5176e4f0
	if err != nil {
		panic(err)
	}
	fmt.Println("path to encrypt:", path)
	fmt.Println("encrypted path: ", encryptedPath)

	// decrypting the path
<<<<<<< HEAD
	decryptedPath, err := encryption.DecryptPath("bucket", encryptedPath, storj.AESGCM, store)
=======
	decryptedPath, err := encryption.DecryptPath(encryptedPath, storj.EncAESGCM, seed)
	if err != nil {
		panic(err)
	}
	fmt.Println("decrypted path: ", decryptedPath)

	// handling of shared path
	sharedPath := storj.JoinPaths(storj.SplitPath(encryptedPath)[2:]...)
	fmt.Println("shared path:    ", sharedPath)
	derivedKey, err := encryption.DerivePathKey(decryptedPath, seed, 2)
	if err != nil {
		panic(err)
	}

	fmt.Printf("derived key (%d bytes): %s\n", len(derivedKey), hex.EncodeToString(derivedKey[:]))
	decryptedPath, err = encryption.DecryptPath(sharedPath, storj.EncAESGCM, derivedKey)
>>>>>>> 5176e4f0
	if err != nil {
		panic(err)
	}
	fmt.Println("decrypted path: ", decryptedPath)

	// Output:
	// root key (32 bytes): 000102030405060708090a0b0c0d0e0f101112131415161718191a1b1c1d1e1f
	// path to encrypt: fold1/fold2/fold3/file.txt
	// encrypted path:  OHzjTiBUvLmgQouCAYdu74MlqDl791aOka_EBzlAb_rR/RT0pG5y4lHFVRi1sHtwjZ1B7DeVbRvpyMfO6atfOefSC/rXJX6O9Pk4rGtnlLUIUoc9Gz0y6N-xemdNyAasbo3dQm/qiEo3IYUlA989mKFE7WB98GHJK88AI98hhUgwv39ePexslzg
	// decrypted path:  fold1/fold2/fold3/file.txt
}<|MERGE_RESOLUTION|>--- conflicted
+++ resolved
@@ -26,11 +26,7 @@
 	store.SetDefaultKey(seed)
 
 	// use the seed for encrypting the path
-<<<<<<< HEAD
-	encryptedPath, err := encryption.EncryptPath("bucket", path, storj.AESGCM, store)
-=======
-	encryptedPath, err := encryption.EncryptPath(path, storj.EncAESGCM, seed)
->>>>>>> 5176e4f0
+	encryptedPath, err := encryption.EncryptPath("bucket", path, storj.EncAESGCM, store)
 	if err != nil {
 		panic(err)
 	}
@@ -38,26 +34,7 @@
 	fmt.Println("encrypted path: ", encryptedPath)
 
 	// decrypting the path
-<<<<<<< HEAD
-	decryptedPath, err := encryption.DecryptPath("bucket", encryptedPath, storj.AESGCM, store)
-=======
-	decryptedPath, err := encryption.DecryptPath(encryptedPath, storj.EncAESGCM, seed)
-	if err != nil {
-		panic(err)
-	}
-	fmt.Println("decrypted path: ", decryptedPath)
-
-	// handling of shared path
-	sharedPath := storj.JoinPaths(storj.SplitPath(encryptedPath)[2:]...)
-	fmt.Println("shared path:    ", sharedPath)
-	derivedKey, err := encryption.DerivePathKey(decryptedPath, seed, 2)
-	if err != nil {
-		panic(err)
-	}
-
-	fmt.Printf("derived key (%d bytes): %s\n", len(derivedKey), hex.EncodeToString(derivedKey[:]))
-	decryptedPath, err = encryption.DecryptPath(sharedPath, storj.EncAESGCM, derivedKey)
->>>>>>> 5176e4f0
+	decryptedPath, err := encryption.DecryptPath("bucket", encryptedPath, storj.EncAESGCM, store)
 	if err != nil {
 		panic(err)
 	}
