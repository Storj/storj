// Copyright (C) 2019 Storj Labs, Inc.
// See LICENSE for copying information.

package encryption

import (
	"fmt"
	"testing"

	"github.com/stretchr/testify/assert"

	"storj.io/storj/internal/testrand"
	"storj.io/storj/pkg/paths"
	"storj.io/storj/pkg/storj"
)

<<<<<<< HEAD
func newStore(key storj.Key) *Store {
	store := NewStore()
	if err := store.Add("bucket", paths.Unencrypted{}, paths.Encrypted{}, key); err != nil {
		panic(err)
	}
	return store
}

func TestStoreEncryption(t *testing.T) {
	forAllCiphers(func(cipher storj.Cipher) {
		for i, rawPath := range []string{
=======
func TestEncryption(t *testing.T) {
	forAllCiphers(func(cipher storj.CipherSuite) {
		for i, path := range []storj.Path{
>>>>>>> 5176e4f0
			"",
			"/",
			"//",
			"file.txt",
			"file.txt/",
			"fold1/file.txt",
			"fold1/fold2/file.txt",
			"/fold1/fold2/fold3/file.txt",
		} {
			errTag := fmt.Sprintf("test:%d path:%q cipher:%v", i, rawPath, cipher)

			store := newStore(testrand.Key())
			path := paths.NewUnencrypted(rawPath)

<<<<<<< HEAD
			encPath, err := EncryptPath("bucket", path, cipher, store)
=======
			decrypted, err := DecryptPath(encrypted, cipher, &key)
			if !assert.NoError(t, err, errTag) {
				continue
			}

			assert.Equal(t, path, decrypted, errTag)
		}
	})
}

func TestDeriveKey(t *testing.T) {
	forAllCiphers(func(cipher storj.CipherSuite) {
		for i, tt := range []struct {
			path      storj.Path
			depth     int
			errString string
		}{
			{"fold1/fold2/fold3/file.txt", -1, "encryption error: negative depth"},
			{"fold1/fold2/fold3/file.txt", 0, ""},
			{"fold1/fold2/fold3/file.txt", 1, ""},
			{"fold1/fold2/fold3/file.txt", 2, ""},
			{"fold1/fold2/fold3/file.txt", 3, ""},
			{"fold1/fold2/fold3/file.txt", 4, ""},
			{"fold1/fold2/fold3/file.txt", 5, "encryption error: depth greater than path length"},
		} {
			errTag := fmt.Sprintf("%d. %+v", i, tt)

			key := testrand.Key()

			encrypted, err := EncryptPath(tt.path, cipher, &key)
			if !assert.NoError(t, err, errTag) {
				continue
			}

			derivedKey, err := DerivePathKey(tt.path, &key, tt.depth)
			if tt.errString != "" {
				assert.EqualError(t, err, tt.errString, errTag)
				continue
			}
>>>>>>> 5176e4f0
			if !assert.NoError(t, err, errTag) {
				continue
			}

			decPath, err := DecryptPath("bucket", encPath, cipher, store)
			if !assert.NoError(t, err, errTag) {
				continue
			}

			assert.Equal(t, rawPath, decPath.Raw(), errTag)
		}
	})
}

func forAllCiphers(test func(cipher storj.CipherSuite)) {
	for _, cipher := range []storj.CipherSuite{
		storj.EncNull,
		storj.EncAESGCM,
		storj.EncSecretBox,
	} {
		test(cipher)
	}
}<|MERGE_RESOLUTION|>--- conflicted
+++ resolved
@@ -14,7 +14,6 @@
 	"storj.io/storj/pkg/storj"
 )
 
-<<<<<<< HEAD
 func newStore(key storj.Key) *Store {
 	store := NewStore()
 	if err := store.Add("bucket", paths.Unencrypted{}, paths.Encrypted{}, key); err != nil {
@@ -24,13 +23,8 @@
 }
 
 func TestStoreEncryption(t *testing.T) {
-	forAllCiphers(func(cipher storj.Cipher) {
+	forAllCiphers(func(cipher storj.CipherSuite) {
 		for i, rawPath := range []string{
-=======
-func TestEncryption(t *testing.T) {
-	forAllCiphers(func(cipher storj.CipherSuite) {
-		for i, path := range []storj.Path{
->>>>>>> 5176e4f0
 			"",
 			"/",
 			"//",
@@ -45,49 +39,7 @@
 			store := newStore(testrand.Key())
 			path := paths.NewUnencrypted(rawPath)
 
-<<<<<<< HEAD
 			encPath, err := EncryptPath("bucket", path, cipher, store)
-=======
-			decrypted, err := DecryptPath(encrypted, cipher, &key)
-			if !assert.NoError(t, err, errTag) {
-				continue
-			}
-
-			assert.Equal(t, path, decrypted, errTag)
-		}
-	})
-}
-
-func TestDeriveKey(t *testing.T) {
-	forAllCiphers(func(cipher storj.CipherSuite) {
-		for i, tt := range []struct {
-			path      storj.Path
-			depth     int
-			errString string
-		}{
-			{"fold1/fold2/fold3/file.txt", -1, "encryption error: negative depth"},
-			{"fold1/fold2/fold3/file.txt", 0, ""},
-			{"fold1/fold2/fold3/file.txt", 1, ""},
-			{"fold1/fold2/fold3/file.txt", 2, ""},
-			{"fold1/fold2/fold3/file.txt", 3, ""},
-			{"fold1/fold2/fold3/file.txt", 4, ""},
-			{"fold1/fold2/fold3/file.txt", 5, "encryption error: depth greater than path length"},
-		} {
-			errTag := fmt.Sprintf("%d. %+v", i, tt)
-
-			key := testrand.Key()
-
-			encrypted, err := EncryptPath(tt.path, cipher, &key)
-			if !assert.NoError(t, err, errTag) {
-				continue
-			}
-
-			derivedKey, err := DerivePathKey(tt.path, &key, tt.depth)
-			if tt.errString != "" {
-				assert.EqualError(t, err, tt.errString, errTag)
-				continue
-			}
->>>>>>> 5176e4f0
 			if !assert.NoError(t, err, errTag) {
 				continue
 			}
