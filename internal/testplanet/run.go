--- conflicted
+++ resolved
@@ -40,12 +40,7 @@
 			planetConfig.Reconfigure.NewBootstrapDB = nil
 			planetConfig.Reconfigure.NewSatelliteDB = func(log *zap.Logger, index int) (satellite.DB, error) {
 				schema := strings.ToLower(t.Name() + "-satellite/" + strconv.Itoa(index) + "-" + schemaSuffix)
-<<<<<<< HEAD
-				// TODO: use the correct chain
-				db, err := satellitedb.New(log, pgutil.ConnstrWithSchema(satelliteDB.URL, schema))
-=======
 				db, err := satellitedb.New(pgutil.ConnstrWithSchema(satelliteDB.URL, schema))
->>>>>>> 497fb756
 				if err != nil {
 					t.Fatal(err)
 				}
