// Copyright (C) 2018 Storj Labs, Inc.
// See LICENSE for copying information

package testplanet

import (
	"context"
	"fmt"
	"io"
	"math/rand"
	"net"

	"go.uber.org/zap"
	"google.golang.org/grpc"
	"storj.io/storj/pkg/storj"

	"storj.io/storj/pkg/auth/grpcauth"
	"storj.io/storj/pkg/kademlia"
	"storj.io/storj/pkg/overlay"
	"storj.io/storj/pkg/pb"
	"storj.io/storj/pkg/pointerdb/pdbclient"
	"storj.io/storj/pkg/provider"
	"storj.io/storj/pkg/statdb"
	"storj.io/storj/pkg/transport"
	"storj.io/storj/pkg/utils"
	"storj.io/storj/storage/teststore"
)

// Node is a general purpose
type Node struct {
	Log       *zap.Logger
	Info      pb.Node
	Identity  *provider.FullIdentity
	Transport transport.Client
	Listener  net.Listener
	Provider  *provider.Provider
	Kademlia  *kademlia.Kademlia
	StatDB    *statdb.Server
	Overlay   *overlay.Cache

	Dependencies []io.Closer
}

// newNode creates a new node.
func (planet *Planet) newNode(name string, nodeType pb.NodeType) (*Node, error) {
	identity, err := planet.newIdentity()
	if err != nil {
		return nil, err
	}

	listener, err := planet.newListener()
	if err != nil {
		return nil, err
	}

	node := &Node{
		Log:      planet.log.Named(name),
		Identity: identity,
		Listener: listener,
	}

	node.Transport = transport.NewClient(identity)

	node.Provider, err = provider.NewProvider(node.Identity, node.Listener, grpcauth.NewAPIKeyInterceptor())
	if err != nil {
		return nil, utils.CombineErrors(err, listener.Close())
	}

	node.Info = pb.Node{
<<<<<<< HEAD
		Id: node.Identity.ID,
=======
		Id:   node.Identity.ID.String(),
		Type: nodeType,
>>>>>>> 0ae05cf8
		Address: &pb.NodeAddress{
			Transport: pb.NodeTransport_TCP_TLS_GRPC,
			Address:   node.Listener.Addr().String(),
		},
	}

	planet.nodes = append(planet.nodes, node)
	planet.nodeInfos = append(planet.nodeInfos, node.Info)
	planet.nodeLinks = append(planet.nodeLinks, node.Info.Id.String()+":"+node.Listener.Addr().String())

	return node, nil
}

// ID returns node id
func (node *Node) ID() storj.NodeID { return node.Info.Id }

// Addr retursn node address
func (node *Node) Addr() string { return node.Info.Address.Address }

// Shutdown shuts down all node dependencies
func (node *Node) Shutdown() error {
	var errs []error
	if node.Provider != nil {
		errs = append(errs, node.Provider.Close())
	}
	// Provider automatically closes listener
	// if node.Listener != nil {
	//    errs = append(errs, node.Listener.Close())
	// }
	if node.Kademlia != nil {
		errs = append(errs, node.Kademlia.Disconnect())
	}

	for _, dep := range node.Dependencies {
		err := dep.Close()
		if err != nil {
			errs = append(errs, err)
		}
	}
	return utils.CombineErrors(errs...)
}

// DialPointerDB dials destination with apikey and returns pointerdb Client
func (node *Node) DialPointerDB(destination *Node, apikey string) (pdbclient.Client, error) {
	// TODO: use node.Transport instead of pdbclient.NewClient
	/*
		conn, err := node.Transport.DialNode(context.Background(), &destination.Info)
		if err != nil {
			return nil, err
		}
		return piececlient.NewPSClient
	*/

	// TODO: handle disconnect
	return pdbclient.NewClient(node.Identity, destination.Addr(), apikey)
}

// DialOverlay dials destination and returns an overlay.Client
func (node *Node) DialOverlay(destination *Node) (overlay.Client, error) {
	conn, err := node.Transport.DialNode(context.Background(), &destination.Info, grpc.WithBlock())
	if err != nil {
		return nil, err
	}

	// TODO: handle disconnect
	return overlay.NewClientFrom(pb.NewOverlayClient(conn)), nil
}

// initOverlay creates overlay for a given planet
func (node *Node) initOverlay(planet *Planet) error {
	routing, err := kademlia.NewRoutingTable(node.Info, teststore.New(), teststore.New())
	if err != nil {
		return err
	}

	kad, err := kademlia.NewKademliaWithRoutingTable(node.Info, planet.nodeInfos, node.Identity, 5, routing)
	if err != nil {
		return utils.CombineErrors(err, routing.Close())
	}

	node.Kademlia = kad

	node.Overlay = overlay.NewOverlayCache(teststore.New(), node.Kademlia, node.StatDB)

	return nil
}

// initStatDB creates statdb for a given planet
func (node *Node) initStatDB() error {
	dbPath := fmt.Sprintf("file:memdb%d?mode=memory&cache=shared", rand.Int63())
	sdb, err := statdb.NewServer("sqlite3", dbPath, "", zap.NewNop())
	if err != nil {
		return err
	}
	node.StatDB = sdb
	return nil
}

type closerFunc func() error

func (fn closerFunc) Close() error { return fn() }<|MERGE_RESOLUTION|>--- conflicted
+++ resolved
@@ -67,12 +67,8 @@
 	}
 
 	node.Info = pb.Node{
-<<<<<<< HEAD
-		Id: node.Identity.ID,
-=======
-		Id:   node.Identity.ID.String(),
+		Id:   node.Identity.ID,
 		Type: nodeType,
->>>>>>> 0ae05cf8
 		Address: &pb.NodeAddress{
 			Transport: pb.NodeTransport_TCP_TLS_GRPC,
 			Address:   node.Listener.Addr().String(),
