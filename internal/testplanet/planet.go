// Copyright (C) 2019 Storj Labs, Inc.
// See LICENSE for copying information

// Package testplanet implements the full network wiring for testing
package testplanet

import (
	"context"
	"errors"
	"io"
	"io/ioutil"
	"net"
	"os"
	"path/filepath"
	"sync"
	"time"

	"github.com/zeebo/errs"
	"go.uber.org/zap"
	"go.uber.org/zap/zaptest"
	"golang.org/x/sync/errgroup"

	"storj.io/storj/bootstrap"
	"storj.io/storj/internal/testidentity"
	"storj.io/storj/pkg/identity"
	"storj.io/storj/pkg/overlay"
	"storj.io/storj/pkg/pb"
	"storj.io/storj/pkg/storj"
	"storj.io/storj/satellite"
	"storj.io/storj/storagenode"
	"storj.io/storj/versioncontrol"
)

// Peer represents one of StorageNode or Satellite
type Peer interface {
	ID() storj.NodeID
	Addr() string
	Local() overlay.NodeDossier

	Run(context.Context) error
	Close() error
}

// Config describes planet configuration
type Config struct {
	SatelliteCount   int
	StorageNodeCount int
	UplinkCount      int

	Identities      *testidentity.Identities
	IdentityVersion *storj.IDVersion
	Reconfigure     Reconfigure
}

// Planet is a full storj system setup.
type Planet struct {
	log       *zap.Logger
	config    Config
	directory string // TODO: ensure that everything is in-memory to speed things up

	started  bool
	shutdown bool

	peers     []closablePeer
	databases []io.Closer
	uplinks   []*Uplink

	Bootstrap      *bootstrap.Peer
	VersionControl *versioncontrol.Peer
	Satellites     []*satellite.Peer
	StorageNodes   []*storagenode.Peer
	Uplinks        []*Uplink

	identities    *testidentity.Identities
	whitelistPath string // TODO: in-memory

	run    errgroup.Group
	cancel func()
}

type closablePeer struct {
	peer Peer

	ctx    context.Context
	cancel func()

	close sync.Once
	err   error
}

// Close closes safely the peer.
func (peer *closablePeer) Close() error {
	peer.cancel()
	peer.close.Do(func() {
		peer.err = peer.peer.Close()
	})
	return peer.err
}

// New creates a new full system with the given number of nodes.
func New(t zaptest.TestingT, satelliteCount, storageNodeCount, uplinkCount int) (*Planet, error) {
	var log *zap.Logger
	if t == nil {
		log = zap.NewNop()
	} else {
		log = zaptest.NewLogger(t)
	}

	return NewWithLogger(log, satelliteCount, storageNodeCount, uplinkCount)
}

// NewWithIdentityVersion creates a new full system with the given version for node identities and the given number of nodes.
func NewWithIdentityVersion(t zaptest.TestingT, identityVersion *storj.IDVersion, satelliteCount, storageNodeCount, uplinkCount int) (*Planet, error) {
	var log *zap.Logger
	if t == nil {
		log = zap.NewNop()
	} else {
		log = zaptest.NewLogger(t)
	}

	return NewCustom(log, Config{
		SatelliteCount:   satelliteCount,
		StorageNodeCount: storageNodeCount,
		UplinkCount:      uplinkCount,
		IdentityVersion:  identityVersion,
	})
}

// NewWithLogger creates a new full system with the given number of nodes.
func NewWithLogger(log *zap.Logger, satelliteCount, storageNodeCount, uplinkCount int) (*Planet, error) {
	return NewCustom(log, Config{
		SatelliteCount:   satelliteCount,
		StorageNodeCount: storageNodeCount,
		UplinkCount:      uplinkCount,
	})
}

// NewCustom creates a new full system with the specified configuration.
func NewCustom(log *zap.Logger, config Config) (*Planet, error) {
	if config.IdentityVersion == nil {
		version := storj.LatestIDVersion()
		config.IdentityVersion = &version
	}
	if config.Identities == nil {
		config.Identities = testidentity.NewPregeneratedSignedIdentities(*config.IdentityVersion)
	}

	planet := &Planet{
		log:        log,
		config:     config,
		identities: config.Identities,
	}

	var err error
	planet.directory, err = ioutil.TempDir("", "planet")
	if err != nil {
		return nil, err
	}

	whitelistPath, err := planet.WriteWhitelist(*config.IdentityVersion)
	if err != nil {
		return nil, err
	}
	planet.whitelistPath = whitelistPath

	planet.VersionControl, err = planet.newVersionControlServer()
	if err != nil {
		return nil, errs.Combine(err, planet.Shutdown())
	}

	planet.Bootstrap, err = planet.newBootstrap()
	if err != nil {
		return nil, errs.Combine(err, planet.Shutdown())
	}

	planet.Satellites, err = planet.newSatellites(config.SatelliteCount)
	if err != nil {
		return nil, errs.Combine(err, planet.Shutdown())
	}

	whitelistedSatellites := make([]string, len(planet.Satellites))
	for _, satellite := range planet.Satellites {
		whitelistedSatellites = append(whitelistedSatellites, satellite.ID().String())
	}

	planet.StorageNodes, err = planet.newStorageNodes(config.StorageNodeCount, whitelistedSatellites)
	if err != nil {
		return nil, errs.Combine(err, planet.Shutdown())
	}

	planet.Uplinks, err = planet.newUplinks("uplink", config.UplinkCount, config.StorageNodeCount)
	if err != nil {
		return nil, errs.Combine(err, planet.Shutdown())
	}

	// init Satellites
	for _, satellite := range planet.Satellites {
		if len(satellite.Kademlia.Service.GetBootstrapNodes()) == 0 {
			satellite.Kademlia.Service.SetBootstrapNodes([]pb.Node{planet.Bootstrap.Local().Node})
		}
	}
	// init storage nodes
	for _, storageNode := range planet.StorageNodes {
		if len(storageNode.Kademlia.Service.GetBootstrapNodes()) == 0 {
			storageNode.Kademlia.Service.SetBootstrapNodes([]pb.Node{planet.Bootstrap.Local().Node})
		}
	}

	return planet, nil
}

// Start starts all the nodes.
func (planet *Planet) Start(ctx context.Context) {
	ctx, cancel := context.WithCancel(ctx)
	planet.cancel = cancel

	planet.run.Go(func() error {
		return planet.VersionControl.Run(ctx)
	})

	for i := range planet.peers {
		peer := &planet.peers[i]
		peer.ctx, peer.cancel = context.WithCancel(ctx)
		planet.run.Go(func() error {
			return peer.peer.Run(peer.ctx)
		})
	}

	planet.started = true

	planet.Bootstrap.Kademlia.Service.WaitForBootstrap()

	for _, peer := range planet.StorageNodes {
		peer.Kademlia.Service.WaitForBootstrap()
	}

	for _, peer := range planet.Satellites {
		peer.Kademlia.Service.WaitForBootstrap()
	}

	planet.Reconnect(ctx)
}

// Reconnect reconnects all nodes with each other.
func (planet *Planet) Reconnect(ctx context.Context) {
	log := planet.log.Named("reconnect")

	var group errgroup.Group

	// TODO: instead of pinging try to use Lookups or natural discovery to ensure
	// everyone finds everyone else

	for _, storageNode := range planet.StorageNodes {
		storageNode := storageNode
		group.Go(func() error {
			_, err := storageNode.Kademlia.Service.Ping(ctx, planet.Bootstrap.Local().Node)
			if err != nil {
				log.Error("storage node did not find bootstrap", zap.Error(err))
			}
			return nil
		})
	}

	for _, satellite := range planet.Satellites {
		satellite := satellite
		group.Go(func() error {
			for _, storageNode := range planet.StorageNodes {
				_, err := satellite.Kademlia.Service.Ping(ctx, storageNode.Local().Node)
				if err != nil {
					log.Error("satellite did not find storage node", zap.Error(err))
				}
			}
			return nil
		})
	}

	_ = group.Wait() // none of the goroutines return an error
}

// StopPeer stops a single peer in the planet
func (planet *Planet) StopPeer(peer Peer) error {
	for i := range planet.peers {
		p := &planet.peers[i]
		if p.peer == peer {
			return p.Close()
		}
	}
	return errors.New("unknown peer")
}

// Size returns number of nodes in the network
func (planet *Planet) Size() int { return len(planet.uplinks) + len(planet.peers) }

// Shutdown shuts down all the nodes and deletes temporary directories.
func (planet *Planet) Shutdown() error {
	if !planet.started {
		return errors.New("Start was never called")
	}
	if planet.shutdown {
		panic("double Shutdown")
	}
	planet.shutdown = true

	planet.cancel()

	var errlist errs.Group

	ctx, cancel := context.WithCancel(context.Background())
	go func() {
		// TODO: add diagnostics to see what hasn't been properly shut down
		timer := time.NewTimer(30 * time.Second)
		defer timer.Stop()
		select {
		case <-timer.C:
			panic("planet took too long to shutdown")
		case <-ctx.Done():
		}
	}()
	errlist.Add(planet.run.Wait())
	cancel()

	// shutdown in reverse order
	for i := len(planet.uplinks) - 1; i >= 0; i-- {
		node := planet.uplinks[i]
		errlist.Add(node.Shutdown())
	}
	for i := len(planet.peers) - 1; i >= 0; i-- {
		peer := &planet.peers[i]
		errlist.Add(peer.Close())
	}
	for _, db := range planet.databases {
		errlist.Add(db.Close())
	}
	errlist.Add(planet.VersionControl.Close())

	errlist.Add(os.RemoveAll(planet.directory))
	return errlist.Err()
}

<<<<<<< HEAD
// newUplinks creates initializes uplinks, requires peer to have at least one satellite
func (planet *Planet) newUplinks(prefix string, count, storageNodeCount int) ([]*Uplink, error) {
	var xs []*Uplink
	for i := 0; i < count; i++ {
		uplink, err := planet.newUplink(prefix+strconv.Itoa(i), storageNodeCount)
		if err != nil {
			return nil, err
		}
		xs = append(xs, uplink)
	}

	return xs, nil
}

// newSatellites initializes satellites
func (planet *Planet) newSatellites(count int) ([]*satellite.Peer, error) {
	// TODO: move into separate file
	var xs []*satellite.Peer
	defer func() {
		for _, x := range xs {
			planet.peers = append(planet.peers, closablePeer{peer: x})
		}
	}()

	for i := 0; i < count; i++ {
		prefix := "satellite" + strconv.Itoa(i)
		log := planet.log.Named(prefix)

		storageDir := filepath.Join(planet.directory, prefix)
		if err := os.MkdirAll(storageDir, 0700); err != nil {
			return nil, err
		}

		identity, err := planet.NewIdentity()
		if err != nil {
			return nil, err
		}

		var db satellite.DB
		if planet.config.Reconfigure.NewSatelliteDB != nil {
			db, err = planet.config.Reconfigure.NewSatelliteDB(log.Named("db"), i)
		} else {
			db, err = satellitedb.NewInMemory(log.Named("db"))
		}
		if err != nil {
			return nil, err
		}

		err = db.CreateTables()
		if err != nil {
			return nil, err
		}

		planet.databases = append(planet.databases, db)

		config := satellite.Config{
			Server: server.Config{
				Address:        "127.0.0.1:0",
				PrivateAddress: "127.0.0.1:0",

				Config: tlsopts.Config{
					RevocationDBURL:     "bolt://" + filepath.Join(storageDir, "revocation.db"),
					UsePeerCAWhitelist:  true,
					PeerCAWhitelistPath: planet.whitelistPath,
					PeerIDVersions:      "latest",
					Extensions: extensions.Config{
						Revocation:          false,
						WhitelistSignedLeaf: false,
					},
				},
			},
			Kademlia: kademlia.Config{
				Alpha:                5,
				BootstrapBackoffBase: 500 * time.Millisecond,
				BootstrapBackoffMax:  2 * time.Second,
				DBPath:               storageDir, // TODO: replace with master db
				Operator: kademlia.OperatorConfig{
					Email:  prefix + "@mail.test",
					Wallet: "0x" + strings.Repeat("00", 20),
				},
			},
			Overlay: overlay.Config{
				Node: overlay.NodeSelectionConfig{
					UptimeRatio:       0,
					UptimeCount:       0,
					AuditSuccessRatio: 0,
					AuditCount:        0,
					NewNodePercentage: 0,
					OnlineWindow:      time.Hour,
					DistinctIP:        false,

					AuditReputationRepairWeight:  1,
					AuditReputationUplinkWeight:  1,
					AuditReputationAlpha0:        1,
					AuditReputationBeta0:         0,
					AuditReputationLambda:        1,
					AuditReputationWeight:        1,
					AuditReputationDQ:            0.5,
					UptimeReputationRepairWeight: 1,
					UptimeReputationUplinkWeight: 1,
					UptimeReputationAlpha0:       1,
					UptimeReputationBeta0:        0,
					UptimeReputationLambda:       1,
					UptimeReputationWeight:       1,
					UptimeReputationDQ:           0.5,
				},
			},
			Discovery: discovery.Config{
				DiscoveryInterval: 1 * time.Second,
				RefreshInterval:   1 * time.Second,
				RefreshLimit:      100,
			},
			Metainfo: metainfo.Config{
				DatabaseURL:          "bolt://" + filepath.Join(storageDir, "pointers.db"),
				MinRemoteSegmentSize: 0, // TODO: fix tests to work with 1024
				MaxInlineSegmentSize: 8000,
				Overlay:              true,
				BwExpiration:         45,
			},
			Orders: satorders.Config{
				Expiration: 45 * 24 * time.Hour,
			},
			Checker: checker.Config{
				Interval:            30 * time.Second,
				IrreparableInterval: 15 * time.Second,
			},
			Repairer: repairer.Config{
				MaxRepair:    10,
				Interval:     time.Hour,
				Timeout:      10 * time.Second, // Repairs can take up to 4 seconds. Leaving room for outliers
				MaxBufferMem: 4 * memory.MiB,
			},
			Audit: audit.Config{
				MaxRetriesStatDB:  0,
				Interval:          30 * time.Second,
				MinBytesPerSecond: 1 * memory.KB,
			},
			Tally: tally.Config{
				Interval: 30 * time.Second,
			},
			Rollup: rollup.Config{
				Interval:      2 * time.Minute,
				MaxAlphaUsage: 25 * memory.GB,
				DeleteTallies: false,
			},
			Mail: mailservice.Config{
				SMTPServerAddress: "smtp.mail.test:587",
				From:              "Labs <storj@mail.test>",
				AuthType:          "simulate",
				TemplatePath:      filepath.Join(developmentRoot, "web/satellite/static/emails"),
			},
			Console: consoleweb.Config{
				Address:         "127.0.0.1:0",
				StaticDir:       filepath.Join(developmentRoot, "web/satellite"),
				PasswordCost:    console.TestPasswordCost,
				AuthTokenSecret: "my-suppa-secret-key",
			},
			Marketing: marketingweb.Config{
				Address:   "127.0.0.1:0",
				StaticDir: filepath.Join(developmentRoot, "web/marketing"),
			},
			Vouchers: vouchers.Config{
				Expiration: 30,
			},
			Version: planet.NewVersionConfig(),
		}
		if planet.config.Reconfigure.Satellite != nil {
			planet.config.Reconfigure.Satellite(log, i, &config)
		}

		verInfo := planet.NewVersionInfo()

		peer, err := satellite.New(log, identity, db, &config, verInfo)
		if err != nil {
			return xs, err
		}

		log.Debug("id=" + peer.ID().String() + " addr=" + peer.Addr())
		xs = append(xs, peer)
	}
	return xs, nil
}

// newStorageNodes initializes storage nodes
func (planet *Planet) newStorageNodes(count int, whitelistedSatelliteIDs []string) ([]*storagenode.Peer, error) {
	// TODO: move into separate file
	var xs []*storagenode.Peer
	defer func() {
		for _, x := range xs {
			planet.peers = append(planet.peers, closablePeer{peer: x})
		}
	}()

	for i := 0; i < count; i++ {
		prefix := "storage" + strconv.Itoa(i)
		log := planet.log.Named(prefix)
		storageDir := filepath.Join(planet.directory, prefix)

		if err := os.MkdirAll(storageDir, 0700); err != nil {
			return nil, err
		}

		identity, err := planet.NewIdentity()
		if err != nil {
			return nil, err
		}

		var db storagenode.DB
		if planet.config.Reconfigure.NewStorageNodeDB != nil {
			db, err = planet.config.Reconfigure.NewStorageNodeDB(i)
		} else {
			db, err = storagenodedb.NewInMemory(log.Named("db"), storageDir)
		}
		if err != nil {
			return nil, err
		}

		err = db.CreateTables()
		if err != nil {
			return nil, err
		}

		planet.databases = append(planet.databases, db)

		config := storagenode.Config{
			Server: server.Config{
				Address:        "127.0.0.1:0",
				PrivateAddress: "127.0.0.1:0",

				Config: tlsopts.Config{
					RevocationDBURL:     "bolt://" + filepath.Join(storageDir, "revocation.db"),
					UsePeerCAWhitelist:  true,
					PeerCAWhitelistPath: planet.whitelistPath,
					PeerIDVersions:      "*",
					Extensions: extensions.Config{
						Revocation:          false,
						WhitelistSignedLeaf: false,
					},
				},
			},
			Kademlia: kademlia.Config{
				BootstrapBackoffBase: 500 * time.Millisecond,
				BootstrapBackoffMax:  2 * time.Second,
				Alpha:                5,
				DBPath:               storageDir, // TODO: replace with master db
				Operator: kademlia.OperatorConfig{
					Email:  prefix + "@mail.test",
					Wallet: "0x" + strings.Repeat("00", 20),
				},
			},
			Storage: piecestore.OldConfig{
				Path:                   "", // TODO: this argument won't be needed with master storagenodedb
				AllocatedDiskSpace:     1 * memory.GB,
				AllocatedBandwidth:     memory.TB,
				KBucketRefreshInterval: time.Hour,

				SatelliteIDRestriction:  true,
				WhitelistedSatelliteIDs: strings.Join(whitelistedSatelliteIDs, ","),
			},
			Collector: collector.Config{
				Interval: time.Minute,
			},
			Console: consoleserver.Config{
				Address:   "127.0.0.1:0",
				StaticDir: filepath.Join(developmentRoot, "web/operator/"),
			},
			Storage2: piecestore.Config{
				Sender: orders.SenderConfig{
					Interval: time.Hour,
					Timeout:  time.Hour,
				},
				Monitor: monitor.Config{
					MinimumBandwidth: 100 * memory.MB,
					MinimumDiskSpace: 100 * memory.MB,
				},
			},
			Version: planet.NewVersionConfig(),
		}
		if planet.config.Reconfigure.StorageNode != nil {
			planet.config.Reconfigure.StorageNode(i, &config)
		}

		newIPCount := planet.config.Reconfigure.NewIPCount
		if newIPCount > 0 {
			if i >= count-newIPCount {
				config.Server.Address = fmt.Sprintf("127.0.0.%d:0", i+1)
				config.Server.PrivateAddress = fmt.Sprintf("127.0.0.%d:0", i+1)
			}
		}

		verInfo := planet.NewVersionInfo()

		peer, err := storagenode.New(log, identity, db, config, verInfo)
		if err != nil {
			return xs, err
		}

		log.Debug("id=" + peer.ID().String() + " addr=" + peer.Addr())
		xs = append(xs, peer)
	}
	return xs, nil
}

// newBootstrap initializes the bootstrap node
func (planet *Planet) newBootstrap() (peer *bootstrap.Peer, err error) {
	// TODO: move into separate file
	defer func() {
		planet.peers = append(planet.peers, closablePeer{peer: peer})
	}()

	prefix := "bootstrap"
	log := planet.log.Named(prefix)
	dbDir := filepath.Join(planet.directory, prefix)

	if err := os.MkdirAll(dbDir, 0700); err != nil {
		return nil, err
	}

	identity, err := planet.NewIdentity()
	if err != nil {
		return nil, err
	}

	var db bootstrap.DB
	if planet.config.Reconfigure.NewBootstrapDB != nil {
		db, err = planet.config.Reconfigure.NewBootstrapDB(0)
	} else {
		db, err = bootstrapdb.NewInMemory(dbDir)
	}

	err = db.CreateTables()
	if err != nil {
		return nil, err
	}

	planet.databases = append(planet.databases, db)

	config := bootstrap.Config{
		Server: server.Config{
			Address:        "127.0.0.1:0",
			PrivateAddress: "127.0.0.1:0",

			Config: tlsopts.Config{
				RevocationDBURL:     "bolt://" + filepath.Join(dbDir, "revocation.db"),
				UsePeerCAWhitelist:  true,
				PeerCAWhitelistPath: planet.whitelistPath,
				PeerIDVersions:      "latest",
				Extensions: extensions.Config{
					Revocation:          false,
					WhitelistSignedLeaf: false,
				},
			},
		},
		Kademlia: kademlia.Config{
			BootstrapBackoffBase: 500 * time.Millisecond,
			BootstrapBackoffMax:  2 * time.Second,
			Alpha:                5,
			DBPath:               dbDir, // TODO: replace with master db
			Operator: kademlia.OperatorConfig{
				Email:  prefix + "@mail.test",
				Wallet: "0x" + strings.Repeat("00", 20),
			},
		},
		Web: bootstrapserver.Config{
			Address:   "127.0.0.1:0",
			StaticDir: "./web/bootstrap", // TODO: for development only
		},
		Version: planet.NewVersionConfig(),
	}
	if planet.config.Reconfigure.Bootstrap != nil {
		planet.config.Reconfigure.Bootstrap(0, &config)
	}

	var verInfo version.Info
	verInfo = planet.NewVersionInfo()

	peer, err = bootstrap.New(log, identity, db, config, verInfo)
	if err != nil {
		return nil, err
	}

	log.Debug("id=" + peer.ID().String() + " addr=" + peer.Addr())

	return peer, nil
}

// newVersionControlServer initializes the Versioning Server
func (planet *Planet) newVersionControlServer() (peer *versioncontrol.Peer, err error) {

	prefix := "versioncontrol"
	log := planet.log.Named(prefix)
	dbDir := filepath.Join(planet.directory, prefix)

	if err := os.MkdirAll(dbDir, 0700); err != nil {
		return nil, err
	}

	config := &versioncontrol.Config{
		Address: "127.0.0.1:0",
		Versions: versioncontrol.ServiceVersions{
			Bootstrap:   "v0.0.1",
			Satellite:   "v0.0.1",
			Storagenode: "v0.0.1",
			Uplink:      "v0.0.1",
			Gateway:     "v0.0.1",
		},
	}
	peer, err = versioncontrol.New(log, config)
	if err != nil {
		return nil, err
	}

	log.Debug(" addr= " + peer.Addr())

	return peer, nil
}

// NewVersionInfo returns the Version Info for this planet with tuned metrics.
func (planet *Planet) NewVersionInfo() version.Info {
	info := version.Info{
		Timestamp:  time.Now(),
		CommitHash: "testplanet",
		Version: version.SemVer{
			Major: 0,
			Minor: 0,
			Patch: 1},
		Release: false,
	}
	return info
}

// NewVersionConfig returns the Version Config for this planet with tuned metrics.
func (planet *Planet) NewVersionConfig() version.Config {
	return version.Config{
		ServerAddress:  fmt.Sprintf("http://%s/", planet.VersionControl.Addr()),
		RequestTimeout: time.Second * 15,
		CheckInterval:  time.Minute * 5,
	}
}

=======
>>>>>>> d103dd2c
// Identities returns the identity provider for this planet.
func (planet *Planet) Identities() *testidentity.Identities {
	return planet.identities
}

// NewIdentity creates a new identity for a node
func (planet *Planet) NewIdentity() (*identity.FullIdentity, error) {
	return planet.identities.NewIdentity()
}

// NewListener creates a new listener
func (planet *Planet) NewListener() (net.Listener, error) {
	return net.Listen("tcp", "127.0.0.1:0")
}

// WriteWhitelist writes the pregenerated signer's CA cert to a "CA whitelist", PEM-encoded.
func (planet *Planet) WriteWhitelist(version storj.IDVersion) (string, error) {
	whitelistPath := filepath.Join(planet.directory, "whitelist.pem")
	signer := testidentity.NewPregeneratedSigner(version)
	err := identity.PeerCAConfig{
		CertPath: whitelistPath,
	}.Save(signer.PeerCA())

	return whitelistPath, err
}<|MERGE_RESOLUTION|>--- conflicted
+++ resolved
@@ -337,449 +337,6 @@
 	return errlist.Err()
 }
 
-<<<<<<< HEAD
-// newUplinks creates initializes uplinks, requires peer to have at least one satellite
-func (planet *Planet) newUplinks(prefix string, count, storageNodeCount int) ([]*Uplink, error) {
-	var xs []*Uplink
-	for i := 0; i < count; i++ {
-		uplink, err := planet.newUplink(prefix+strconv.Itoa(i), storageNodeCount)
-		if err != nil {
-			return nil, err
-		}
-		xs = append(xs, uplink)
-	}
-
-	return xs, nil
-}
-
-// newSatellites initializes satellites
-func (planet *Planet) newSatellites(count int) ([]*satellite.Peer, error) {
-	// TODO: move into separate file
-	var xs []*satellite.Peer
-	defer func() {
-		for _, x := range xs {
-			planet.peers = append(planet.peers, closablePeer{peer: x})
-		}
-	}()
-
-	for i := 0; i < count; i++ {
-		prefix := "satellite" + strconv.Itoa(i)
-		log := planet.log.Named(prefix)
-
-		storageDir := filepath.Join(planet.directory, prefix)
-		if err := os.MkdirAll(storageDir, 0700); err != nil {
-			return nil, err
-		}
-
-		identity, err := planet.NewIdentity()
-		if err != nil {
-			return nil, err
-		}
-
-		var db satellite.DB
-		if planet.config.Reconfigure.NewSatelliteDB != nil {
-			db, err = planet.config.Reconfigure.NewSatelliteDB(log.Named("db"), i)
-		} else {
-			db, err = satellitedb.NewInMemory(log.Named("db"))
-		}
-		if err != nil {
-			return nil, err
-		}
-
-		err = db.CreateTables()
-		if err != nil {
-			return nil, err
-		}
-
-		planet.databases = append(planet.databases, db)
-
-		config := satellite.Config{
-			Server: server.Config{
-				Address:        "127.0.0.1:0",
-				PrivateAddress: "127.0.0.1:0",
-
-				Config: tlsopts.Config{
-					RevocationDBURL:     "bolt://" + filepath.Join(storageDir, "revocation.db"),
-					UsePeerCAWhitelist:  true,
-					PeerCAWhitelistPath: planet.whitelistPath,
-					PeerIDVersions:      "latest",
-					Extensions: extensions.Config{
-						Revocation:          false,
-						WhitelistSignedLeaf: false,
-					},
-				},
-			},
-			Kademlia: kademlia.Config{
-				Alpha:                5,
-				BootstrapBackoffBase: 500 * time.Millisecond,
-				BootstrapBackoffMax:  2 * time.Second,
-				DBPath:               storageDir, // TODO: replace with master db
-				Operator: kademlia.OperatorConfig{
-					Email:  prefix + "@mail.test",
-					Wallet: "0x" + strings.Repeat("00", 20),
-				},
-			},
-			Overlay: overlay.Config{
-				Node: overlay.NodeSelectionConfig{
-					UptimeRatio:       0,
-					UptimeCount:       0,
-					AuditSuccessRatio: 0,
-					AuditCount:        0,
-					NewNodePercentage: 0,
-					OnlineWindow:      time.Hour,
-					DistinctIP:        false,
-
-					AuditReputationRepairWeight:  1,
-					AuditReputationUplinkWeight:  1,
-					AuditReputationAlpha0:        1,
-					AuditReputationBeta0:         0,
-					AuditReputationLambda:        1,
-					AuditReputationWeight:        1,
-					AuditReputationDQ:            0.5,
-					UptimeReputationRepairWeight: 1,
-					UptimeReputationUplinkWeight: 1,
-					UptimeReputationAlpha0:       1,
-					UptimeReputationBeta0:        0,
-					UptimeReputationLambda:       1,
-					UptimeReputationWeight:       1,
-					UptimeReputationDQ:           0.5,
-				},
-			},
-			Discovery: discovery.Config{
-				DiscoveryInterval: 1 * time.Second,
-				RefreshInterval:   1 * time.Second,
-				RefreshLimit:      100,
-			},
-			Metainfo: metainfo.Config{
-				DatabaseURL:          "bolt://" + filepath.Join(storageDir, "pointers.db"),
-				MinRemoteSegmentSize: 0, // TODO: fix tests to work with 1024
-				MaxInlineSegmentSize: 8000,
-				Overlay:              true,
-				BwExpiration:         45,
-			},
-			Orders: satorders.Config{
-				Expiration: 45 * 24 * time.Hour,
-			},
-			Checker: checker.Config{
-				Interval:            30 * time.Second,
-				IrreparableInterval: 15 * time.Second,
-			},
-			Repairer: repairer.Config{
-				MaxRepair:    10,
-				Interval:     time.Hour,
-				Timeout:      10 * time.Second, // Repairs can take up to 4 seconds. Leaving room for outliers
-				MaxBufferMem: 4 * memory.MiB,
-			},
-			Audit: audit.Config{
-				MaxRetriesStatDB:  0,
-				Interval:          30 * time.Second,
-				MinBytesPerSecond: 1 * memory.KB,
-			},
-			Tally: tally.Config{
-				Interval: 30 * time.Second,
-			},
-			Rollup: rollup.Config{
-				Interval:      2 * time.Minute,
-				MaxAlphaUsage: 25 * memory.GB,
-				DeleteTallies: false,
-			},
-			Mail: mailservice.Config{
-				SMTPServerAddress: "smtp.mail.test:587",
-				From:              "Labs <storj@mail.test>",
-				AuthType:          "simulate",
-				TemplatePath:      filepath.Join(developmentRoot, "web/satellite/static/emails"),
-			},
-			Console: consoleweb.Config{
-				Address:         "127.0.0.1:0",
-				StaticDir:       filepath.Join(developmentRoot, "web/satellite"),
-				PasswordCost:    console.TestPasswordCost,
-				AuthTokenSecret: "my-suppa-secret-key",
-			},
-			Marketing: marketingweb.Config{
-				Address:   "127.0.0.1:0",
-				StaticDir: filepath.Join(developmentRoot, "web/marketing"),
-			},
-			Vouchers: vouchers.Config{
-				Expiration: 30,
-			},
-			Version: planet.NewVersionConfig(),
-		}
-		if planet.config.Reconfigure.Satellite != nil {
-			planet.config.Reconfigure.Satellite(log, i, &config)
-		}
-
-		verInfo := planet.NewVersionInfo()
-
-		peer, err := satellite.New(log, identity, db, &config, verInfo)
-		if err != nil {
-			return xs, err
-		}
-
-		log.Debug("id=" + peer.ID().String() + " addr=" + peer.Addr())
-		xs = append(xs, peer)
-	}
-	return xs, nil
-}
-
-// newStorageNodes initializes storage nodes
-func (planet *Planet) newStorageNodes(count int, whitelistedSatelliteIDs []string) ([]*storagenode.Peer, error) {
-	// TODO: move into separate file
-	var xs []*storagenode.Peer
-	defer func() {
-		for _, x := range xs {
-			planet.peers = append(planet.peers, closablePeer{peer: x})
-		}
-	}()
-
-	for i := 0; i < count; i++ {
-		prefix := "storage" + strconv.Itoa(i)
-		log := planet.log.Named(prefix)
-		storageDir := filepath.Join(planet.directory, prefix)
-
-		if err := os.MkdirAll(storageDir, 0700); err != nil {
-			return nil, err
-		}
-
-		identity, err := planet.NewIdentity()
-		if err != nil {
-			return nil, err
-		}
-
-		var db storagenode.DB
-		if planet.config.Reconfigure.NewStorageNodeDB != nil {
-			db, err = planet.config.Reconfigure.NewStorageNodeDB(i)
-		} else {
-			db, err = storagenodedb.NewInMemory(log.Named("db"), storageDir)
-		}
-		if err != nil {
-			return nil, err
-		}
-
-		err = db.CreateTables()
-		if err != nil {
-			return nil, err
-		}
-
-		planet.databases = append(planet.databases, db)
-
-		config := storagenode.Config{
-			Server: server.Config{
-				Address:        "127.0.0.1:0",
-				PrivateAddress: "127.0.0.1:0",
-
-				Config: tlsopts.Config{
-					RevocationDBURL:     "bolt://" + filepath.Join(storageDir, "revocation.db"),
-					UsePeerCAWhitelist:  true,
-					PeerCAWhitelistPath: planet.whitelistPath,
-					PeerIDVersions:      "*",
-					Extensions: extensions.Config{
-						Revocation:          false,
-						WhitelistSignedLeaf: false,
-					},
-				},
-			},
-			Kademlia: kademlia.Config{
-				BootstrapBackoffBase: 500 * time.Millisecond,
-				BootstrapBackoffMax:  2 * time.Second,
-				Alpha:                5,
-				DBPath:               storageDir, // TODO: replace with master db
-				Operator: kademlia.OperatorConfig{
-					Email:  prefix + "@mail.test",
-					Wallet: "0x" + strings.Repeat("00", 20),
-				},
-			},
-			Storage: piecestore.OldConfig{
-				Path:                   "", // TODO: this argument won't be needed with master storagenodedb
-				AllocatedDiskSpace:     1 * memory.GB,
-				AllocatedBandwidth:     memory.TB,
-				KBucketRefreshInterval: time.Hour,
-
-				SatelliteIDRestriction:  true,
-				WhitelistedSatelliteIDs: strings.Join(whitelistedSatelliteIDs, ","),
-			},
-			Collector: collector.Config{
-				Interval: time.Minute,
-			},
-			Console: consoleserver.Config{
-				Address:   "127.0.0.1:0",
-				StaticDir: filepath.Join(developmentRoot, "web/operator/"),
-			},
-			Storage2: piecestore.Config{
-				Sender: orders.SenderConfig{
-					Interval: time.Hour,
-					Timeout:  time.Hour,
-				},
-				Monitor: monitor.Config{
-					MinimumBandwidth: 100 * memory.MB,
-					MinimumDiskSpace: 100 * memory.MB,
-				},
-			},
-			Version: planet.NewVersionConfig(),
-		}
-		if planet.config.Reconfigure.StorageNode != nil {
-			planet.config.Reconfigure.StorageNode(i, &config)
-		}
-
-		newIPCount := planet.config.Reconfigure.NewIPCount
-		if newIPCount > 0 {
-			if i >= count-newIPCount {
-				config.Server.Address = fmt.Sprintf("127.0.0.%d:0", i+1)
-				config.Server.PrivateAddress = fmt.Sprintf("127.0.0.%d:0", i+1)
-			}
-		}
-
-		verInfo := planet.NewVersionInfo()
-
-		peer, err := storagenode.New(log, identity, db, config, verInfo)
-		if err != nil {
-			return xs, err
-		}
-
-		log.Debug("id=" + peer.ID().String() + " addr=" + peer.Addr())
-		xs = append(xs, peer)
-	}
-	return xs, nil
-}
-
-// newBootstrap initializes the bootstrap node
-func (planet *Planet) newBootstrap() (peer *bootstrap.Peer, err error) {
-	// TODO: move into separate file
-	defer func() {
-		planet.peers = append(planet.peers, closablePeer{peer: peer})
-	}()
-
-	prefix := "bootstrap"
-	log := planet.log.Named(prefix)
-	dbDir := filepath.Join(planet.directory, prefix)
-
-	if err := os.MkdirAll(dbDir, 0700); err != nil {
-		return nil, err
-	}
-
-	identity, err := planet.NewIdentity()
-	if err != nil {
-		return nil, err
-	}
-
-	var db bootstrap.DB
-	if planet.config.Reconfigure.NewBootstrapDB != nil {
-		db, err = planet.config.Reconfigure.NewBootstrapDB(0)
-	} else {
-		db, err = bootstrapdb.NewInMemory(dbDir)
-	}
-
-	err = db.CreateTables()
-	if err != nil {
-		return nil, err
-	}
-
-	planet.databases = append(planet.databases, db)
-
-	config := bootstrap.Config{
-		Server: server.Config{
-			Address:        "127.0.0.1:0",
-			PrivateAddress: "127.0.0.1:0",
-
-			Config: tlsopts.Config{
-				RevocationDBURL:     "bolt://" + filepath.Join(dbDir, "revocation.db"),
-				UsePeerCAWhitelist:  true,
-				PeerCAWhitelistPath: planet.whitelistPath,
-				PeerIDVersions:      "latest",
-				Extensions: extensions.Config{
-					Revocation:          false,
-					WhitelistSignedLeaf: false,
-				},
-			},
-		},
-		Kademlia: kademlia.Config{
-			BootstrapBackoffBase: 500 * time.Millisecond,
-			BootstrapBackoffMax:  2 * time.Second,
-			Alpha:                5,
-			DBPath:               dbDir, // TODO: replace with master db
-			Operator: kademlia.OperatorConfig{
-				Email:  prefix + "@mail.test",
-				Wallet: "0x" + strings.Repeat("00", 20),
-			},
-		},
-		Web: bootstrapserver.Config{
-			Address:   "127.0.0.1:0",
-			StaticDir: "./web/bootstrap", // TODO: for development only
-		},
-		Version: planet.NewVersionConfig(),
-	}
-	if planet.config.Reconfigure.Bootstrap != nil {
-		planet.config.Reconfigure.Bootstrap(0, &config)
-	}
-
-	var verInfo version.Info
-	verInfo = planet.NewVersionInfo()
-
-	peer, err = bootstrap.New(log, identity, db, config, verInfo)
-	if err != nil {
-		return nil, err
-	}
-
-	log.Debug("id=" + peer.ID().String() + " addr=" + peer.Addr())
-
-	return peer, nil
-}
-
-// newVersionControlServer initializes the Versioning Server
-func (planet *Planet) newVersionControlServer() (peer *versioncontrol.Peer, err error) {
-
-	prefix := "versioncontrol"
-	log := planet.log.Named(prefix)
-	dbDir := filepath.Join(planet.directory, prefix)
-
-	if err := os.MkdirAll(dbDir, 0700); err != nil {
-		return nil, err
-	}
-
-	config := &versioncontrol.Config{
-		Address: "127.0.0.1:0",
-		Versions: versioncontrol.ServiceVersions{
-			Bootstrap:   "v0.0.1",
-			Satellite:   "v0.0.1",
-			Storagenode: "v0.0.1",
-			Uplink:      "v0.0.1",
-			Gateway:     "v0.0.1",
-		},
-	}
-	peer, err = versioncontrol.New(log, config)
-	if err != nil {
-		return nil, err
-	}
-
-	log.Debug(" addr= " + peer.Addr())
-
-	return peer, nil
-}
-
-// NewVersionInfo returns the Version Info for this planet with tuned metrics.
-func (planet *Planet) NewVersionInfo() version.Info {
-	info := version.Info{
-		Timestamp:  time.Now(),
-		CommitHash: "testplanet",
-		Version: version.SemVer{
-			Major: 0,
-			Minor: 0,
-			Patch: 1},
-		Release: false,
-	}
-	return info
-}
-
-// NewVersionConfig returns the Version Config for this planet with tuned metrics.
-func (planet *Planet) NewVersionConfig() version.Config {
-	return version.Config{
-		ServerAddress:  fmt.Sprintf("http://%s/", planet.VersionControl.Addr()),
-		RequestTimeout: time.Second * 15,
-		CheckInterval:  time.Minute * 5,
-	}
-}
-
-=======
->>>>>>> d103dd2c
 // Identities returns the identity provider for this planet.
 func (planet *Planet) Identities() *testidentity.Identities {
 	return planet.identities
