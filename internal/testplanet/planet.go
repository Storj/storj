// Copyright (C) 2019 Storj Labs, Inc.
// See LICENSE for copying information

// Package testplanet implements the full network wiring for testing
package testplanet

import (
	"context"
	"errors"
	"io"
	"io/ioutil"
	"net"
	"os"
	"path/filepath"
	"strconv"
	"strings"
	"time"

	"github.com/zeebo/errs"
	"go.uber.org/zap"
	"go.uber.org/zap/zaptest"
	"google.golang.org/grpc"

	"storj.io/storj/bootstrap"
	"storj.io/storj/bootstrap/bootstrapdb"
	"storj.io/storj/internal/memory"
	"storj.io/storj/pkg/accounting/rollup"
	"storj.io/storj/pkg/accounting/tally"
	"storj.io/storj/pkg/audit"
	"storj.io/storj/pkg/bwagreement"
	"storj.io/storj/pkg/datarepair/checker"
	"storj.io/storj/pkg/datarepair/repairer"
	"storj.io/storj/pkg/discovery"
	"storj.io/storj/pkg/identity"
	"storj.io/storj/pkg/kademlia"
	"storj.io/storj/pkg/node"
	"storj.io/storj/pkg/overlay"
	"storj.io/storj/pkg/pb"
	"storj.io/storj/pkg/peertls"
	"storj.io/storj/pkg/piecestore/psserver"
	"storj.io/storj/pkg/pointerdb"
	"storj.io/storj/pkg/server"
	"storj.io/storj/pkg/storj"
	"storj.io/storj/satellite"
	"storj.io/storj/satellite/console/consoleweb"
	"storj.io/storj/satellite/satellitedb"
	"storj.io/storj/storagenode"
	"storj.io/storj/storagenode/storagenodedb"
)

// Peer represents one of StorageNode or Satellite
type Peer interface {
	ID() storj.NodeID
	Addr() string
	Local() pb.Node

	Run(context.Context) error
	Close() error

	NewNodeClient() (node.Client, error)
}

// Config describes planet configuration
type Config struct {
	SatelliteCount   int
	StorageNodeCount int
	UplinkCount      int

	Identities  *Identities
	Reconfigure Reconfigure
}

// Reconfigure allows to change node configurations
type Reconfigure struct {
	Bootstrap   func(planet *Planet, index int, config *bootstrap.Config)
	Satellite   func(planet *Planet, index int, config *satellite.Config)
	StorageNode func(planet *Planet, index int, config *storagenode.Config)
}

// Planet is a full storj system setup.
type Planet struct {
	log       *zap.Logger
	config    Config
	directory string // TODO: ensure that everything is in-memory to speed things up
	started   bool

	peers     []Peer
	databases []io.Closer
	uplinks   []*Uplink

	Bootstrap    *bootstrap.Peer
	Satellites   []*satellite.Peer
	StorageNodes []*storagenode.Peer
	Uplinks      []*Uplink

	identities *Identities

	cancel func()
}

// New creates a new full system with the given number of nodes.
func New(t zaptest.TestingT, satelliteCount, storageNodeCount, uplinkCount int) (*Planet, error) {
	var log *zap.Logger
	if t == nil {
		log = zap.NewNop()
	} else {
		log = zaptest.NewLogger(t)
	}

	return NewWithLogger(log, satelliteCount, storageNodeCount, uplinkCount)
}

// NewWithLogger creates a new full system with the given number of nodes.
func NewWithLogger(log *zap.Logger, satelliteCount, storageNodeCount, uplinkCount int) (*Planet, error) {
	return NewCustom(log, Config{
		SatelliteCount:   satelliteCount,
		StorageNodeCount: storageNodeCount,
		UplinkCount:      uplinkCount,
	})
}

// NewCustom creates a new full system with the specified configuration.
func NewCustom(log *zap.Logger, config Config) (*Planet, error) {
	if config.Identities == nil {
		config.Identities = pregeneratedIdentities
	}

	planet := &Planet{
		log:        log,
		config:     config,
		identities: config.Identities,
	}

	var err error
	planet.directory, err = ioutil.TempDir("", "planet")
	if err != nil {
		return nil, err
	}

	planet.Bootstrap, err = planet.newBootstrap()
	if err != nil {
		return nil, errs.Combine(err, planet.Shutdown())
	}

	planet.Satellites, err = planet.newSatellites(config.SatelliteCount)
	if err != nil {
		return nil, errs.Combine(err, planet.Shutdown())
	}

	planet.StorageNodes, err = planet.newStorageNodes(config.StorageNodeCount)
	if err != nil {
		return nil, errs.Combine(err, planet.Shutdown())
	}

<<<<<<< HEAD
	planet.Uplinks, err = planet.newUplinks("uplink", uplinkCount, storageNodeCount)
=======
	planet.Uplinks, err = planet.newUplinks("uplink", config.UplinkCount)
>>>>>>> 0238a778
	if err != nil {
		return nil, errs.Combine(err, planet.Shutdown())
	}

	// init Satellites
	for _, satellite := range planet.Satellites {
		if len(satellite.Kademlia.Service.GetBootstrapNodes()) == 0 {
			satellite.Kademlia.Service.SetBootstrapNodes([]pb.Node{planet.Bootstrap.Local()})
		}
	}
	// init storage nodes
	for _, storageNode := range planet.StorageNodes {
		if len(storageNode.Kademlia.Service.GetBootstrapNodes()) == 0 {
			storageNode.Kademlia.Service.SetBootstrapNodes([]pb.Node{planet.Bootstrap.Local()})
		}
	}

	return planet, nil
}

// Start starts all the nodes.
func (planet *Planet) Start(ctx context.Context) {
	ctx, cancel := context.WithCancel(ctx)
	planet.cancel = cancel

	for _, peer := range planet.peers {
		go func(peer Peer) {
			err := peer.Run(ctx)
			if err == grpc.ErrServerStopped {
				err = nil
			}
			if err != nil {
				// TODO: better error handling
				panic(err)
			}
		}(peer)
	}

	planet.started = true

	for _, peer := range planet.Satellites {
		peer.Kademlia.Service.WaitForBootstrap()
	}
	for _, peer := range planet.StorageNodes {
		peer.Kademlia.Service.WaitForBootstrap()
	}
}

// Size returns number of nodes in the network
func (planet *Planet) Size() int { return len(planet.uplinks) + len(planet.peers) }

// Shutdown shuts down all the nodes and deletes temporary directories.
func (planet *Planet) Shutdown() error {
	if !planet.started {
		return errors.New("Start was never called")
	}
	planet.cancel()

	var errlist errs.Group
	// shutdown in reverse order
	for i := len(planet.uplinks) - 1; i >= 0; i-- {
		node := planet.uplinks[i]
		errlist.Add(node.Shutdown())
	}
	for i := len(planet.peers) - 1; i >= 0; i-- {
		peer := planet.peers[i]
		errlist.Add(peer.Close())
	}
	for _, db := range planet.databases {
		errlist.Add(db.Close())
	}

	errlist.Add(os.RemoveAll(planet.directory))
	return errlist.Err()
}

// newUplinks creates initializes uplinks
func (planet *Planet) newUplinks(prefix string, count, storageNodeCount int) ([]*Uplink, error) {
	var xs []*Uplink
	for i := 0; i < count; i++ {
		uplink, err := planet.newUplink(prefix+strconv.Itoa(i), storageNodeCount)
		if err != nil {
			return nil, err
		}
		xs = append(xs, uplink)
	}

	return xs, nil
}

// newSatellites initializes satellites
func (planet *Planet) newSatellites(count int) ([]*satellite.Peer, error) {
	var xs []*satellite.Peer
	defer func() {
		for _, x := range xs {
			planet.peers = append(planet.peers, x)
		}
	}()

	for i := 0; i < count; i++ {
		prefix := "satellite" + strconv.Itoa(i)
		log := planet.log.Named(prefix)

		storageDir := filepath.Join(planet.directory, prefix)
		if err := os.MkdirAll(storageDir, 0700); err != nil {
			return nil, err
		}

		identity, err := planet.NewIdentity()
		if err != nil {
			return nil, err
		}

		db, err := satellitedb.NewInMemory()
		if err != nil {
			return nil, err
		}

		err = db.CreateTables()
		if err != nil {
			return nil, err
		}

		planet.databases = append(planet.databases, db)

		config := satellite.Config{
			Server: server.Config{
				Address:            "127.0.0.1:0",
				RevocationDBURL:    "bolt://" + filepath.Join(planet.directory, "revocation.db"),
				UsePeerCAWhitelist: false, // TODO: enable
				Extensions: peertls.TLSExtConfig{
					Revocation:          true,
					WhitelistSignedLeaf: false,
				},
			},
			Kademlia: kademlia.Config{
				Alpha:  5,
				DBPath: storageDir, // TODO: replace with master db
				Operator: kademlia.OperatorConfig{
					Email:  prefix + "@example.com",
					Wallet: "0x" + strings.Repeat("00", 20),
				},
			},
			Overlay: overlay.Config{
				RefreshInterval: 30 * time.Second,
				Node: overlay.NodeSelectionConfig{
					UptimeRatio:           0,
					UptimeCount:           0,
					AuditSuccessRatio:     0,
					AuditCount:            0,
					NewNodeAuditThreshold: 0,
					NewNodePercentage:     0,
				},
			},
			Discovery: discovery.Config{
				RefreshInterval: 1 * time.Second,
				RefreshLimit:    100,
			},
			PointerDB: pointerdb.Config{
				DatabaseURL:          "bolt://" + filepath.Join(storageDir, "pointers.db"),
				MinRemoteSegmentSize: 0, // TODO: fix tests to work with 1024
				MaxInlineSegmentSize: 8000,
				Overlay:              true,
				BwExpiration:         45,
			},
			BwAgreement: bwagreement.Config{},
			Checker: checker.Config{
				Interval: 30 * time.Second,
			},
			Repairer: repairer.Config{
				MaxRepair:     10,
				Interval:      time.Hour,
				OverlayAddr:   "", // overridden in satellite.New
				PointerDBAddr: "", // overridden in satellite.New
				MaxBufferMem:  4 * memory.MB,
				APIKey:        "",
			},
			Audit: audit.Config{
				MaxRetriesStatDB: 0,
				Interval:         30 * time.Second,
			},
			Tally: tally.Config{
				Interval: 30 * time.Second,
			},
			Rollup: rollup.Config{
				Interval: 120 * time.Second,
			},
			Console: consoleweb.Config{
				Address: "127.0.0.1:0",
			},
		}
		if planet.config.Reconfigure.Satellite != nil {
			planet.config.Reconfigure.Satellite(planet, i, &config)
		}

		// TODO: for development only
		config.Console.StaticDir = "./web/satellite"

		peer, err := satellite.New(log, identity, db, &config)
		if err != nil {
			return xs, err
		}

		log.Debug("id=" + peer.ID().String() + " addr=" + peer.Addr())
		xs = append(xs, peer)
	}
	return xs, nil
}

// newStorageNodes initializes storage nodes
func (planet *Planet) newStorageNodes(count int) ([]*storagenode.Peer, error) {
	var xs []*storagenode.Peer
	defer func() {
		for _, x := range xs {
			planet.peers = append(planet.peers, x)
		}
	}()

	for i := 0; i < count; i++ {
		prefix := "storage" + strconv.Itoa(i)
		log := planet.log.Named(prefix)
		storageDir := filepath.Join(planet.directory, prefix)

		if err := os.MkdirAll(storageDir, 0700); err != nil {
			return nil, err
		}

		identity, err := planet.NewIdentity()
		if err != nil {
			return nil, err
		}

		db, err := storagenodedb.NewInMemory(storageDir)
		if err != nil {
			return nil, err
		}

		err = db.CreateTables()
		if err != nil {
			return nil, err
		}

		planet.databases = append(planet.databases, db)

		config := storagenode.Config{
			Server: server.Config{
				Address:            "127.0.0.1:0",
				RevocationDBURL:    "bolt://" + filepath.Join(storageDir, "revocation.db"),
				UsePeerCAWhitelist: false, // TODO: enable
				Extensions: peertls.TLSExtConfig{
					Revocation:          true,
					WhitelistSignedLeaf: false,
				},
			},
			Kademlia: kademlia.Config{
				Alpha:  5,
				DBPath: storageDir, // TODO: replace with master db
				Operator: kademlia.OperatorConfig{
					Email:  prefix + "@example.com",
					Wallet: "0x" + strings.Repeat("00", 20),
				},
			},
			Storage: psserver.Config{
				Path:                   "", // TODO: this argument won't be needed with master storagenodedb
				AllocatedDiskSpace:     memory.TB,
				AllocatedBandwidth:     memory.TB,
				KBucketRefreshInterval: time.Hour,

				AgreementSenderCheckInterval: time.Hour,
				CollectorInterval:            time.Hour,
			},
		}
		if planet.config.Reconfigure.StorageNode != nil {
			planet.config.Reconfigure.StorageNode(planet, i, &config)
		}

		peer, err := storagenode.New(log, identity, db, config)
		if err != nil {
			return xs, err
		}

		log.Debug("id=" + peer.ID().String() + " addr=" + peer.Addr())
		xs = append(xs, peer)
	}
	return xs, nil
}

// newBootstrap initializes the bootstrap node
func (planet *Planet) newBootstrap() (peer *bootstrap.Peer, err error) {
	defer func() {
		planet.peers = append(planet.peers, peer)
	}()

	prefix := "bootstrap"
	log := planet.log.Named(prefix)
	dbDir := filepath.Join(planet.directory, prefix)

	if err := os.MkdirAll(dbDir, 0700); err != nil {
		return nil, err
	}

	identity, err := planet.NewIdentity()
	if err != nil {
		return nil, err
	}

	db, err := bootstrapdb.NewInMemory(dbDir)
	if err != nil {
		return nil, err
	}

	err = db.CreateTables()
	if err != nil {
		return nil, err
	}

	planet.databases = append(planet.databases, db)

	config := bootstrap.Config{
		Server: server.Config{
			Address:            "127.0.0.1:0",
			RevocationDBURL:    "bolt://" + filepath.Join(dbDir, "revocation.db"),
			UsePeerCAWhitelist: false, // TODO: enable
			Extensions: peertls.TLSExtConfig{
				Revocation:          true,
				WhitelistSignedLeaf: false,
			},
		},
		Kademlia: kademlia.Config{
			Alpha:  5,
			DBPath: dbDir, // TODO: replace with master db
			Operator: kademlia.OperatorConfig{
				Email:  prefix + "@example.com",
				Wallet: "0x" + strings.Repeat("00", 20),
			},
		},
	}
	if planet.config.Reconfigure.Bootstrap != nil {
		planet.config.Reconfigure.Bootstrap(planet, 0, &config)
	}

	peer, err = bootstrap.New(log, identity, db, config)
	if err != nil {
		return nil, err
	}

	log.Debug("id=" + peer.ID().String() + " addr=" + peer.Addr())

	return peer, nil
}

// Identities returns the identity provider for this planet.
func (planet *Planet) Identities() *Identities {
	return planet.identities
}

// NewIdentity creates a new identity for a node
func (planet *Planet) NewIdentity() (*identity.FullIdentity, error) {
	return planet.identities.NewIdentity()
}

// NewListener creates a new listener
func (planet *Planet) NewListener() (net.Listener, error) {
	return net.Listen("tcp", "127.0.0.1:0")
}<|MERGE_RESOLUTION|>--- conflicted
+++ resolved
@@ -152,11 +152,7 @@
 		return nil, errs.Combine(err, planet.Shutdown())
 	}
 
-<<<<<<< HEAD
-	planet.Uplinks, err = planet.newUplinks("uplink", uplinkCount, storageNodeCount)
-=======
-	planet.Uplinks, err = planet.newUplinks("uplink", config.UplinkCount)
->>>>>>> 0238a778
+	planet.Uplinks, err = planet.newUplinks("uplink", config.UplinkCount, config.StorageNodeCount)
 	if err != nil {
 		return nil, errs.Combine(err, planet.Shutdown())
 	}
