// Copyright (C) 2018 Storj Labs, Inc.
// See LICENSE for copying information.

package main

import (
	"fmt"
	"time"

	"github.com/alicebob/miniredis"
	"github.com/spf13/cobra"

	"storj.io/storj/pkg/audit"
	"storj.io/storj/pkg/auth/grpcauth"
	"storj.io/storj/pkg/bwagreement"
	"storj.io/storj/pkg/cfgstruct"
	"storj.io/storj/pkg/datarepair/checker"
	"storj.io/storj/pkg/datarepair/repairer"
	"storj.io/storj/pkg/kademlia"
	"storj.io/storj/pkg/miniogw"
	"storj.io/storj/pkg/overlay"
	"storj.io/storj/pkg/piecestore/psserver"
	"storj.io/storj/pkg/pointerdb"
	"storj.io/storj/pkg/process"
	"storj.io/storj/pkg/provider"
	"storj.io/storj/pkg/satellite/satelliteweb"
	"storj.io/storj/pkg/statdb"
	"storj.io/storj/pkg/utils"
)

const (
	storagenodeCount = 100
)

// Satellite is for configuring client
type Satellite struct {
	Identity    provider.IdentityConfig
	Kademlia    kademlia.Config
	PointerDB   pointerdb.Config
	Overlay     overlay.Config
	Checker     checker.Config
	Repairer    repairer.Config
	Audit       audit.Config
	StatDB      statdb.Config
	BwAgreement bwagreement.Config
	Web         satelliteweb.Config
}

// StorageNode is for configuring storage nodes
type StorageNode struct {
	Identity provider.IdentityConfig
	Kademlia kademlia.Config
	Storage  psserver.Config
}

var (
	runCmd = &cobra.Command{
		Use:   "run",
		Short: "Run all providers",
		RunE:  cmdRun,
	}

	runCfg struct {
		Satellite    Satellite
		StorageNodes [storagenodeCount]StorageNode
		Uplink       miniogw.Config
	}
)

func init() {
	rootCmd.AddCommand(runCmd)
	cfgstruct.Bind(runCmd.Flags(), &runCfg, cfgstruct.ConfDir(defaultConfDir))
}

func cmdRun(cmd *cobra.Command, args []string) (err error) {
	ctx := process.Ctx(cmd)
	defer mon.Task()(&ctx)(&err)

	errch := make(chan error, len(runCfg.StorageNodes)+2)
	// start mini redis
	m := miniredis.NewMiniRedis()
	m.RequireAuth("abc123")

	if err = m.StartAddr(":6378"); err != nil {
		errch <- err
	} else {
		defer m.Close()
	}

	// start satellite
	go func() {
		_, _ = fmt.Printf("starting satellite on %s\n",
			runCfg.Satellite.Identity.Address)

		if runCfg.Satellite.Audit.SatelliteAddr == "" {
			runCfg.Satellite.Audit.SatelliteAddr = runCfg.Satellite.Identity.Address
		}

		if runCfg.Satellite.Web.SatelliteAddr == "" {
			runCfg.Satellite.Web.SatelliteAddr = runCfg.Satellite.Identity.Address
		}
		// Run satellite
		errch <- runCfg.Satellite.Identity.Run(ctx,
			grpcauth.NewAPIKeyInterceptor(),
			runCfg.Satellite.Kademlia,
			runCfg.Satellite.Audit,
			runCfg.Satellite.StatDB,
<<<<<<< HEAD
			runCfg.Satellite.Overlay,
			// TODO(coyle): re-enable the checker after we determine why it is erroring
			// runCfg.Satellite.Checker,
			// runCfg.Satellite.Repairer,
=======
			o,
			runCfg.Satellite.PointerDB,
			runCfg.Satellite.Checker,
			runCfg.Satellite.Repairer,
>>>>>>> 93c5f385
			runCfg.Satellite.BwAgreement,
			runCfg.Satellite.Web,
		)
	}()

	// start the storagenodes
	for i, v := range runCfg.StorageNodes {
		go func(i int, v StorageNode) {
			identity, err := v.Identity.Load()
			if err != nil {
				return
			}

			address := v.Identity.Address
			storagenode := fmt.Sprintf("%s:%s", identity.ID.String(), address)

			_, _ = fmt.Printf("starting storage node %d %s (kad on %s)\n", i, storagenode, address)
			errch <- v.Identity.Run(ctx, nil, v.Kademlia, v.Storage)
		}(i, v)
	}

	// start s3 uplink
	go func() {
		_, _ = fmt.Printf("Starting s3-gateway on %s\nAccess key: %s\nSecret key: %s\n",
			runCfg.Uplink.IdentityConfig.Address, runCfg.Uplink.AccessKey, runCfg.Uplink.SecretKey)
		errch <- runCfg.Uplink.Run(ctx)
	}()

	return utils.CollectErrors(errch, 5*time.Second)
}<|MERGE_RESOLUTION|>--- conflicted
+++ resolved
@@ -105,17 +105,10 @@
 			runCfg.Satellite.Kademlia,
 			runCfg.Satellite.Audit,
 			runCfg.Satellite.StatDB,
-<<<<<<< HEAD
 			runCfg.Satellite.Overlay,
-			// TODO(coyle): re-enable the checker after we determine why it is erroring
-			// runCfg.Satellite.Checker,
-			// runCfg.Satellite.Repairer,
-=======
-			o,
 			runCfg.Satellite.PointerDB,
 			runCfg.Satellite.Checker,
 			runCfg.Satellite.Repairer,
->>>>>>> 93c5f385
 			runCfg.Satellite.BwAgreement,
 			runCfg.Satellite.Web,
 		)
