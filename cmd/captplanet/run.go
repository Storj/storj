// Copyright (C) 2018 Storj Labs, Inc.
// See LICENSE for copying information.

package main

import (
	"fmt"
	"time"

	"github.com/alicebob/miniredis"
	"github.com/spf13/cobra"

	"storj.io/storj/pkg/audit"
	"storj.io/storj/pkg/auth/grpcauth"
	"storj.io/storj/pkg/bwagreement"
	"storj.io/storj/pkg/cfgstruct"
	"storj.io/storj/pkg/datarepair/checker"
	"storj.io/storj/pkg/datarepair/repairer"
	"storj.io/storj/pkg/kademlia"
	"storj.io/storj/pkg/miniogw"
	"storj.io/storj/pkg/overlay"
	"storj.io/storj/pkg/piecestore/psserver"
	"storj.io/storj/pkg/pointerdb"
	"storj.io/storj/pkg/process"
	"storj.io/storj/pkg/provider"
	"storj.io/storj/pkg/satellite/satelliteweb"
	"storj.io/storj/pkg/statdb"
	"storj.io/storj/pkg/utils"
)

const (
	storagenodeCount = 100
)

// Satellite is for configuring client
type Satellite struct {
<<<<<<< HEAD
	Identity  provider.IdentityConfig
	Kademlia  kademlia.Config
	PointerDB pointerdb.Config
	Overlay   overlay.Config
	Checker   checker.Config
	Repairer  repairer.Config
	Audit     audit.Config
	StatDB    statdb.Config
	Web       satelliteweb.Config
=======
	Identity    provider.IdentityConfig
	Kademlia    kademlia.Config
	PointerDB   pointerdb.Config
	Overlay     overlay.Config
	Checker     checker.Config
	Repairer    repairer.Config
	Audit       audit.Config
	StatDB      statdb.Config
	BwAgreement bwagreement.Config
	Web         satelliteweb.Config
	MockOverlay struct {
		Enabled bool   `default:"true" help:"if false, use real overlay"`
		Host    string `default:"" help:"if set, the mock overlay will return storage nodes with this host"`
	}
>>>>>>> 832317b0
}

// StorageNode is for configuring storage nodes
type StorageNode struct {
	Identity provider.IdentityConfig
	Kademlia kademlia.Config
	Storage  psserver.Config
}

var (
	runCmd = &cobra.Command{
		Use:   "run",
		Short: "Run all providers",
		RunE:  cmdRun,
	}

	runCfg struct {
		Satellite    Satellite
		StorageNodes [storagenodeCount]StorageNode
		Uplink       miniogw.Config
	}
)

func init() {
	rootCmd.AddCommand(runCmd)
	cfgstruct.Bind(runCmd.Flags(), &runCfg, cfgstruct.ConfDir(defaultConfDir))
}

func cmdRun(cmd *cobra.Command, args []string) (err error) {
	ctx := process.Ctx(cmd)
	defer mon.Task()(&ctx)(&err)

	errch := make(chan error, len(runCfg.StorageNodes)+2)
	// start mini redis
	m := miniredis.NewMiniRedis()
	m.RequireAuth("abc123")

	if err = m.StartAddr(":6378"); err != nil {
		errch <- err
	} else {
		defer m.Close()
	}

	// start satellite
	go func() {
		_, _ = fmt.Printf("starting satellite on %s\n",
			runCfg.Satellite.Identity.Address)

		if runCfg.Satellite.Audit.SatelliteAddr == "" {
			runCfg.Satellite.Audit.SatelliteAddr = runCfg.Satellite.Identity.Address
		}

		if runCfg.Satellite.Web.SatelliteAddr == "" {
			runCfg.Satellite.Web.SatelliteAddr = runCfg.Satellite.Identity.Address
		}

		// Run satellite
		errch <- runCfg.Satellite.Identity.Run(ctx,
			grpcauth.NewAPIKeyInterceptor(),
			runCfg.Satellite.PointerDB,
			runCfg.Satellite.Kademlia,
			runCfg.Satellite.Audit,
			runCfg.Satellite.StatDB,
			runCfg.Satellite.Overlay,
			// TODO(coyle): re-enable the checker after we determine why it is erroring
			// runCfg.Satellite.Checker,
<<<<<<< HEAD
			// runCfg.Satellite.Repairer,
=======
			runCfg.Satellite.Repairer,
			runCfg.Satellite.BwAgreement,
>>>>>>> 832317b0
			runCfg.Satellite.Web,
		)
	}()

	// start the storagenodes
	for i := 0; i < len(runCfg.StorageNodes); i++ {
		identity, err := runCfg.StorageNodes[i].Identity.Load()
		if err != nil {
			return err
		}
		address := runCfg.StorageNodes[i].Identity.Address
		storagenode := fmt.Sprintf("%s:%s", identity.ID.String(), address)
		go func(i int, storagenode string) {
			_, _ = fmt.Printf("starting storage node %d %s (kad on %s)\n",
				i, storagenode,
				runCfg.StorageNodes[i].Identity.Address)
			errch <- runCfg.StorageNodes[i].Identity.Run(ctx, nil,
				runCfg.StorageNodes[i].Kademlia,
				runCfg.StorageNodes[i].Storage)
		}(i, storagenode)
	}

	// start s3 uplink
	go func() {
		_, _ = fmt.Printf("Starting s3-gateway on %s\nAccess key: %s\nSecret key: %s\n",
			runCfg.Uplink.IdentityConfig.Address, runCfg.Uplink.AccessKey, runCfg.Uplink.SecretKey)
		errch <- runCfg.Uplink.Run(ctx)
	}()

	return utils.CollectErrors(errch, 5*time.Second)
}<|MERGE_RESOLUTION|>--- conflicted
+++ resolved
@@ -34,17 +34,6 @@
 
 // Satellite is for configuring client
 type Satellite struct {
-<<<<<<< HEAD
-	Identity  provider.IdentityConfig
-	Kademlia  kademlia.Config
-	PointerDB pointerdb.Config
-	Overlay   overlay.Config
-	Checker   checker.Config
-	Repairer  repairer.Config
-	Audit     audit.Config
-	StatDB    statdb.Config
-	Web       satelliteweb.Config
-=======
 	Identity    provider.IdentityConfig
 	Kademlia    kademlia.Config
 	PointerDB   pointerdb.Config
@@ -55,11 +44,6 @@
 	StatDB      statdb.Config
 	BwAgreement bwagreement.Config
 	Web         satelliteweb.Config
-	MockOverlay struct {
-		Enabled bool   `default:"true" help:"if false, use real overlay"`
-		Host    string `default:"" help:"if set, the mock overlay will return storage nodes with this host"`
-	}
->>>>>>> 832317b0
 }
 
 // StorageNode is for configuring storage nodes
@@ -126,12 +110,8 @@
 			runCfg.Satellite.Overlay,
 			// TODO(coyle): re-enable the checker after we determine why it is erroring
 			// runCfg.Satellite.Checker,
-<<<<<<< HEAD
 			// runCfg.Satellite.Repairer,
-=======
-			runCfg.Satellite.Repairer,
 			runCfg.Satellite.BwAgreement,
->>>>>>> 832317b0
 			runCfg.Satellite.Web,
 		)
 	}()
