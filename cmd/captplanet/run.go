// Copyright (C) 2018 Storj Labs, Inc.
// See LICENSE for copying information.

package main

import (
	"context"
	"fmt"
	"time"

	"github.com/alicebob/miniredis"
	"github.com/spf13/cobra"
	"github.com/zeebo/errs"

	"storj.io/storj/pkg/accounting/tally"
	"storj.io/storj/pkg/audit"
	"storj.io/storj/pkg/auth/grpcauth"
	"storj.io/storj/pkg/bwagreement"
	"storj.io/storj/pkg/cfgstruct"
	"storj.io/storj/pkg/datarepair/checker"
	"storj.io/storj/pkg/datarepair/repairer"
	"storj.io/storj/pkg/discovery"
	"storj.io/storj/pkg/inspector"
	"storj.io/storj/pkg/kademlia"
	"storj.io/storj/pkg/miniogw"
	"storj.io/storj/pkg/overlay"
	"storj.io/storj/pkg/piecestore/psserver"
	"storj.io/storj/pkg/pointerdb"
	"storj.io/storj/pkg/process"
	"storj.io/storj/pkg/provider"
	"storj.io/storj/pkg/satellite/satelliteweb"
	"storj.io/storj/pkg/statdb"
	"storj.io/storj/pkg/utils"
	"storj.io/storj/satellite/satellitedb"
)

const (
	storagenodeCount = 10
)

// Satellite is for configuring client
type Satellite struct {
	Identity    provider.IdentityConfig
	Kademlia    kademlia.Config
	PointerDB   pointerdb.Config
	Overlay     overlay.Config
	Inspector   inspector.Config
	Checker     checker.Config
	Repairer    repairer.Config
	Audit       audit.Config
	StatDB      statdb.Config
	BwAgreement bwagreement.Config
	Web         satelliteweb.Config
	Database    string `help:"satellite database connection string" default:"sqlite3://$CONFDIR/master.db"`
<<<<<<< HEAD
	Discovery   discovery.Config
=======
	Tally       tally.Config
>>>>>>> 1a348fb3
}

// StorageNode is for configuring storage nodes
type StorageNode struct {
	Identity provider.IdentityConfig
	Kademlia kademlia.Config
	Storage  psserver.Config
}

var (
	runCmd = &cobra.Command{
		Use:   "run",
		Short: "Run all providers",
		RunE:  cmdRun,
	}

	runCfg struct {
		Satellite    Satellite
		StorageNodes [storagenodeCount]StorageNode
		Uplink       miniogw.Config
	}
)

func init() {
	rootCmd.AddCommand(runCmd)
	cfgstruct.Bind(runCmd.Flags(), &runCfg, cfgstruct.ConfDir(defaultConfDir))
}

func cmdRun(cmd *cobra.Command, args []string) (err error) {
	ctx := process.Ctx(cmd)
	defer mon.Task()(&ctx)(&err)

	errch := make(chan error, len(runCfg.StorageNodes)+2)
	// start mini redis
	m := miniredis.NewMiniRedis()
	m.RequireAuth("abc123")

	if err = m.StartAddr(":6378"); err != nil {
		errch <- err
	} else {
		defer m.Close()
	}

	// start satellite
	go func() {
		_, _ = fmt.Printf("starting satellite on %s\n",
			runCfg.Satellite.Identity.Server.Address)

		if runCfg.Satellite.Audit.SatelliteAddr == "" {
			runCfg.Satellite.Audit.SatelliteAddr = runCfg.Satellite.Identity.Server.Address
		}

		if runCfg.Satellite.Web.SatelliteAddr == "" {
			runCfg.Satellite.Web.SatelliteAddr = runCfg.Satellite.Identity.Server.Address
		}

		database, err := satellitedb.New(runCfg.Satellite.Database)
		if err != nil {
			errch <- errs.New("Error starting master database on satellite: %+v", err)
			return
		}

		err = database.CreateTables()
		if err != nil {
			errch <- errs.New("Error creating tables for master database on satellite: %+v", err)
			return
		}

		//nolint ignoring context rules to not create cyclic dependency, will be removed later
		ctx = context.WithValue(ctx, "masterdb", database)

		// Run satellite
		errch <- runCfg.Satellite.Identity.Run(ctx,
			grpcauth.NewAPIKeyInterceptor(),
			runCfg.Satellite.Kademlia,
			runCfg.Satellite.StatDB,
			runCfg.Satellite.Audit,
			runCfg.Satellite.Overlay,
			runCfg.Satellite.Discovery,
			runCfg.Satellite.PointerDB,
			runCfg.Satellite.Checker,
			runCfg.Satellite.Repairer,
			runCfg.Satellite.BwAgreement,
			runCfg.Satellite.Web,
			runCfg.Satellite.Tally,

			// NB(dylan): Inspector is only used for local development and testing.
			// It should not be added to the Satellite startup
			runCfg.Satellite.Inspector,
		)
	}()

	// start the storagenodes
	for i, v := range runCfg.StorageNodes {
		go func(i int, v StorageNode) {
			identity, err := v.Identity.Load()
			if err != nil {
				return
			}

			address := v.Identity.Server.Address
			storagenode := fmt.Sprintf("%s:%s", identity.ID.String(), address)

			_, _ = fmt.Printf("starting storage node %d %s (kad on %s)\n", i, storagenode, address)
			errch <- v.Identity.Run(ctx, nil, v.Kademlia, v.Storage)
		}(i, v)
	}

	// start s3 uplink
	go func() {
		_, _ = fmt.Printf("Starting s3-gateway on %s\nAccess key: %s\nSecret key: %s\n",
			runCfg.Uplink.Identity.Server.Address,
			runCfg.Uplink.Minio.AccessKey,
			runCfg.Uplink.Minio.SecretKey)
		errch <- runCfg.Uplink.Run(ctx)
	}()

	return utils.CollectErrors(errch, 5*time.Second)
}<|MERGE_RESOLUTION|>--- conflicted
+++ resolved
@@ -52,11 +52,8 @@
 	BwAgreement bwagreement.Config
 	Web         satelliteweb.Config
 	Database    string `help:"satellite database connection string" default:"sqlite3://$CONFDIR/master.db"`
-<<<<<<< HEAD
 	Discovery   discovery.Config
-=======
 	Tally       tally.Config
->>>>>>> 1a348fb3
 }
 
 // StorageNode is for configuring storage nodes
