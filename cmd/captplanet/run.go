// Copyright (C) 2018 Storj Labs, Inc.
// See LICENSE for copying information.

package main

import (
	"context"
	"fmt"
	"time"

	"github.com/alicebob/miniredis"
	"github.com/spf13/cobra"
	"github.com/zeebo/errs"

	"storj.io/storj/pkg/accounting/rollup"
	"storj.io/storj/pkg/accounting/tally"
	"storj.io/storj/pkg/audit"
	"storj.io/storj/pkg/auth/grpcauth"
	"storj.io/storj/pkg/bwagreement"
	"storj.io/storj/pkg/cfgstruct"
	"storj.io/storj/pkg/datarepair/checker"
	"storj.io/storj/pkg/datarepair/repairer"
	"storj.io/storj/pkg/discovery"
	"storj.io/storj/pkg/inspector"
	"storj.io/storj/pkg/kademlia"
	"storj.io/storj/pkg/miniogw"
	"storj.io/storj/pkg/overlay"
	"storj.io/storj/pkg/piecestore/psserver"
	"storj.io/storj/pkg/pointerdb"
	"storj.io/storj/pkg/process"
	"storj.io/storj/pkg/satellite/satelliteweb"
	"storj.io/storj/pkg/server"
	"storj.io/storj/pkg/utils"
	"storj.io/storj/satellite/satellitedb"
)

const (
	storagenodeCount = 10
)

// Satellite is for configuring client
type Satellite struct {
<<<<<<< HEAD
	Identity    provider.IdentityConfig
	Kademlia    kademlia.SatelliteConfig
=======
	Server      server.Config
	Kademlia    kademlia.Config
>>>>>>> e4b3dab4
	PointerDB   pointerdb.Config
	Overlay     overlay.Config
	Inspector   inspector.Config
	Checker     checker.Config
	Repairer    repairer.Config
	Audit       audit.Config
	BwAgreement bwagreement.Config
	Web         satelliteweb.Config
	Database    string `help:"satellite database connection string" default:"sqlite3://$CONFDIR/master.db"`
	Discovery   discovery.Config
	Tally       tally.Config
	Rollup      rollup.Config
}

// StorageNode is for configuring storage nodes
type StorageNode struct {
<<<<<<< HEAD
	Identity provider.IdentityConfig
	Kademlia kademlia.StorageNodeConfig
=======
	Server   server.Config
	Kademlia kademlia.Config
>>>>>>> e4b3dab4
	Storage  psserver.Config
}

var (
	runCmd = &cobra.Command{
		Use:   "run",
		Short: "Run all servers",
		RunE:  cmdRun,
	}

	runCfg struct {
		Satellite    Satellite
		StorageNodes [storagenodeCount]StorageNode
		Uplink       miniogw.Config
	}
)

func init() {
	rootCmd.AddCommand(runCmd)
	cfgstruct.Bind(runCmd.Flags(), &runCfg, cfgstruct.ConfDir(defaultConfDir))
}

func cmdRun(cmd *cobra.Command, args []string) (err error) {
	ctx := process.Ctx(cmd)
	defer mon.Task()(&ctx)(&err)

	errch := make(chan error, len(runCfg.StorageNodes)+2)
	// start mini redis
	m := miniredis.NewMiniRedis()
	m.RequireAuth("abc123")

	if err = m.StartAddr(":6378"); err != nil {
		errch <- err
	} else {
		defer m.Close()
	}

	// start satellite
	go func() {
		_, _ = fmt.Printf("Starting satellite on %s\n",
			runCfg.Satellite.Server.Address)

		if runCfg.Satellite.Audit.SatelliteAddr == "" {
			runCfg.Satellite.Audit.SatelliteAddr = runCfg.Satellite.Server.Address
		}

		if runCfg.Satellite.Web.SatelliteAddr == "" {
			runCfg.Satellite.Web.SatelliteAddr = runCfg.Satellite.Server.Address
		}

		database, err := satellitedb.New(runCfg.Satellite.Database)
		if err != nil {
			errch <- errs.New("Error starting master database on satellite: %+v", err)
			return
		}

		err = database.CreateTables()
		if err != nil {
			errch <- errs.New("Error creating tables for master database on satellite: %+v", err)
			return
		}

		//nolint ignoring context rules to not create cyclic dependency, will be removed later
		ctx = context.WithValue(ctx, "masterdb", database)

		// Run satellite
		errch <- runCfg.Satellite.Server.Run(ctx,
			grpcauth.NewAPIKeyInterceptor(),
			runCfg.Satellite.Kademlia,
			runCfg.Satellite.Audit,
			runCfg.Satellite.Overlay,
			runCfg.Satellite.Discovery,
			runCfg.Satellite.PointerDB,
			runCfg.Satellite.Checker,
			runCfg.Satellite.Repairer,
			runCfg.Satellite.BwAgreement,
			runCfg.Satellite.Web,
			runCfg.Satellite.Tally,
			runCfg.Satellite.Rollup,

			// NB(dylan): Inspector is only used for local development and testing.
			// It should not be added to the Satellite startup
			runCfg.Satellite.Inspector,
		)
	}()

	// hack-fix t oensure that satellite gets up and running before starting storage nodes
	time.Sleep(2 * time.Second)

	// start the storagenodes
	for i, v := range runCfg.StorageNodes {
		go func(i int, v StorageNode) {
			identity, err := v.Server.Identity.Load()
			if err != nil {
				return
			}

			address := v.Server.Address
			storagenode := fmt.Sprintf("%s:%s", identity.ID.String(), address)

			_, _ = fmt.Printf("Starting storage node %d %s (kad on %s)\n", i, storagenode, address)
			errch <- v.Server.Run(ctx, nil, v.Kademlia, v.Storage)
		}(i, v)
	}
	// start s3 uplink
	go func() {
		_, _ = fmt.Printf("Starting s3-gateway on %s\nAccess key: %s\nSecret key: %s\n",
			runCfg.Uplink.Server.Address,
			runCfg.Uplink.Minio.AccessKey,
			runCfg.Uplink.Minio.SecretKey)
		errch <- runCfg.Uplink.Run(ctx)
	}()

	return utils.CollectErrors(errch, 5*time.Second)
}<|MERGE_RESOLUTION|>--- conflicted
+++ resolved
@@ -40,13 +40,8 @@
 
 // Satellite is for configuring client
 type Satellite struct {
-<<<<<<< HEAD
-	Identity    provider.IdentityConfig
+	Server      server.Config
 	Kademlia    kademlia.SatelliteConfig
-=======
-	Server      server.Config
-	Kademlia    kademlia.Config
->>>>>>> e4b3dab4
 	PointerDB   pointerdb.Config
 	Overlay     overlay.Config
 	Inspector   inspector.Config
@@ -63,13 +58,8 @@
 
 // StorageNode is for configuring storage nodes
 type StorageNode struct {
-<<<<<<< HEAD
-	Identity provider.IdentityConfig
+	Server   server.Config
 	Kademlia kademlia.StorageNodeConfig
-=======
-	Server   server.Config
-	Kademlia kademlia.Config
->>>>>>> e4b3dab4
 	Storage  psserver.Config
 }
 
