// Copyright (C) 2018 Storj Labs, Inc.
// See LICENSE for copying information.

package main

import (
	"fmt"
	"net"
	"strings"
	"time"

	"github.com/alicebob/miniredis"
	"github.com/spf13/cobra"

	"storj.io/storj/pkg/audit"
	"storj.io/storj/pkg/auth/grpcauth"
	"storj.io/storj/pkg/cfgstruct"
	"storj.io/storj/pkg/datarepair/checker"
	"storj.io/storj/pkg/datarepair/repairer"
	"storj.io/storj/pkg/kademlia"
	"storj.io/storj/pkg/miniogw"
	"storj.io/storj/pkg/overlay"
	mock "storj.io/storj/pkg/overlay/mocks"
	psserver "storj.io/storj/pkg/piecestore/rpc/server"
	"storj.io/storj/pkg/pointerdb"
	"storj.io/storj/pkg/process"
	"storj.io/storj/pkg/provider"
	"storj.io/storj/pkg/utils"
)

const (
	storagenodeCount = 100
)

// Satellite is for configuring client
type Satellite struct {
	Identity    provider.IdentityConfig
	Kademlia    kademlia.Config
	PointerDB   pointerdb.Config
	Overlay     overlay.Config
	Checker     checker.Config
	Repairer    repairer.Config
	Audit       audit.Config
	MockOverlay struct {
		Enabled bool   `default:"true" help:"if false, use real overlay"`
		Host    string `default:"" help:"if set, the mock overlay will return storage nodes with this host"`
	}
}

// StorageNode is for configuring storage nodes
type StorageNode struct {
	Identity provider.IdentityConfig
	Kademlia kademlia.Config
	Storage  psserver.Config
}

var (
	runCmd = &cobra.Command{
		Use:   "run",
		Short: "Run all providers",
		RunE:  cmdRun,
	}

	runCfg struct {
		Satellite    Satellite
		StorageNodes [storagenodeCount]StorageNode
		Uplink       miniogw.Config
	}
)

func init() {
	rootCmd.AddCommand(runCmd)
	cfgstruct.Bind(runCmd.Flags(), &runCfg, cfgstruct.ConfDir(defaultConfDir))
}

func cmdRun(cmd *cobra.Command, args []string) (err error) {
	ctx := process.Ctx(cmd)
	defer mon.Task()(&ctx)(&err)

	errch := make(chan error, len(runCfg.StorageNodes)+2)
	var storagenodes []string

	// start the storagenodes
	for i := 0; i < len(runCfg.StorageNodes); i++ {
		identity, err := runCfg.StorageNodes[i].Identity.Load()
		if err != nil {
			return err
		}
		address := runCfg.StorageNodes[i].Identity.Address
		if runCfg.Satellite.MockOverlay.Enabled &&
			runCfg.Satellite.MockOverlay.Host != "" {
			_, port, err := net.SplitHostPort(address)
			if err != nil {
				return err
			}
			address = net.JoinHostPort(runCfg.Satellite.MockOverlay.Host, port)
		}
		storagenode := fmt.Sprintf("%s:%s", identity.ID.String(), address)
		storagenodes = append(storagenodes, storagenode)
		go func(i int, storagenode string) {
			_, _ = fmt.Printf("starting storage node %d %s (kad on %s)\n",
				i, storagenode,
				runCfg.StorageNodes[i].Kademlia.TODOListenAddr)
			errch <- runCfg.StorageNodes[i].Identity.Run(ctx, nil,
				runCfg.StorageNodes[i].Kademlia,
				runCfg.StorageNodes[i].Storage)
		}(i, storagenode)
	}

	// start mini redis
	m := miniredis.NewMiniRedis()
	m.RequireAuth("abc123")

	if err = m.StartAddr(":6378"); err != nil {
		errch <- err
	} else {
		defer m.Close()
	}

	// start satellite
	go func() {
		_, _ = fmt.Printf("starting satellite on %s\n",
			runCfg.Satellite.Identity.Address)
		var o provider.Responsibility = runCfg.Satellite.Overlay
		if runCfg.Satellite.MockOverlay.Enabled {
			o = mock.Config{Nodes: strings.Join(storagenodes, ",")}
		}

		if runCfg.Satellite.Audit.SatelliteAddr == "" {
			runCfg.Satellite.Audit.SatelliteAddr = runCfg.Satellite.Identity.Address
		}
		errch <- runCfg.Satellite.Identity.Run(ctx,
			grpcauth.NewAPIKeyInterceptor(),
			runCfg.Satellite.PointerDB,
			runCfg.Satellite.Kademlia,
			runCfg.Satellite.Audit,
			o,
			// TODO(coyle): re-enable the checker and repairer after we determine why it is panicing
			// runCfg.Satellite.Checker,
			// runCfg.Satellite.Repairer,
		)
	}()

<<<<<<< HEAD
	// start Repair
	m := miniredis.NewMiniRedis()
	m.RequireAuth("abc123")

	if err = m.StartAddr(":6378"); err != nil {
		errch <- err
	} else {
		defer m.Close()

		go func() {
			errch <- runCfg.Satellite.Checker.Run(ctx, nil)
		}()

		go func() {
			errch <- runCfg.Satellite.Repairer.Run(ctx, nil)
		}()
	}

=======
>>>>>>> 8d816174
	// start s3 uplink
	go func() {
		_, _ = fmt.Printf("Starting s3-gateway on %s\nAccess key: %s\nSecret key: %s\n",
			runCfg.Uplink.IdentityConfig.Address, runCfg.Uplink.AccessKey, runCfg.Uplink.SecretKey)
		errch <- runCfg.Uplink.Run(ctx)
	}()

	return utils.CollectErrors(errch, 5*time.Second)
}<|MERGE_RESOLUTION|>--- conflicted
+++ resolved
@@ -141,27 +141,6 @@
 		)
 	}()
 
-<<<<<<< HEAD
-	// start Repair
-	m := miniredis.NewMiniRedis()
-	m.RequireAuth("abc123")
-
-	if err = m.StartAddr(":6378"); err != nil {
-		errch <- err
-	} else {
-		defer m.Close()
-
-		go func() {
-			errch <- runCfg.Satellite.Checker.Run(ctx, nil)
-		}()
-
-		go func() {
-			errch <- runCfg.Satellite.Repairer.Run(ctx, nil)
-		}()
-	}
-
-=======
->>>>>>> 8d816174
 	// start s3 uplink
 	go func() {
 		_, _ = fmt.Printf("Starting s3-gateway on %s\nAccess key: %s\nSecret key: %s\n",
