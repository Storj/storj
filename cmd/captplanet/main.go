--- conflicted
+++ resolved
@@ -30,12 +30,8 @@
 		Short: "Captain Planet! With our powers combined!",
 	}
 
-<<<<<<< HEAD
-	defaultConfDir string
+	defaultConfDir = fpath.ApplicationDir("storj", "capt")
 	confDir        *string
-=======
-	defaultConfDir = fpath.ApplicationDir("storj", "capt")
->>>>>>> d8db7c30
 )
 
 func main() {
@@ -44,21 +40,12 @@
 }
 
 func init() {
-<<<<<<< HEAD
-	defaultConfDir = fpath.ApplicationDir("storj", "capt")
-
 	dirParam := cfgstruct.FindConfigDirParam()
 	if dirParam != "" {
 		defaultConfDir = dirParam
 	}
 
 	confDir = rootCmd.PersistentFlags().String("config-dir", defaultConfDir, "main directory for captplanet configuration")
-=======
-	runCmd.Flags().String("config",
-		filepath.Join(defaultConfDir, "config.yaml"), "path to configuration")
-	setupCmd.Flags().String("config",
-		filepath.Join(defaultConfDir, "setup.yaml"), "path to configuration")
->>>>>>> d8db7c30
 }
 
 // dumpHandler listens for Ctrl+\ on Unix
