--- conflicted
+++ resolved
@@ -158,16 +158,8 @@
 		zap.S().Error("Failed to initialize telemetry batcher: ", err)
 	}
 
-<<<<<<< HEAD
-	db, err := storagenodedb.New(storagenodedb.Config{
-		Storage:  runCfg.Storage.Path,
-		Info:     filepath.Join(runCfg.Storage.Path, "piecestore.db"),
-		Kademlia: runCfg.Kademlia.DBPath,
-	})
-
-=======
 	db, err := storagenodedb.New(databaseConfig(runCfg.Config))
->>>>>>> 1df81b14
+
 	if err != nil {
 		return errs.New("Error starting master database on storagenode: %+v", err)
 	}
