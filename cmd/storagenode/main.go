--- conflicted
+++ resolved
@@ -334,16 +334,10 @@
 		}
 
 		clr()
-<<<<<<< HEAD
-		heading := color.New(color.Green).Add(color.Bold)
+		heading := color.New(color.FgGreen, color.Bold)
 
 		heading.Printf("\nStorage Node Dashboard Stats\n")
 		heading.Printf("\n===============================\n")
-=======
->>>>>>> 1e53b8f9
-
-		color.Green("\n\033[1mStorage Node Dashboard Stats\033[1m\n")
-		color.Green("\n===============================\n\n")
 
 		fmt.Fprintf(color.Output, "Node ID: %s\n", color.BlueString(data.GetNodeId()))
 
@@ -360,13 +354,13 @@
 			color.Yellow(" %s \n", uptime)
 		}
 
-		fmt.Fprintf(color.Output, "Node Connections: %+v\n", WhiteInt(data.GetNodeConnections()))
+		fmt.Fprintf(color.Output, "Node Connections: %+v\n", whiteInt(data.GetNodeConnections()))
 
 		color.Green("\nIO\t\tAvailable\tUsed\n--\t\t---------\t----")
 		stats := data.GetStats()
 		if stats != nil {
-			fmt.Fprintf(color.Output, "Bandwidth\t%+v\t%+v\n", WhiteInt(stats.GetAvailableBandwidth()), WhiteInt(stats.GetUsedBandwidth()))
-			fmt.Fprintf(color.Output, "Disk\t\t%+v\t%+v\n", WhiteInt(stats.GetAvailableSpace()), WhiteInt(stats.GetUsedSpace()))
+			fmt.Fprintf(color.Output, "Bandwidth\t%+v\t%+v\n", whiteInt(stats.GetAvailableBandwidth()), whiteInt(stats.GetUsedBandwidth()))
+			fmt.Fprintf(color.Output, "Disk\t\t%+v\t%+v\n", whiteInt(stats.GetAvailableSpace()), whiteInt(stats.GetUsedSpace()))
 		} else {
 			color.Yellow("Loading...")
 		}
@@ -376,7 +370,7 @@
 	return nil
 }
 
-func WhiteInt(value int64) string {
+func whiteInt(value int64) string {
 	return color.WhiteString(fmt.Sprintf("%+v", value))
 }
 
