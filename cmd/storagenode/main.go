--- conflicted
+++ resolved
@@ -31,15 +31,10 @@
 
 // StorageNode defines storage node configuration
 type StorageNode struct {
-<<<<<<< HEAD
 	CA              identity.CASetupConfig `setup:"true"`
 	Identity        identity.SetupConfig   `setup:"true"`
+	EditConf        bool                   `default:"false" help:"open config in default editor"`
 	SaveAllDefaults bool                   `default:"false" help:"save all default values to config.yaml file" setup:"true"`
-=======
-	CA       identity.CASetupConfig `setup:"true"`
-	Identity identity.SetupConfig   `setup:"true"`
-	EditConf bool                   `default:"false" help:"open config in default editor"`
->>>>>>> bfde5153
 
 	Server   server.Config
 	Kademlia kademlia.StorageNodeConfig
@@ -168,12 +163,9 @@
 		"log.level":               "info",
 	}
 
-<<<<<<< HEAD
-	return process.SaveConfig(cmd.Flags(), filepath.Join(setupDir, "config.yaml"), overrides, setupCfg.SaveAllDefaults)
-=======
 	configFile := filepath.Join(setupDir, "config.yaml")
 
-	err = process.SaveConfig(cmd.Flags(), configFile, overrides)
+	err = process.SaveConfig(cmd.Flags(), configFile, overrides, setupCfg.SaveAllDefaults)
 	if err != nil {
 		return err
 	}
@@ -183,7 +175,6 @@
 	}
 
 	return err
->>>>>>> bfde5153
 }
 
 func cmdConfig(cmd *cobra.Command, args []string) (err error) {
