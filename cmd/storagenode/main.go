// Copyright (C) 2018 Storj Labs, Inc.
// See LICENSE for copying information.

package main

import (
	"context"
	"fmt"
	"os"
	"path/filepath"
	"regexp"
	"sort"
	"text/tabwriter"

	"github.com/gogo/protobuf/proto"
	"github.com/spf13/cobra"
	"go.uber.org/zap"

	"storj.io/storj/internal/fpath"
	"storj.io/storj/pkg/cfgstruct"
	"storj.io/storj/pkg/identity"
	"storj.io/storj/pkg/kademlia"
	"storj.io/storj/pkg/pb"
	"storj.io/storj/pkg/piecestore/psserver"
	"storj.io/storj/pkg/piecestore/psserver/psdb"
	"storj.io/storj/pkg/process"
	"storj.io/storj/pkg/server"
	"storj.io/storj/pkg/storj"
)

var (
	rootCmd = &cobra.Command{
		Use:   "storagenode",
		Short: "StorageNode",
	}
	runCmd = &cobra.Command{
		Use:   "run",
		Short: "Run the storagenode",
		RunE:  cmdRun,
	}
	setupCmd = &cobra.Command{
		Use:         "setup",
		Short:       "Create config files",
		RunE:        cmdSetup,
		Annotations: map[string]string{"type": "setup"},
	}
	configCmd = &cobra.Command{
		Use:         "config",
		Short:       "Edit config files",
		RunE:        cmdConfig,
		Annotations: map[string]string{"type": "setup"},
	}
	diagCmd = &cobra.Command{
		Use:   "diag",
		Short: "Diagnostic Tool support",
		RunE:  cmdDiag,
	}

	runCfg struct {
<<<<<<< HEAD
		Identity provider.IdentityConfig
		Kademlia kademlia.StorageNodeConfig
=======
		Server   server.Config
		Kademlia kademlia.Config
>>>>>>> e4b3dab4
		Storage  psserver.Config
	}
	setupCfg struct {
		CA        identity.CASetupConfig
		Identity  identity.SetupConfig
		Overwrite bool `default:"false" help:"whether to overwrite pre-existing configuration files"`
	}
	diagCfg struct {
	}

	defaultConfDir string
	defaultDiagDir string
	confDir        *string
)

const (
	defaultServerAddr    = ":28967"
	defaultSatteliteAddr = "127.0.0.1:7778"
)

func init() {
	defaultConfDir = fpath.ApplicationDir("storj", "storagenode")

	dirParam := cfgstruct.FindConfigDirParam()
	if dirParam != "" {
		defaultConfDir = dirParam
	}

	confDir = rootCmd.PersistentFlags().String("config-dir", defaultConfDir, "main directory for storagenode configuration")

	defaultDiagDir = filepath.Join(defaultConfDir, "storage")
	rootCmd.AddCommand(runCmd)
	rootCmd.AddCommand(setupCmd)
	rootCmd.AddCommand(configCmd)
	rootCmd.AddCommand(diagCmd)
	cfgstruct.Bind(runCmd.Flags(), &runCfg, cfgstruct.ConfDir(defaultConfDir))
	cfgstruct.Bind(setupCmd.Flags(), &setupCfg, cfgstruct.ConfDir(defaultConfDir))
	cfgstruct.Bind(diagCmd.Flags(), &diagCfg, cfgstruct.ConfDir(defaultDiagDir))
}

func cmdRun(cmd *cobra.Command, args []string) (err error) {
	operatorConfig := runCfg.Kademlia.Operator
	if err := isOperatorEmailValid(operatorConfig.Email); err != nil {
		zap.S().Warn(err)
	} else {
		zap.S().Info("Operator email: ", operatorConfig.Email)
	}
	if err := isOperatorWalletValid(operatorConfig.Wallet); err != nil {
		zap.S().Fatal(err)
	} else {
		zap.S().Info("Operator wallet: ", operatorConfig.Wallet)
	}

	return runCfg.Server.Run(process.Ctx(cmd), nil, runCfg.Kademlia, runCfg.Storage)
}

func cmdSetup(cmd *cobra.Command, args []string) (err error) {
	setupDir, err := filepath.Abs(*confDir)
	if err != nil {
		return err
	}

	valid, err := fpath.IsValidSetupDir(setupDir)
	if !setupCfg.Overwrite && !valid {
		return fmt.Errorf("storagenode configuration already exists (%v). Rerun with --overwrite", setupDir)
	} else if setupCfg.Overwrite && err == nil {
		fmt.Println("overwriting existing satellite config")
		err = os.RemoveAll(setupDir)
		if err != nil {
			return err
		}
	}

	err = os.MkdirAll(setupDir, 0700)
	if err != nil {
		return err
	}

	setupCfg.CA.CertPath = filepath.Join(setupDir, "ca.cert")
	setupCfg.CA.KeyPath = filepath.Join(setupDir, "ca.key")
	setupCfg.Identity.CertPath = filepath.Join(setupDir, "identity.cert")
	setupCfg.Identity.KeyPath = filepath.Join(setupDir, "identity.key")

	err = identity.SetupIdentity(process.Ctx(cmd), setupCfg.CA, setupCfg.Identity)
	if err != nil {
		return err
	}

	overrides := map[string]interface{}{
		"identity.cert-path":                      setupCfg.Identity.CertPath,
		"identity.key-path":                       setupCfg.Identity.KeyPath,
		"identity.server.address":                 defaultServerAddr,
		"storage.path":                            filepath.Join(setupDir, "storage"),
		"kademlia.bootstrap-addr":                 defaultSatteliteAddr,
		"piecestore.agreementsender.overlay-addr": defaultSatteliteAddr,
	}

	return process.SaveConfig(runCmd.Flags(), filepath.Join(setupDir, "config.yaml"), overrides)
}

func cmdConfig(cmd *cobra.Command, args []string) (err error) {
	setupDir, err := filepath.Abs(*confDir)
	if err != nil {
		return err
	}
	//run setup if we can't access the config file
	conf := filepath.Join(setupDir, "config.yaml")
	if _, err := os.Stat(conf); err != nil {
		if err = cmdSetup(cmd, args); err != nil {
			return err
		}
	}
	return fpath.EditFile(conf)
}

func cmdDiag(cmd *cobra.Command, args []string) (err error) {
	diagDir, err := filepath.Abs(*confDir)
	if err != nil {
		return err
	}

	// check if the directory exists
	_, err = os.Stat(diagDir)
	if err != nil {
		fmt.Println("Storagenode directory doesn't exist", diagDir)
		return err
	}

	// open the sql db
	dbpath := filepath.Join(diagDir, "storage", "piecestore.db")
	db, err := psdb.Open(context.Background(), "", dbpath)
	if err != nil {
		fmt.Println("Storagenode database couldnt open:", dbpath)
		return err
	}

	//get all bandwidth aggrements entries already ordered
	bwAgreements, err := db.GetBandwidthAllocations()
	if err != nil {
		fmt.Println("storage node 'bandwidth_agreements' table read error:", dbpath)
		return err
	}

	// Agreement is a struct that contains a bandwidth agreement and the associated signature
	type SatelliteSummary struct {
		TotalBytes        int64
		PutActionCount    int64
		GetActionCount    int64
		TotalTransactions int64
		// additional attributes add here ...
	}

	// attributes per satelliteid
	summaries := make(map[storj.NodeID]*SatelliteSummary)
	satelliteIDs := storj.NodeIDList{}

	for _, rbaVal := range bwAgreements {
		for _, rbaDataVal := range rbaVal {
			// deserializing rbad you get payerbwallocation, total & storage node id
			rbad := &pb.RenterBandwidthAllocation_Data{}
			if err := proto.Unmarshal(rbaDataVal.Agreement, rbad); err != nil {
				return err
			}

			// deserializing pbad you get satelliteID, uplinkID, max size, exp, serial# & action
			pbad := &pb.PayerBandwidthAllocation_Data{}
			if err := proto.Unmarshal(rbad.GetPayerAllocation().GetData(), pbad); err != nil {
				return err
			}

			summary, ok := summaries[pbad.SatelliteId]
			if !ok {
				summaries[pbad.SatelliteId] = &SatelliteSummary{}
				satelliteIDs = append(satelliteIDs, pbad.SatelliteId)
				summary = summaries[pbad.SatelliteId]
			}

			// fill the summary info
			summary.TotalBytes += rbad.GetTotal()
			summary.TotalTransactions++
			if pbad.GetAction() == pb.PayerBandwidthAllocation_PUT {
				summary.PutActionCount++
			} else {
				summary.GetActionCount++
			}

		}
	}

	// initialize the table header (fields)
	const padding = 3
	w := tabwriter.NewWriter(os.Stdout, 0, 0, padding, ' ', tabwriter.AlignRight|tabwriter.Debug)
	fmt.Fprintln(w, "SatelliteID\tTotal\t# Of Transactions\tPUT Action\tGET Action\t")

	// populate the row fields
	sort.Sort(satelliteIDs)
	for _, satelliteID := range satelliteIDs {
		summary := summaries[satelliteID]
		fmt.Fprint(w, satelliteID, "\t", summary.TotalBytes, "\t", summary.TotalTransactions, "\t", summary.PutActionCount, "\t", summary.GetActionCount, "\t\n")
	}

	// display the data
	err = w.Flush()
	return err
}

func isOperatorEmailValid(email string) error {
	if email == "" {
		return fmt.Errorf("Operator mail address isn't specified")
	}
	return nil
}

func isOperatorWalletValid(wallet string) error {
	if wallet == "" {
		return fmt.Errorf("Operator wallet address isn't specified")
	}
	r := regexp.MustCompile("^0x[a-fA-F0-9]{40}$")
	if match := r.MatchString(wallet); !match {
		return fmt.Errorf("Operator wallet address isn't valid")
	}
	return nil
}

func main() {
	process.Exec(rootCmd)
}<|MERGE_RESOLUTION|>--- conflicted
+++ resolved
@@ -57,13 +57,8 @@
 	}
 
 	runCfg struct {
-<<<<<<< HEAD
-		Identity provider.IdentityConfig
+		Server   server.Config
 		Kademlia kademlia.StorageNodeConfig
-=======
-		Server   server.Config
-		Kademlia kademlia.Config
->>>>>>> e4b3dab4
 		Storage  psserver.Config
 	}
 	setupCfg struct {
