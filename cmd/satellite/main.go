// Copyright (C) 2018 Storj Labs, Inc.
// See LICENSE for copying information.

package main

import (
	"context"
	"fmt"
	"os"
	"path/filepath"
	"sort"
	"text/tabwriter"

	"github.com/gogo/protobuf/proto"
	"github.com/spf13/cobra"
	"github.com/zeebo/errs"

	"storj.io/storj/internal/fpath"
	"storj.io/storj/pkg/audit"
	"storj.io/storj/pkg/auth/grpcauth"
	"storj.io/storj/pkg/bwagreement"
	"storj.io/storj/pkg/cfgstruct"
	"storj.io/storj/pkg/datarepair/checker"
	"storj.io/storj/pkg/datarepair/repairer"
	"storj.io/storj/pkg/discovery"
	"storj.io/storj/pkg/identity"
	"storj.io/storj/pkg/kademlia"
	"storj.io/storj/pkg/overlay"
	"storj.io/storj/pkg/pb"
	"storj.io/storj/pkg/pointerdb"
	"storj.io/storj/pkg/process"
	"storj.io/storj/pkg/server"
	"storj.io/storj/pkg/storj"
	"storj.io/storj/satellite/satellitedb"
)

var (
	rootCmd = &cobra.Command{
		Use:   "satellite",
		Short: "Satellite",
	}
	runCmd = &cobra.Command{
		Use:   "run",
		Short: "Run the satellite",
		RunE:  cmdRun,
	}
	setupCmd = &cobra.Command{
		Use:         "setup",
		Short:       "Create config files",
		RunE:        cmdSetup,
		Annotations: map[string]string{"type": "setup"},
	}
	diagCmd = &cobra.Command{
		Use:   "diag",
		Short: "Diagnostic Tool support",
		RunE:  cmdDiag,
	}
	qdiagCmd = &cobra.Command{
		Use:   "qdiag",
		Short: "Repair Queue Diagnostic Tool support",
		RunE:  cmdQDiag,
	}

	runCfg struct {
<<<<<<< HEAD
		Identity    provider.IdentityConfig
		Kademlia    kademlia.SatelliteConfig
=======
		Server      server.Config
		Kademlia    kademlia.Config
>>>>>>> e4b3dab4
		PointerDB   pointerdb.Config
		Overlay     overlay.Config
		Checker     checker.Config
		Repairer    repairer.Config
		Audit       audit.Config
		BwAgreement bwagreement.Config
		Database    string `help:"satellite database connection string" default:"sqlite3://$CONFDIR/master.db"`
		Discovery   discovery.Config
	}
	setupCfg struct {
		CA        identity.CASetupConfig
		Identity  identity.SetupConfig
		Overwrite bool `default:"false" help:"whether to overwrite pre-existing configuration files"`
	}
	diagCfg struct {
		Database string `help:"satellite database connection string" default:"sqlite3://$CONFDIR/master.db"`
	}
	qdiagCfg struct {
		Database   string `help:"satellite database connection string" default:"sqlite3://$CONFDIR/master.db"`
		QListLimit int    `help:"maximum segments that can be requested" default:"1000"`
	}

	defaultConfDir string
	confDir        *string
)

func init() {
	defaultConfDir = fpath.ApplicationDir("storj", "satellite")

	dirParam := cfgstruct.FindConfigDirParam()
	if dirParam != "" {
		defaultConfDir = dirParam
	}

	confDir = rootCmd.PersistentFlags().String("config-dir", defaultConfDir, "main directory for satellite configuration")

	rootCmd.AddCommand(runCmd)
	rootCmd.AddCommand(setupCmd)
	rootCmd.AddCommand(diagCmd)
	rootCmd.AddCommand(qdiagCmd)
	cfgstruct.Bind(runCmd.Flags(), &runCfg, cfgstruct.ConfDir(defaultConfDir))
	cfgstruct.Bind(setupCmd.Flags(), &setupCfg, cfgstruct.ConfDir(defaultConfDir))
	cfgstruct.Bind(diagCmd.Flags(), &diagCfg, cfgstruct.ConfDir(defaultConfDir))
	cfgstruct.Bind(qdiagCmd.Flags(), &qdiagCfg, cfgstruct.ConfDir(defaultConfDir))
}

func cmdRun(cmd *cobra.Command, args []string) (err error) {
	ctx := process.Ctx(cmd)

	database, err := satellitedb.New(runCfg.Database)
	if err != nil {
		return errs.New("Error starting master database on satellite: %+v", err)
	}

	err = database.CreateTables()
	if err != nil {
		return errs.New("Error creating tables for master database on satellite: %+v", err)
	}

	//nolint ignoring context rules to not create cyclic dependency, will be removed later
	ctx = context.WithValue(ctx, "masterdb", database)

	return runCfg.Server.Run(
		ctx,
		grpcauth.NewAPIKeyInterceptor(),
		runCfg.Kademlia,
		runCfg.Overlay,
		runCfg.PointerDB,
		runCfg.Checker,
		runCfg.Repairer,
		runCfg.Audit,
		runCfg.BwAgreement,
		runCfg.Discovery,
	)
}

func cmdSetup(cmd *cobra.Command, args []string) (err error) {
	setupDir, err := filepath.Abs(*confDir)
	if err != nil {
		return err
	}

	valid, err := fpath.IsValidSetupDir(setupDir)
	if !setupCfg.Overwrite && !valid {
		return fmt.Errorf("satellite configuration already exists (%v). Rerun with --overwrite", setupDir)
	} else if setupCfg.Overwrite && err == nil {
		fmt.Println("overwriting existing satellite config")
		err = os.RemoveAll(setupDir)
		if err != nil {
			return err
		}
	}

	err = os.MkdirAll(setupDir, 0700)
	if err != nil {
		return err
	}

	// TODO: handle setting base path *and* identity file paths via args
	// NB: if base path is set this overrides identity and CA path options
	if setupDir != defaultConfDir {
		setupCfg.CA.CertPath = filepath.Join(setupDir, "ca.cert")
		setupCfg.CA.KeyPath = filepath.Join(setupDir, "ca.key")
		setupCfg.Identity.CertPath = filepath.Join(setupDir, "identity.cert")
		setupCfg.Identity.KeyPath = filepath.Join(setupDir, "identity.key")
	}
	err = identity.SetupIdentity(process.Ctx(cmd), setupCfg.CA, setupCfg.Identity)
	if err != nil {
		return err
	}

	o := map[string]interface{}{
		"identity.cert-path": setupCfg.Identity.CertPath,
		"identity.key-path":  setupCfg.Identity.KeyPath,
	}

	return process.SaveConfig(runCmd.Flags(),
		filepath.Join(setupDir, "config.yaml"), o)
}

func cmdDiag(cmd *cobra.Command, args []string) (err error) {
	database, err := satellitedb.New(diagCfg.Database)
	if err != nil {
		return errs.New("error connecting to master database on satellite: %+v", err)
	}
	defer func() {
		err := database.Close()
		if err != nil {
			fmt.Printf("error closing connection to master database on satellite: %+v\n", err)
		}
	}()

	//get all bandwidth agreements rows already ordered
	baRows, err := database.BandwidthAgreement().GetAgreements(context.Background())
	if err != nil {
		fmt.Printf("error reading satellite database %v: %v\n", diagCfg.Database, err)
		return err
	}

	// Agreement is a struct that contains a bandwidth agreement and the associated signature
	type UplinkSummary struct {
		TotalBytes        int64
		PutActionCount    int64
		GetActionCount    int64
		TotalTransactions int64
		// additional attributes add here ...
	}

	// attributes per uplinkid
	summaries := make(map[storj.NodeID]*UplinkSummary)
	uplinkIDs := storj.NodeIDList{}

	for _, baRow := range baRows {
		// deserializing rbad you get payerbwallocation, total & storage node id
		rbad := &pb.RenterBandwidthAllocation_Data{}
		if err := proto.Unmarshal(baRow.Agreement, rbad); err != nil {
			return err
		}

		// deserializing pbad you get satelliteID, uplinkID, max size, exp, serial# & action
		pbad := &pb.PayerBandwidthAllocation_Data{}
		if err := proto.Unmarshal(rbad.GetPayerAllocation().GetData(), pbad); err != nil {
			return err
		}

		uplinkID := pbad.UplinkId
		summary, ok := summaries[uplinkID]
		if !ok {
			summaries[uplinkID] = &UplinkSummary{}
			uplinkIDs = append(uplinkIDs, uplinkID)
			summary = summaries[uplinkID]
		}

		// fill the summary info
		summary.TotalBytes += rbad.GetTotal()
		summary.TotalTransactions++
		if pbad.GetAction() == pb.PayerBandwidthAllocation_PUT {
			summary.PutActionCount++
		} else {
			summary.GetActionCount++
		}
	}

	// initialize the table header (fields)
	const padding = 3
	w := tabwriter.NewWriter(os.Stdout, 0, 0, padding, ' ', tabwriter.AlignRight|tabwriter.Debug)
	fmt.Fprintln(w, "UplinkID\tTotal\t# Of Transactions\tPUT Action\tGET Action\t")

	// populate the row fields
	sort.Sort(uplinkIDs)
	for _, uplinkID := range uplinkIDs {
		summary := summaries[uplinkID]
		fmt.Fprint(w, uplinkID, "\t", summary.TotalBytes, "\t", summary.TotalTransactions, "\t", summary.PutActionCount, "\t", summary.GetActionCount, "\t\n")
	}

	// display the data
	return w.Flush()
}

func cmdQDiag(cmd *cobra.Command, args []string) (err error) {

	// open the master db
	database, err := satellitedb.New(qdiagCfg.Database)
	if err != nil {
		return errs.New("error connecting to master database on satellite: %+v", err)
	}
	defer func() {
		err := database.Close()
		if err != nil {
			fmt.Printf("error closing connection to master database on satellite: %+v\n", err)
		}
	}()

	list, err := database.RepairQueue().Peekqueue(context.Background(), qdiagCfg.QListLimit)
	if err != nil {
		return err
	}

	// initialize the table header (fields)
	const padding = 3
	w := tabwriter.NewWriter(os.Stdout, 0, 0, padding, ' ', tabwriter.AlignRight|tabwriter.Debug)
	fmt.Fprintln(w, "Path\tLost Pieces\t")

	// populate the row fields
	for _, v := range list {
		fmt.Fprint(w, v.GetPath(), "\t", v.GetLostPieces(), "\t")
	}

	// display the data
	return w.Flush()
}

func main() {
	process.Exec(rootCmd)
}<|MERGE_RESOLUTION|>--- conflicted
+++ resolved
@@ -62,13 +62,8 @@
 	}
 
 	runCfg struct {
-<<<<<<< HEAD
-		Identity    provider.IdentityConfig
+		Server      server.Config
 		Kademlia    kademlia.SatelliteConfig
-=======
-		Server      server.Config
-		Kademlia    kademlia.Config
->>>>>>> e4b3dab4
 		PointerDB   pointerdb.Config
 		Overlay     overlay.Config
 		Checker     checker.Config
