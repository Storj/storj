--- conflicted
+++ resolved
@@ -23,11 +23,8 @@
 	"storj.io/storj/pkg/process"
 	"storj.io/storj/pkg/revocation"
 	"storj.io/storj/satellite"
-<<<<<<< HEAD
 	"storj.io/storj/satellite/accounting/live"
-=======
 	"storj.io/storj/satellite/metainfo"
->>>>>>> 91fcabd8
 	"storj.io/storj/satellite/satellitedb"
 )
 
@@ -151,7 +148,6 @@
 		err = errs.Combine(err, revocationDB.Close())
 	}()
 
-<<<<<<< HEAD
 	liveAccounting, err := live.NewCache(log.Named("live-accounting"), runCfg.LiveAccounting)
 	if err != nil {
 		return errs.New("Error creating live accounting cache: %+v", err)
@@ -160,10 +156,7 @@
 		err = errs.Combine(err, liveAccounting.Close())
 	}()
 
-	peer, err := satellite.New(log, identity, db, revocationDB, liveAccounting, &runCfg.Config, version.Build)
-=======
-	peer, err := satellite.New(log, identity, db, pointerDB, revocationDB, version.Build, &runCfg.Config)
->>>>>>> 91fcabd8
+	peer, err := satellite.New(log, identity, db, pointerDB, revocationDB, liveAccounting, version.Build, &runCfg.Config)
 	if err != nil {
 		return err
 	}
