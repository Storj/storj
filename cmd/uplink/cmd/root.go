// Copyright (C) 2019 Storj Labs, Inc.
// See LICENSE for copying information.

package cmd

import (
	"context"
	"flag"
	"fmt"
	"os"
	"runtime"
	"runtime/pprof"

	"github.com/spf13/cobra"

	"storj.io/storj/internal/fpath"
	libuplink "storj.io/storj/lib/uplink"
	"storj.io/storj/pkg/cfgstruct"
	"storj.io/storj/pkg/process"
	"storj.io/storj/pkg/storj"
	"storj.io/storj/uplink"
)

// UplinkFlags configuration flags
type UplinkFlags struct {
	NonInteractive bool `help:"disable interactive mode" default:"false" setup:"true"`
	uplink.Config
}

var cfg UplinkFlags

var cpuProfile = flag.String("profile.cpu", "", "file path of the cpu profile to be created")
var memoryProfile = flag.String("profile.mem", "", "file path of the memory profile to be created")

// RootCmd represents the base CLI command when called without any subcommands
var RootCmd = &cobra.Command{
	Use:                "uplink",
	Short:              "The Storj client-side CLI",
	Args:               cobra.OnlyValidArgs,
	PersistentPreRunE:  startCPUProfile,
	PersistentPostRunE: stopAndWriteProfile,
}

func addCmd(cmd *cobra.Command, root *cobra.Command) *cobra.Command {
	root.AddCommand(cmd)

	defaultConfDir := fpath.ApplicationDir("storj", "uplink")

	confDirParam := cfgstruct.FindConfigDirParam()
	if confDirParam != "" {
		defaultConfDir = confDirParam
	}

	process.Bind(cmd, &cfg, defaults, cfgstruct.ConfDir(defaultConfDir))

	return cmd
}

// NewUplink returns a pointer to a new Client with a Config and Uplink pointer on it and an error.
func (cliCfg *UplinkFlags) NewUplink(ctx context.Context) (*libuplink.Uplink, error) {

	// Transform the uplink cli config flags to the libuplink config object
	libuplinkCfg := &libuplink.Config{}
	libuplinkCfg.Volatile.MaxInlineSize = cliCfg.Client.MaxInlineSize
	libuplinkCfg.Volatile.MaxMemory = cliCfg.RS.MaxBufferMem
	libuplinkCfg.Volatile.PeerIDVersion = cliCfg.TLS.PeerIDVersions
	libuplinkCfg.Volatile.TLS = struct {
		SkipPeerCAWhitelist bool
		PeerCAWhitelistPath string
	}{
		SkipPeerCAWhitelist: !cliCfg.TLS.UsePeerCAWhitelist,
		PeerCAWhitelistPath: cliCfg.TLS.PeerCAWhitelistPath,
	}
	return libuplink.NewUplink(ctx, libuplinkCfg)
}

// GetProject returns a *libuplink.Project for interacting with a specific project
func (cliCfg *UplinkFlags) GetProject(ctx context.Context) (*libuplink.Project, error) {
	apiKey, err := libuplink.ParseAPIKey(cliCfg.Client.APIKey)
	if err != nil {
		return nil, err
	}

	encKey, err := uplink.UseOrLoadEncryptionKey(cliCfg.Enc.EncryptionKey, cliCfg.Enc.KeyFilepath)
	if err != nil {
		return nil, err
	}

	opts := &libuplink.ProjectOptions{}
	opts.Volatile.EncryptionKey = encKey

<<<<<<< HEAD
	encKey, err := uplink.LoadEncryptionKey(c.Enc.KeyFilepath)
=======
	uplk, err := cliCfg.NewUplink(ctx)
>>>>>>> 43d4f3da
	if err != nil {
		return nil, err
	}

	project, err := uplk.OpenProject(ctx, cliCfg.Client.SatelliteAddr, apiKey, opts)
	if err != nil {
		if err := uplk.Close(); err != nil {
			fmt.Printf("error closing uplink: %+v\n", err)
		}
	}

	return project, err
}

// GetProjectAndBucket returns a *libuplink.Bucket for interacting with a specific project's bucket
func (cliCfg *UplinkFlags) GetProjectAndBucket(ctx context.Context, bucketName string, access libuplink.EncryptionAccess) (project *libuplink.Project, bucket *libuplink.Bucket, err error) {
	project, err = cliCfg.GetProject(ctx)
	if err != nil {
		return project, bucket, err
	}

	defer func() {
		if err != nil {
			if err := project.Close(); err != nil {
				fmt.Printf("error closing project: %+v\n", err)
			}
		}
	}()

	bucket, err = project.OpenBucket(ctx, bucketName, &access)
	if err != nil {
		return project, bucket, err
	}

	return project, bucket, err
}

func closeProjectAndBucket(project *libuplink.Project, bucket *libuplink.Bucket) {
	if err := bucket.Close(); err != nil {
		fmt.Printf("error closing bucket: %+v\n", err)
	}

	if err := project.Close(); err != nil {
		fmt.Printf("error closing project: %+v\n", err)
	}
}

func convertError(err error, path fpath.FPath) error {
	if storj.ErrBucketNotFound.Has(err) {
		return fmt.Errorf("Bucket not found: %s", path.Bucket())
	}

	if storj.ErrObjectNotFound.Has(err) {
		return fmt.Errorf("Object not found: %s", path.String())
	}

	return err
}

func startCPUProfile(cmd *cobra.Command, args []string) error {
	if *cpuProfile != "" {
		f, err := os.Create(*cpuProfile)
		if err != nil {
			return err
		}
		if err := pprof.StartCPUProfile(f); err != nil {
			return err
		}
	}
	return nil
}

func stopAndWriteProfile(cmd *cobra.Command, args []string) error {
	if *cpuProfile != "" {
		pprof.StopCPUProfile()
	}
	if *memoryProfile != "" {
		return writeMemoryProfile()
	}
	return nil
}

func writeMemoryProfile() error {
	f, err := os.Create(*memoryProfile)
	if err != nil {
		return err
	}
	runtime.GC()
	if err := pprof.WriteHeapProfile(f); err != nil {
		return err
	}
	return f.Close()
}<|MERGE_RESOLUTION|>--- conflicted
+++ resolved
@@ -81,7 +81,7 @@
 		return nil, err
 	}
 
-	encKey, err := uplink.UseOrLoadEncryptionKey(cliCfg.Enc.EncryptionKey, cliCfg.Enc.KeyFilepath)
+	encKey, err := uplink.LoadEncryptionKey(cliCfg.Enc.KeyFilepath)
 	if err != nil {
 		return nil, err
 	}
@@ -89,11 +89,7 @@
 	opts := &libuplink.ProjectOptions{}
 	opts.Volatile.EncryptionKey = encKey
 
-<<<<<<< HEAD
-	encKey, err := uplink.LoadEncryptionKey(c.Enc.KeyFilepath)
-=======
 	uplk, err := cliCfg.NewUplink(ctx)
->>>>>>> 43d4f3da
 	if err != nil {
 		return nil, err
 	}
