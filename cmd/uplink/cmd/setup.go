--- conflicted
+++ resolved
@@ -86,14 +86,7 @@
 }
 
 // cmdSetupInteractive sets up uplink interactively.
-<<<<<<< HEAD
 func cmdSetupInteractive(cmd *cobra.Command, setupDir string) error {
-=======
-//
-// encryptionKeyFilepath should be set to the filepath indicated by the user or
-// or to a default path whose directory tree exists.
-func cmdSetupInteractive(cmd *cobra.Command, setupDir string, encryptionKeyFilepath string) error {
->>>>>>> 4547084f
 	ctx := process.Ctx(cmd)
 
 	satelliteAddress, err := wizard.PromptForSatellite(cmd)
@@ -101,70 +94,28 @@
 		return Error.Wrap(err)
 	}
 
-<<<<<<< HEAD
 	// apply helpful default host and port to the address
 	vip, err := process.Viper(cmd)
-=======
-	apiKeyString, err := wizard.PromptForAPIKey()
->>>>>>> 4547084f
-	if err != nil {
-		return Error.Wrap(err)
-	}
-<<<<<<< HEAD
+	if err != nil {
+		return err
+	}
 	satelliteAddress, err = ApplyDefaultHostAndPortToAddr(
 		satelliteAddress, vip.GetString("satellite-addr"))
-=======
+	if err != nil {
+		return Error.Wrap(err)
+	}
+
+	apiKeyString, err := wizard.PromptForAPIKey()
+	if err != nil {
+		return Error.Wrap(err)
+	}
 
 	apiKey, err := libuplink.ParseAPIKey(apiKeyString)
->>>>>>> 4547084f
 	if err != nil {
 		return Error.Wrap(err)
 	}
 
 	passphrase, err := wizard.PromptForEncryptionPassphrase()
-	if err != nil {
-		return Error.Wrap(err)
-	}
-
-	uplk, err := setupCfg.NewUplink(ctx)
-	if err != nil {
-		return Error.Wrap(err)
-	}
-	defer func() { err = errs.Combine(err, uplk.Close()) }()
-
-	project, err := uplk.OpenProject(ctx, satelliteAddress, apiKey)
-	if err != nil {
-		return Error.Wrap(err)
-	}
-	defer func() { err = errs.Combine(err, project.Close()) }()
-
-	key, err := project.SaltedKeyFromPassphrase(ctx, passphrase)
-	if err != nil {
-		return Error.Wrap(err)
-	}
-
-<<<<<<< HEAD
-	apiKeyString, err := wizard.PromptForAPIKey()
-=======
-	err = setup.SaveEncryptionKey(string(key[:]), encryptionKeyFilepath)
->>>>>>> 4547084f
-	if err != nil {
-		return Error.Wrap(err)
-	}
-
-<<<<<<< HEAD
-	passphrase, err := wizard.PromptForEncryptionKey()
-	if err != nil {
-		return Error.Wrap(err)
-=======
-	var override = map[string]interface{}{
-		"api-key":          apiKeyString,
-		"satellite-addr":   satelliteAddress,
-		"enc.key-filepath": encryptionKeyFilepath,
->>>>>>> 4547084f
-	}
-
-	apiKey, err := libuplink.ParseAPIKey(apiKeyString)
 	if err != nil {
 		return Error.Wrap(err)
 	}
