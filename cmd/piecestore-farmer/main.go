// Copyright (C) 2018 Storj Labs, Inc.
// See LICENSE for copying information.

package main

import (
	"crypto/rand"
	"errors"
	"flag"
	"fmt"
	"log"
	"net"
	"os"
	"os/user"
	"path"
	"sort"

	_ "github.com/mattn/go-sqlite3"
	"github.com/mr-tron/base58/base58"
	"github.com/spf13/viper"
	"github.com/urfave/cli"
	"golang.org/x/net/context"
	"google.golang.org/grpc"

	"storj.io/storj/pkg/kademlia"
	"storj.io/storj/pkg/piecestore/rpc/server"
	"storj.io/storj/pkg/piecestore/rpc/server/ttl"
	"storj.io/storj/pkg/process"
	proto "storj.io/storj/protos/overlay"
	pb "storj.io/storj/protos/piecestore"
)

func newID() string {
	b := make([]byte, 32)

	_, err := rand.Read(b)
	if err != nil {
		panic(err)
	}

	encoding := base58.Encode(b)

	return encoding[:20]
}

func connectToKad(id, ip, kadlistenport, kadaddress string) *kademlia.Kademlia {
	node := proto.Node{
		Id: string(id),
		Address: &proto.NodeAddress{
			Transport: proto.NodeTransport_TCP,
			Address:   kadaddress,
		},
	}

<<<<<<< HEAD
	kad, err := kademlia.NewKademlia(kademlia.NewID(), []proto.Node{node}, ip, kadlistenport)
=======
	nodeid, err := kademlia.NewID()
	if err != nil {
		log.Fatalf("Failed to instantiate new Kademlia ID: %s", err.Error())
	}

	kad, err := kademlia.NewKademlia(nodeid, []proto.Node{node}, ip, kadlistenport)
>>>>>>> 281d0374
	if err != nil {
		log.Fatalf("Failed to instantiate new Kademlia: %s", err.Error())
	}

	if err := kad.ListenAndServe(); err != nil {
		log.Fatalf("Failed to ListenAndServe on new Kademlia: %s", err.Error())
	}

	if err := kad.Bootstrap(context.Background()); err != nil {
		log.Fatalf("Failed to Bootstrap on new Kademlia: %s", err.Error())
	}

	return kad
}

func main() { process.Must(process.Main(process.ServiceFunc(run))) }

func run(ctx context.Context) error {
	app := cli.NewApp()

	app.Name = "Piece Store Farmer CLI"
	app.Usage = "Connect your drive to the network"
	app.Version = "1.0.0"

	// Flags
	app.Flags = []cli.Flag{}
	var kadhost string
	var kadport string
	var kadlistenport string
	var pshost string
	var psport string
	var dir string

	app.Commands = []cli.Command{
		{
			Name:      "create",
			Aliases:   []string{"c"},
			Usage:     "create farmer node",
			ArgsUsage: "",
			Flags: []cli.Flag{
				cli.StringFlag{Name: "pieceStoreHost", Usage: "Farmer's public ip/host", Destination: &pshost},
				cli.StringFlag{Name: "pieceStorePort", Usage: "`port` where piece store data is accessed", Destination: &psport},
				cli.StringFlag{Name: "kademliaPort", Usage: "Kademlia server `host`", Destination: &kadport},
				cli.StringFlag{Name: "kademliaHost", Usage: "Kademlia server `host`", Destination: &kadhost},
				cli.StringFlag{Name: "kademliaListenPort", Usage: "Kademlia server `host`", Destination: &kadlistenport},
				cli.StringFlag{Name: "dir", Usage: "`dir` of drive being shared", Destination: &dir},
			},
			Action: func(c *cli.Context) error {
				nodeID := newID()

				usr, err := user.Current()
				if err != nil {
					return err
				}

				viper.SetDefault("piecestore.host", "127.0.0.1")
				viper.SetDefault("piecestore.port", "7777")
				viper.SetDefault("piecestore.dir", usr.HomeDir)
				viper.SetDefault("piecestore.id", nodeID)
				viper.SetDefault("kademlia.host", "bootstrap.storj.io")
				viper.SetDefault("kademlia.port", "8080")
				viper.SetDefault("kademlia.listen.port", "7776")

				viper.SetConfigName(nodeID)
				viper.SetConfigType("yaml")

				configPath := path.Join(usr.HomeDir, ".storj/")
				if err = os.MkdirAll(configPath, 0700); err != nil {
					return err
				}

				viper.AddConfigPath(configPath)

				fullPath := path.Join(configPath, fmt.Sprintf("%s.yaml", nodeID))
				_, err = os.Stat(fullPath)
				if os.IsExist(err) {
					if err != nil {
						return errors.New("config already exists")
					}
					return err
				}

				// Create empty file at configPath
				_, err = os.Create(fullPath)
				if err != nil {
					return err
				}

				if pshost != "" {
					viper.Set("piecestore.host", pshost)
				}
				if psport != "" {
					viper.Set("piecestore.port", psport)
				}
				if dir != "" {
					viper.Set("piecestore.dir", dir)
				}
				if kadhost != "" {
					viper.Set("kademlia.host", kadhost)
				}
				if kadport != "" {
					viper.Set("kademlia.port", kadport)
				}
				if kadlistenport != "" {
					viper.Set("kademlia.listen.port", kadlistenport)
				}

				if err := viper.WriteConfig(); err != nil {
					return err
				}

				path := viper.ConfigFileUsed()

				fmt.Printf("Config: %s\n", path)
				fmt.Printf("ID: %s\n", nodeID)

				return nil
			},
		},
		{
			Name:      "start",
			Aliases:   []string{"s"},
			Usage:     "start farmer node",
			ArgsUsage: "[id]",
			Action: func(c *cli.Context) error {
				if c.Args().Get(0) == "" {
					return errors.New("no id specified")
				}

				usr, err := user.Current()
				if err != nil {
					log.Fatalf(err.Error())
				}

				configPath := path.Join(usr.HomeDir, ".storj/")
				viper.AddConfigPath(configPath)
				viper.SetConfigName(c.Args().Get(0))
				viper.SetConfigType("yaml")
				if err := viper.ReadInConfig(); err != nil {
					log.Fatalf(err.Error())
				}

				nodeid := viper.GetString("piecestore.id")
				pshost = viper.GetString("piecestore.host")
				psport = viper.GetString("piecestore.port")
				kadlistenport = viper.GetString("kademlia.listen.port")
				kadport = viper.GetString("kademlia.port")
				kadhost = viper.GetString("kademlia.host")
				piecestoreDir := viper.GetString("piecestore.dir")
				dbPath := path.Join(piecestoreDir, fmt.Sprintf("store-%s", nodeid), "/ttl-data.db")
				dataDir := path.Join(piecestoreDir, fmt.Sprintf("store-%s", nodeid), "/piece-store-data/")

				if err = os.MkdirAll(piecestoreDir, 0700); err != nil {
					log.Fatalf(err.Error())
				}

				_ = connectToKad(nodeid, pshost, kadlistenport, fmt.Sprintf("%s:%s", kadhost, kadport))

				fileInfo, err := os.Stat(piecestoreDir)
				if err != nil {
					log.Fatalf(err.Error())
				}
				if fileInfo.IsDir() != true {
					log.Fatalf("Error: %s is not a directory", piecestoreDir)
				}

				ttlDB, err := ttl.NewTTL(dbPath)
				if err != nil {
					log.Fatalf("failed to open DB")
				}

				// create a listener on TCP port
				lis, err := net.Listen("tcp", fmt.Sprintf(":%s", psport))
				if err != nil {
					log.Fatalf("failed to listen: %v", err)
				}
				defer lis.Close()

				// create a server instance
				s := server.Server{PieceStoreDir: dataDir, DB: ttlDB}

				// create a gRPC server object
				grpcServer := grpc.NewServer()

				// attach the api service to the server
				pb.RegisterPieceStoreRoutesServer(grpcServer, &s)

				// routinely check DB and delete expired entries
				go func() {
					err := s.DB.DBCleanup(dataDir)
					log.Fatalf("Error in DBCleanup: %v", err)
				}()

				// start the server
				if err := grpcServer.Serve(lis); err != nil {
					log.Fatalf("failed to serve: %s", err)
				}
				return nil
			},
		},
		{
			Name:      "delete",
			Aliases:   []string{"d"},
			Usage:     "delete farmer node",
			ArgsUsage: "[id]",
			Action: func(c *cli.Context) error {

				return nil
			},
		},
		{
			Name:      "list",
			Aliases:   []string{"l"},
			Usage:     "list farmer nodes",
			ArgsUsage: "",
			Action: func(c *cli.Context) error {

				return nil
			},
		},
	}

	sort.Sort(cli.FlagsByName(app.Flags))
	sort.Sort(cli.CommandsByName(app.Commands))

	return app.Run(append([]string{os.Args[0]}, flag.Args()...))
}<|MERGE_RESOLUTION|>--- conflicted
+++ resolved
@@ -52,16 +52,12 @@
 		},
 	}
 
-<<<<<<< HEAD
-	kad, err := kademlia.NewKademlia(kademlia.NewID(), []proto.Node{node}, ip, kadlistenport)
-=======
 	nodeid, err := kademlia.NewID()
 	if err != nil {
 		log.Fatalf("Failed to instantiate new Kademlia ID: %s", err.Error())
 	}
 
 	kad, err := kademlia.NewKademlia(nodeid, []proto.Node{node}, ip, kadlistenport)
->>>>>>> 281d0374
 	if err != nil {
 		log.Fatalf("Failed to instantiate new Kademlia: %s", err.Error())
 	}
