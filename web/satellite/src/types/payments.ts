// Copyright (C) 2019 Storj Labs, Inc.
// See LICENSE for copying information.

/**
 * Exposes all payments-related functionality
 */
export interface PaymentsApi {
    /**
     * Try to set up a payment account
     *
     * @throws Error
     */
    setupAccount(): Promise<void>;

    /**
     * Get account balance
     *
     * @returns balance in cents
     * @throws Error
     */
    getBalance(): Promise<number>;

    /**
     * projectsCharges returns how much money current user will be charged for each project which he owns.
     */
    projectsCharges(): Promise<ProjectCharge[]>;

    /**
     * Add credit card
     * @param token - stripe token used to add a credit card as a payment method
     * @throws Error
     */
    addCreditCard(token: string): Promise<void>;

    /**
     * Detach credit card from payment account.
     * @param cardId
     * @throws Error
     */
    removeCreditCard(cardId: string): Promise<void>;

    /**
     * Get list of user`s credit cards
     *
     * @returns list of credit cards
     * @throws Error
     */
    listCreditCards(): Promise<CreditCard[]>;

    /**
     * Make credit card default
     * @param cardId
     * @throws Error
     */
    makeCreditCardDefault(cardId: string): Promise<void>;

    /**
     * Returns a list of invoices, transactions and all others billing history items for payment account.
     *
     * @returns list of billing history items
     * @throws Error
     */
    billingHistory(): Promise<BillingHistoryItem[]>;

    /**
     * Creates token transaction in CoinPayments
     *
     * @param amount
     * @throws Error
     */
    makeTokenDeposit(amount: string): Promise<TokenDeposit>;
}

export class CreditCard {
    public isSelected: boolean = false;

    constructor(
        public id: string = '',
        public expMonth: number = 0,
        public expYear: number = 0,
        public brand: string = '',
        public last4: string = '0000',
        public isDefault: boolean = false,
    ) {}
}

export class PaymentAmountOption {
    public constructor(
        public value: string,
        public label: string = '',
    ) {}
}

// BillingHistoryItem holds all public information about billing history line.
export class BillingHistoryItem {
    public constructor(
        public readonly id: string = '',
        public readonly description: string = '',
        public readonly amount: number = 0,
        public readonly tokenAmount: string = '0',
        public readonly tokenReceived: string = '0',
        public readonly status: string = '',
        public readonly link: string = '',
        public readonly start: Date = new Date(),
        public readonly end: Date = new Date(),
        public readonly type: BillingHistoryItemType = BillingHistoryItemType.Invoice,
    ) {}

    public get quantity(): Amount {
        if (this.type === BillingHistoryItemType.Invoice) {
            return new Amount('$', this.amountDollars());
        }

        return new Amount('$', this.tokenAmount, this.tokenReceived);
    }

    public get formattedStatus(): string {
        return this.status.charAt(0).toUpperCase() + this.status.substring(1);
    }

    private amountDollars(): string {
        return `${this.amount / 100}`;
    }

    public downloadLinkHtml(): string {
        const downloadLabel = this.type === BillingHistoryItemType.Transaction ? 'Checkout' : 'PDF';

        return `<a class="download-link" target="_blank" href="${this.link}">${downloadLabel}</a>`;
    }
}

// BillingHistoryItemType indicates type of billing history item.
export enum BillingHistoryItemType {
    // Invoice is a Stripe invoice billing item.
    Invoice = 0,
    // Transaction is a Coinpayments transaction billing item.
    Transaction = 1,
}

<<<<<<< HEAD
export class TokenDeposit {
    constructor(public amount: string, public address: string) {}
}

class Amount {
    public constructor(
        public currency: string = '',
        public total: string = '0',
        public received: string = '',
    ) {}
=======
/**
 * ProjectCharge shows how much money current project will charge in the end of the month.
  */
export class ProjectCharge {
    public constructor(
        public projectId: string = '',
        // storage shows how much cents we should pay for storing GB*Hrs.
        public storage: number = 0,
        // egress shows how many cents we should pay for Egress.
        public egress: number = 0,
        // objectCount shows how many cents we should pay for objects count.
        public objectCount: number = 0) {}

    /**
     * summary returns total price for a project in cents.
     */
    public summary(): number {
        return this.storage + this.egress + this.objectCount;
    }
>>>>>>> 9ca547ac
}<|MERGE_RESOLUTION|>--- conflicted
+++ resolved
@@ -137,7 +137,6 @@
     Transaction = 1,
 }
 
-<<<<<<< HEAD
 export class TokenDeposit {
     constructor(public amount: string, public address: string) {}
 }
@@ -148,7 +147,8 @@
         public total: string = '0',
         public received: string = '',
     ) {}
-=======
+}
+
 /**
  * ProjectCharge shows how much money current project will charge in the end of the month.
   */
@@ -168,5 +168,4 @@
     public summary(): number {
         return this.storage + this.egress + this.objectCount;
     }
->>>>>>> 9ca547ac
 }