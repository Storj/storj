--- conflicted
+++ resolved
@@ -21,11 +21,8 @@
             email: '',
             password: '',
             loadingClassName: LOADING_CLASSES.LOADING_OVERLAY,
-<<<<<<< HEAD
+	        loadingLogoClassName: LOADING_CLASSES.LOADING_LOGO,
             forgotPasswordRouterPath: ROUTES.FORGOT_PASSWORD.path,
-=======
-	        loadingLogoClassName: LOADING_CLASSES.LOADING_LOGO,
->>>>>>> 55bfe507
         };
     },
     methods: {
