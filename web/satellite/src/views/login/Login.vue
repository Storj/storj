 // Copyright (C) 2019 Storj Labs, Inc.
// See LICENSE for copying information.

<template src="./login.html"></template>

<script lang="ts">
import { Component, Vue } from 'vue-property-decorator';
import HeaderlessInput from '../../components/common/HeaderlessInput.vue';
import Button from '../../components/common/Button.vue';
import { setToken } from '@/utils/tokenManager';
import ROUTES from '../../utils/constants/routerConstants';
<<<<<<< HEAD
import { NOTIFICATION_ACTIONS } from '@/utils/constants/actionNames';
import { getTokenRequest } from '@/api/users';
import { LOADING_CLASSES } from '@/utils/constants/classConstants';
=======
import { APP_STATE_ACTIONS, NOTIFICATION_ACTIONS } from '../../utils/constants/actionNames';
import { getTokenRequest } from '../../api/users';
import { LOADING_CLASSES } from '../../utils/constants/classConstants';
import { AppState } from '../../utils/constants/appStateEnum';
>>>>>>> 6a1d343a

@Component({
    data: function () {

        return {
            email: '',
            password: '',
            loadingClassName: LOADING_CLASSES.LOADING_OVERLAY,
	        loadingLogoClassName: LOADING_CLASSES.LOADING_LOGO,
        };
    },
    methods: {
        onLogoClick: function (): void {
            location.reload();
        },
        setEmail: function (value: string): void {
            this.$data.email = value;
        },
        setPassword: function (value: string): void {
            this.$data.password = value;
        },
        activateLoadingOverlay: function(): void {
            this.$data.loadingClassName = LOADING_CLASSES.LOADING_OVERLAY_ACTIVE;
            this.$data.loadingLogoClassName = LOADING_CLASSES.LOADING_LOGO_ACTIVE;
        },
        onLogin: async function (): Promise<any> {
            if (!this.$data.email || !this.$data.password) {
                return;
            }

            let loginResponse = await getTokenRequest(this.$data.email, this.$data.password);
            if (!loginResponse.isSuccess) {
                this.$store.dispatch(NOTIFICATION_ACTIONS.ERROR, loginResponse.errorMessage);

                return;
            }

<<<<<<< HEAD
            (this as any).activateLoadingOverlay();

            setTimeout(() => {
                // setToken(loginResponse.data);
                // this.$router.push(ROUTES.DASHBOARD.path);
            }, 2000);
=======
            setToken(loginResponse.data);
            this.$store.dispatch(APP_STATE_ACTIONS.CHANGE_STATE, AppState.LOADING);
            this.$router.push(ROUTES.PROJECT_DETAILS.path);
>>>>>>> 6a1d343a
        },
        onSignUpClick: function (): void {
            this.$router.push(ROUTES.REGISTER.path);
        },
    },
    components: {
        HeaderlessInput,
        Button
    }
})

export default class Login extends Vue {
}
</script>

<style src="./login.scss" scoped lang="scss"></style><|MERGE_RESOLUTION|>--- conflicted
+++ resolved
@@ -5,20 +5,14 @@
 
 <script lang="ts">
 import { Component, Vue } from 'vue-property-decorator';
-import HeaderlessInput from '../../components/common/HeaderlessInput.vue';
-import Button from '../../components/common/Button.vue';
+import HeaderlessInput from '@/components/common/HeaderlessInput.vue';
+import Button from '@/components/common/Button.vue';
 import { setToken } from '@/utils/tokenManager';
-import ROUTES from '../../utils/constants/routerConstants';
-<<<<<<< HEAD
-import { NOTIFICATION_ACTIONS } from '@/utils/constants/actionNames';
+import ROUTES from '@/utils/constants/routerConstants';
+import { APP_STATE_ACTIONS, NOTIFICATION_ACTIONS } from '@/utils/constants/actionNames';
 import { getTokenRequest } from '@/api/users';
 import { LOADING_CLASSES } from '@/utils/constants/classConstants';
-=======
-import { APP_STATE_ACTIONS, NOTIFICATION_ACTIONS } from '../../utils/constants/actionNames';
-import { getTokenRequest } from '../../api/users';
-import { LOADING_CLASSES } from '../../utils/constants/classConstants';
-import { AppState } from '../../utils/constants/appStateEnum';
->>>>>>> 6a1d343a
+import { AppState } from '@/utils/constants/appStateEnum';
 
 @Component({
     data: function () {
@@ -56,18 +50,13 @@
                 return;
             }
 
-<<<<<<< HEAD
             (this as any).activateLoadingOverlay();
 
             setTimeout(() => {
-                // setToken(loginResponse.data);
-                // this.$router.push(ROUTES.DASHBOARD.path);
+                setToken(loginResponse.data);
+                this.$store.dispatch(APP_STATE_ACTIONS.CHANGE_STATE, AppState.LOADING);
+                this.$router.push(ROUTES.PROJECT_DETAILS.path);
             }, 2000);
-=======
-            setToken(loginResponse.data);
-            this.$store.dispatch(APP_STATE_ACTIONS.CHANGE_STATE, AppState.LOADING);
-            this.$router.push(ROUTES.PROJECT_DETAILS.path);
->>>>>>> 6a1d343a
         },
         onSignUpClick: function (): void {
             this.$router.push(ROUTES.REGISTER.path);
