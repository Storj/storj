--- conflicted
+++ resolved
@@ -59,12 +59,7 @@
             await this.$store.dispatch(USER_ACTIONS.GET);
         } catch (error) {
             await this.$store.dispatch(APP_STATE_ACTIONS.CHANGE_STATE, AppState.ERROR);
-<<<<<<< HEAD
             await this.$notify.error(error.message);
-            await this.$router.push(RouteConfig.Login.path);
-=======
-            await this.$store.dispatch(NOTIFICATION_ACTIONS.ERROR, error.message);
->>>>>>> 75412e54
             AuthToken.remove();
             await this.$router.push(RouteConfig.Login.path);
 
@@ -83,7 +78,7 @@
                 return;
             }
 
-            await this.$store.dispatch(NOTIFICATION_ACTIONS.ERROR, error.message);
+            await this.$notify.error(error.message);
         }
 
         let projects: Project[] = [];
