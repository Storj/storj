// Copyright (C) 2019 Storj Labs, Inc.
// See LICENSE for copying information.

<template>
    <div id="app" v-on:click="onClick">
        <router-view/>
        <!-- Area for displaying notification -->
        <NotificationArea/>
    </div>
</template>

<script lang="ts">
    import { Component, Vue } from 'vue-property-decorator';
    import NotificationArea from '@/components/notifications/NotificationArea.vue';
    import { APP_STATE_ACTIONS } from '@/utils/constants/actionNames';

<<<<<<< HEAD
@Component({
    data: function() {
        return {
            ids: [
                'accountDropdown',
                'accountDropdownButton',
                'projectDropdown',
                'projectDropdownButton',
                'sortTeamMemberByDropdown',
                'sortTeamMemberByDropdownButton',
                'notificationArea',
                'successfulRegistrationPopup',
                'deletePaymentMethodButton',
                'deletePaymentMethodDialog',
                'makeDefaultPaymentMethodButton',
                'makeDefaultPaymentDialog'
            ]
        };
    },
    components: {
        NotificationArea
    },
    methods: {
        onClick: function(e) {
            let target: any = e.target;
            while (target) {
                if (this.$data.ids.includes(target.id)) {
                    return;
=======
    @Component({
        data: function() {
            return {
                ids: [
                    'accountDropdown',
                    'accountDropdownButton',
                    'projectDropdown',
                    'projectDropdownButton',
                    'sortTeamMemberByDropdown',
                    'sortTeamMemberByDropdownButton',
                    'notificationArea',
                    'successfulRegistrationPopup',
                ]
            };
        },
        components: {
            NotificationArea
        },
        methods: {
            onClick: function(e) {
                let target: any = e.target;
                while (target) {
                    if (this.$data.ids.includes(target.id)) {
                        return;
                    }
                    target = target.parentNode;
>>>>>>> 524eb24c
                }
                this.$store.dispatch(APP_STATE_ACTIONS.CLOSE_POPUPS);
            }
<<<<<<< HEAD

            this.$store.dispatch(APP_STATE_ACTIONS.CLOSE_POPUPS);
=======
>>>>>>> 524eb24c
        }
    })

    export default class App extends Vue {
    }
</script>

<style lang="scss">

    @font-face {
        font-family: "font_regular";
        src: url("../static/fonts/font_regular.ttf");
    }

    @font-face {
        font-family: "font_medium";
        src: url("../static/fonts/font_medium.ttf");
    }

    @font-face {
        font-family: "font_bold";
        src: url("../static/fonts/font_bold.ttf");
    }

    a {
        cursor: pointer;
    }

    input,
    textarea {
        font-family: inherit;
        font-weight: 600;
        border: 1px solid rgba(56, 75, 101, 0.4);
        color: #354049;
        caret-color: #2683FF;
    }

    /* width */
    ::-webkit-scrollbar {
        width: 4px;
    }

    /* Track */
    ::-webkit-scrollbar-track {
        box-shadow: inset 0 0 5px #fff;
    }

    /* Handle */
    ::-webkit-scrollbar-thumb {
        background: #AFB7C1;
        border-radius: 6px;
        height: 5px;
    }
</style><|MERGE_RESOLUTION|>--- conflicted
+++ resolved
@@ -14,36 +14,6 @@
     import NotificationArea from '@/components/notifications/NotificationArea.vue';
     import { APP_STATE_ACTIONS } from '@/utils/constants/actionNames';
 
-<<<<<<< HEAD
-@Component({
-    data: function() {
-        return {
-            ids: [
-                'accountDropdown',
-                'accountDropdownButton',
-                'projectDropdown',
-                'projectDropdownButton',
-                'sortTeamMemberByDropdown',
-                'sortTeamMemberByDropdownButton',
-                'notificationArea',
-                'successfulRegistrationPopup',
-                'deletePaymentMethodButton',
-                'deletePaymentMethodDialog',
-                'makeDefaultPaymentMethodButton',
-                'makeDefaultPaymentDialog'
-            ]
-        };
-    },
-    components: {
-        NotificationArea
-    },
-    methods: {
-        onClick: function(e) {
-            let target: any = e.target;
-            while (target) {
-                if (this.$data.ids.includes(target.id)) {
-                    return;
-=======
     @Component({
         data: function() {
             return {
@@ -56,6 +26,10 @@
                     'sortTeamMemberByDropdownButton',
                     'notificationArea',
                     'successfulRegistrationPopup',
+                    'deletePaymentMethodButton',
+                    'deletePaymentMethodDialog',
+                    'makeDefaultPaymentMethodButton',
+                    'makeDefaultPaymentDialog'
                 ]
             };
         },
@@ -70,15 +44,10 @@
                         return;
                     }
                     target = target.parentNode;
->>>>>>> 524eb24c
                 }
+
                 this.$store.dispatch(APP_STATE_ACTIONS.CLOSE_POPUPS);
             }
-<<<<<<< HEAD
-
-            this.$store.dispatch(APP_STATE_ACTIONS.CLOSE_POPUPS);
-=======
->>>>>>> 524eb24c
         }
     })
 
