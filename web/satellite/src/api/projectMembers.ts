// Copyright (C) 2019 Storj Labs, Inc.
// See LICENSE for copying information.

<<<<<<< HEAD
import apollo from '@/utils/apollo';
import gql from 'graphql-tag';
import { ProjectMember, ProjectMemberCursor, ProjectMembersPage } from '@/types/projectMembers';
import { RequestResponse } from '@/types/response';

// Performs graqhQL request.
export async function addProjectMembersRequest(projectId: string, emails: string[]): Promise<RequestResponse<null>> {
    let result: RequestResponse<null> = {
        errorMessage: '',
        isSuccess: false,
        data: null
    };

    let response: any = await apollo.mutate(
        {
            mutation: gql(`
                mutation($projectId: String!, $emails:[String!]!) {
                    addProjectMembers(
                        projectID: $projectId,
                        email: $emails
                    ) {id}
                }`,
            ),
            variables: {
                projectId: projectId,
                emails: emails
            },
            fetchPolicy: 'no-cache',
            errorPolicy: 'all',
        }
    );

    if (response.errors) {
        result.errorMessage = response.errors[0].message;
    } else {
        result.isSuccess = true;
=======
import { BaseGql } from '@/api/baseGql';
import { ProjectMember, ProjectMemberCursor, ProjectMembersApi, ProjectMembersPage } from '@/types/projectMembers';

export class ProjectMembersApiGql extends BaseGql implements ProjectMembersApi {

    public async add(projectId: string, emails: string[]): Promise<void> {
        const query =
            `mutation($projectId: String!, $emails:[String!]!) {
                addProjectMembers(
                    projectID: $projectId,
                    email: $emails
                ) {id}
            }`;

        const variables = {
            projectId,
            emails,
        };

        await this.mutate(query, variables);
>>>>>>> 2e3ff458
    }

    public async delete(projectId: string, emails: string[]): Promise<void> {
        const query =
            `mutation($projectId: String!, $emails:[String!]!) {
                deleteProjectMembers(
                    projectID: $projectId,
                    email: $emails
                ) {id}
            }`;

        const variables = {
            projectId,
            emails,
        };

        await this.mutate(query, variables);
    }

    public async get(projectId: string, cursor: ProjectMemberCursor): Promise<ProjectMembersPage> {
        const query =
            `query($projectId: String!, $limit: Int!, $search: String!, $page: Int!, $order: Int!, $orderDirection: Int!) {
                project (
                    id: $projectId,
                ) {
                    members (
                        cursor: {
                            limit: $limit,
                            search: $search,
                            page: $page,
                            order: $order,
                            orderDirection: $orderDirection
                        }
                    ) {
                        projectMembers {
                            user {
                                id,
                                fullName,
                                shortName,
                                email
                            },
                            joinedAt
                        },
                        search, 
                        limit, 
                        order,
                        pageCount, 
                        currentPage,
                        totalCount
                    }
                }
            }`;

        const variables = {
            projectId: projectId,
            limit: cursor.limit,
            search: cursor.search,
            page: cursor.page,
            order: cursor.order,
            orderDirection: cursor.orderDirection,
        };

        const response = await this.query(query, variables);

        return this.getProjectMembersList(response.data.project.members);
    }

    private getProjectMembersList(projectMembers: any): ProjectMembersPage {
        if (!projectMembers) {
            return new ProjectMembersPage();
        }

        const projectMembersPage: ProjectMembersPage = new ProjectMembersPage();
        projectMembersPage.projectMembers = projectMembers.projectMembers.map(key => new ProjectMember(key.user.fullName, key.user.shortName, key.user.email, key.joinedAt, key.user.id));

        projectMembersPage.search = projectMembers.search;
        projectMembersPage.limit = projectMembers.limit;
        projectMembersPage.order = projectMembers.order;
        projectMembersPage.orderDirection = projectMembers.orderDirection;
        projectMembersPage.pageCount = projectMembers.pageCount;
        projectMembersPage.currentPage = projectMembers.currentPage;
        projectMembersPage.totalCount = projectMembers.totalCount;

        return projectMembersPage;
    }
}<|MERGE_RESOLUTION|>--- conflicted
+++ resolved
@@ -1,44 +1,6 @@
 // Copyright (C) 2019 Storj Labs, Inc.
 // See LICENSE for copying information.
 
-<<<<<<< HEAD
-import apollo from '@/utils/apollo';
-import gql from 'graphql-tag';
-import { ProjectMember, ProjectMemberCursor, ProjectMembersPage } from '@/types/projectMembers';
-import { RequestResponse } from '@/types/response';
-
-// Performs graqhQL request.
-export async function addProjectMembersRequest(projectId: string, emails: string[]): Promise<RequestResponse<null>> {
-    let result: RequestResponse<null> = {
-        errorMessage: '',
-        isSuccess: false,
-        data: null
-    };
-
-    let response: any = await apollo.mutate(
-        {
-            mutation: gql(`
-                mutation($projectId: String!, $emails:[String!]!) {
-                    addProjectMembers(
-                        projectID: $projectId,
-                        email: $emails
-                    ) {id}
-                }`,
-            ),
-            variables: {
-                projectId: projectId,
-                emails: emails
-            },
-            fetchPolicy: 'no-cache',
-            errorPolicy: 'all',
-        }
-    );
-
-    if (response.errors) {
-        result.errorMessage = response.errors[0].message;
-    } else {
-        result.isSuccess = true;
-=======
 import { BaseGql } from '@/api/baseGql';
 import { ProjectMember, ProjectMemberCursor, ProjectMembersApi, ProjectMembersPage } from '@/types/projectMembers';
 
@@ -59,7 +21,6 @@
         };
 
         await this.mutate(query, variables);
->>>>>>> 2e3ff458
     }
 
     public async delete(projectId: string, emails: string[]): Promise<void> {
