--- conflicted
+++ resolved
@@ -19,7 +19,6 @@
 </template>
 
 <script lang="ts">
-<<<<<<< HEAD
 import { Component, Vue } from 'vue-property-decorator';
 import {
     APP_STATE_ACTIONS,
@@ -28,25 +27,11 @@
     PM_ACTIONS,
     API_KEYS_ACTIONS,
     PROJECT_USAGE_ACTIONS,
-    BUCKET_USAGE_ACTIONS, PROJECT_PAYMENT_METHODS_ACTIONS
-} from "@/utils/constants/actionNames";
-
-@Component(
-    {
-=======
-    import { Component, Vue } from 'vue-property-decorator';
-    import {
-        APP_STATE_ACTIONS,
-        PROJETS_ACTIONS,
-        NOTIFICATION_ACTIONS,
-        PM_ACTIONS,
-        API_KEYS_ACTIONS,
-        PROJECT_USAGE_ACTIONS,
-        BUCKET_USAGE_ACTIONS
-    } from '@/utils/constants/actionNames';
+    BUCKET_USAGE_ACTIONS,
+    PROJECT_PAYMENT_METHODS_ACTIONS
+} from '@/utils/constants/actionNames';
 
     @Component({
->>>>>>> 524eb24c
         computed: {
             projects: function () {
                 return this.$store.getters.projects;
