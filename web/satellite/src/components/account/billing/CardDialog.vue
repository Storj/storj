// Copyright (C) 2019 Storj Labs, Inc.
// See LICENSE for copying information.

<template>
    <div class="dialog" v-click-outside="closeCardsDialog">
        <p class="label dialog__make-default" @click="onMakeDefaultClick">Make Default</p>
        <p class="label dialog__delete" @click="onRemoveClick">Delete</p>
    </div>
</template>

<script lang="ts">
import { Component, Prop, Vue } from 'vue-property-decorator';

import { PAYMENTS_ACTIONS } from '@/store/modules/payments';
import { NOTIFICATION_ACTIONS } from '@/utils/constants/actionNames';

const {
    CLEAR_CARDS_SELECTION,
    MAKE_CARD_DEFAULT,
    REMOVE_CARD,
} = PAYMENTS_ACTIONS;

@Component
export default class CardDialog extends Vue {
    @Prop({default: ''})
    private readonly cardId: string;

    public closeCardsDialog(): void {
        this.$store.dispatch(CLEAR_CARDS_SELECTION);
    }

    // public async onMakeDefaultClick(): Promise<void> {
    //     try {
    //         await this.$store.dispatch(MAKE_CARD_DEFAULT, this.cardId);
    //     } catch (error) {
    //         await this.$store.dispatch(NOTIFICATION_ACTIONS.ERROR, error.message);
    //     }
    // }

    // public async onRemoveClick(): Promise<void> {
    //     try {
    //         await this.$store.dispatch(REMOVE_CARD, this.cardId);
    //     } catch (error) {
    //         await this.$store.dispatch(NOTIFICATION_ACTIONS.ERROR, error.message);
    //     }
    // }
}
</script>

<style scoped lang="scss">
    .dialog {
        position: absolute;
        top: 22px;
        right: -30px;
        display: flex;
        flex-direction: column;
        align-items: center;
        justify-content: flex-end;
        z-index: 100;
<<<<<<< HEAD
        background-image: url("../../../../static/images/payments/Dialog.png");
=======
        background-image: url('../../../../static/images/payments/Dialog.svg');
>>>>>>> 59f81a4a
        background-size: contain;
        width: 167px;
        height: 122px;
        cursor: initial;

        &__make-default {
            color: #61666b;
        }

        &__delete {
            color: #eb5757;
        }
    }

    .label {
        font-family: 'font_medium', sans-serif;
        font-size: 16px;
        margin: 0;
        height: 35%;
        text-align: center;
        cursor: pointer;

        &:hover {
            text-decoration: underline;
        }
    }
</style><|MERGE_RESOLUTION|>--- conflicted
+++ resolved
@@ -57,11 +57,7 @@
         align-items: center;
         justify-content: flex-end;
         z-index: 100;
-<<<<<<< HEAD
-        background-image: url("../../../../static/images/payments/Dialog.png");
-=======
-        background-image: url('../../../../static/images/payments/Dialog.svg');
->>>>>>> 59f81a4a
+        background-image: url('../../../../static/images/payments/Dialog.png');
         background-size: contain;
         width: 167px;
         height: 122px;
