--- conflicted
+++ resolved
@@ -90,10 +90,6 @@
 </script>
 
 <style scoped lang="scss">
-<<<<<<< HEAD
-
-=======
->>>>>>> bdebe36a
 .input-container {
 	display: flex;
 	flex-direction: column;
