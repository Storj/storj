--- conflicted
+++ resolved
@@ -98,11 +98,8 @@
 	margin-left: 10px;
 }
 .input-wrap {
-    position: relative;
-<<<<<<< HEAD
-	width: 100%;
-=======
->>>>>>> bdebe36a
+  position: relative;
+  width: 100%;
 
 	svg {
 		position: absolute;
