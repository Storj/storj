// Copyright (C) 2019 Storj Labs, Inc.
// See LICENSE for copying information.

<template>
    <div class="team-header-container">
        <div class="team-header-container__title-area">
            <h1 class="team-header-container__title-area__title">Project Members</h1>
            <VInfo
                class="team-header-container__title-area__info-button"
                bold-text="The only project role currently available is Admin, which gives full access to the project.">
                <InfoIcon class="team-header-container__title-area__info-button__image"/>
            </VInfo>
        </div>
	    <div class="team-header-container__wrapper">
            <VHeader
                ref="headerComponent"
                placeholder="Team Members"
                :search="processSearchQuery">
                <div class="header-default-state" v-if="isDefaultState">
                    <VButton
                        class="button"
                        label="+Add"
                        width="122px"
                        height="48px"
                        :on-press="onAddUsersClick"
                    />
                </div>
                <div class="header-selected-members" v-if="areProjectMembersSelected">
                    <VButton
                        class="button deletion"
                        label="Delete"
                        width="122px"
                        height="48px"
                        :on-press="onFirstDeleteClick"
                    />
                    <VButton
                        class="button"
                        label="Cancel"
                        width="122px"
                        height="48px"
                        is-white="true"
                        :on-press="onClearSelection"
                    />
                    <span class="header-selected-members__info-text"><b>{{selectedProjectMembersCount}}</b> users selected</span>
                </div>
                <div class="header-after-delete-click" v-if="areSelectedProjectMembersBeingDeleted">
                    <span class="header-after-delete-click__delete-confirmation">Are you sure you want to delete <b>{{selectedProjectMembersCount}}</b> {{userCountTitle}}?</span>
                    <div class="header-after-delete-click__button-area">
                        <VButton
                            class="button deletion"
                            label="Delete"
                            width="122px"
                            height="48px"
                            :on-press="onDelete"
                        />
                        <VButton
                            class="button"
                            label="Cancel"
                            width="122px"
                            height="48px"
                            is-white="true"
                            :on-press="onClearSelection"
                        />
                    </div>
                </div>
            </VHeader>
            <div class="blur-content" v-if="isDeleteClicked"></div>
            <div class="blur-search" v-if="isDeleteClicked"></div>
	    </div>
        <AddUserPopup v-if="isAddTeamMembersPopupShown"/>
    </div>
</template>

<script lang="ts">
import { Component, Prop, Vue } from 'vue-property-decorator';

import VButton from '@/components/common/VButton.vue';
import VHeader from '@/components/common/VHeader.vue';
import VInfo from '@/components/common/VInfo.vue';
import AddUserPopup from '@/components/team/AddUserPopup.vue';

import InfoIcon from '@/../static/images/team/infoTooltip.svg';

import { ProjectMemberHeaderState } from '@/types/projectMembers';
import { APP_STATE_ACTIONS, PM_ACTIONS } from '@/utils/constants/actionNames';

declare interface ClearSearch {
    clearSearch(): void;
}

@Component({
    components: {
        VButton,
        VHeader,
        AddUserPopup,
        VInfo,
        InfoIcon,
    },
})
export default class HeaderArea extends Vue {
    @Prop({default: ProjectMemberHeaderState.DEFAULT})
    private readonly headerState: ProjectMemberHeaderState;
    @Prop({default: 0})
    public readonly selectedProjectMembersCount: number;

    private FIRST_PAGE = 1;

    public isDeleteClicked: boolean = false;

    public $refs!: {
        headerComponent: VHeader & ClearSearch;
    };

    public get userCountTitle(): string {
        if (this.selectedProjectMembersCount === 1) {
            return 'user';
        }

        return 'users';
    }

    public onAddUsersClick(): void {
        this.$store.dispatch(APP_STATE_ACTIONS.TOGGLE_TEAM_MEMBERS);
    }

    public onFirstDeleteClick(): void {
        this.isDeleteClicked = true;
    }

    public onClearSelection(): void {
        this.$store.dispatch(PM_ACTIONS.CLEAR_SELECTION);
        this.isDeleteClicked = false;

        this.$emit('onSuccessAction');
        this.$refs.headerComponent.clearSearch();
    }

    public async onDelete(): Promise<void> {
        try {
            await this.$store.dispatch(PM_ACTIONS.DELETE);
        } catch (error) {
            await this.$notify.error(`Error while deleting users from projectMembers. ${error.message}`);

            return;
        }

        this.$emit('onSuccessAction');
        await this.$notify.success('Members was successfully removed from project');
        this.isDeleteClicked = false;

        this.$refs.headerComponent.clearSearch();
    }

    public async processSearchQuery(search: string): Promise<void> {
        await this.$store.dispatch(PM_ACTIONS.SET_SEARCH_QUERY, search);
        try {
            await this.$store.dispatch(PM_ACTIONS.FETCH, this.FIRST_PAGE);
        } catch (error) {
            await this.$notify.error(`Unable to fetch project members. ${error.message}`);
        }
    }

    public get isAddTeamMembersPopupShown(): boolean {
        return this.$store.state.appStateModule.appState.isAddTeamMembersPopupShown;
    }

    public get isDefaultState(): boolean {
        return this.headerState === 0;
    }

    public get areProjectMembersSelected(): boolean {
        return this.headerState === 1 && !this.isDeleteClicked;
    }

    public get areSelectedProjectMembersBeingDeleted(): boolean {
        return this.headerState === 1 && this.isDeleteClicked;
    }
}
</script>

<style scoped lang="scss">
    .team-header-container {

<<<<<<< HEAD
        &__title-area {
            display: flex;
            align-items: center;

            &__title {
                font-family: 'font_bold', sans-serif;
                font-size: 32px;
                line-height: 39px;
                margin: 0;
            }

            &__info-button {
                max-height: 20px;
                cursor: pointer;
                margin-left: 10px;

                &:hover {

                    .team-header-svg-path {
                        fill: #fff;
                    }

                    .team-header-svg-rect {
                        fill: #2683ff;
                    }
                }
            }
=======
        &__title {
            font-family: 'font_bold', sans-serif;
            font-size: 32px;
            line-height: 39px;
            margin: 0;
            user-select: none;
>>>>>>> a59d07d4
        }
    }

    .header-default-state,
    .header-after-delete-click {
        display: flex;
        flex-direction: column;
        justify-content: center;
        height: 85px;

        &__info-text {
            font-family: 'font_medium', sans-serif;
            font-size: 14px;
            line-height: 28px;
        }

        &__delete-confirmation {
            font-family: 'font_regular', sans-serif;
            font-size: 14px;
            line-height: 28px;
        }

        &__button-area {
            display: flex;

            .deletion {
                margin-top: 2px;
            }
        }
    }

    .header-selected-members {
        display: flex;
        align-items: center;
        height: 85px;
        justify-content: center;

        &__info-text {
            margin-left: 25px;
            line-height: 48px;
        }
    }

    .button {
        margin-right: 12px;
    }

    .team-header-container__wrapper {
        margin-bottom: 4px;
        display: flex;
        align-items: center;
        justify-content: flex-start;
        position: relative;

        .blur-content {
            position: absolute;
            top: 100%;
            left: 0;
            background-color: #f5f6fa;
            width: 100%;
            height: 70vh;
            z-index: 100;
            opacity: 0.3;
        }

        .blur-search {
            position: absolute;
            bottom: 0;
            right: 0;
            width: 602px;
            height: 56px;
            z-index: 100;
            opacity: 0.3;
            background-color: #f5f6fa;
        }
    }

    .container.deletion {
        background-color: #ff4f4d;

        &.label {
            color: #fff;
        }

        &:hover {
            background-color: #de3e3d;
            box-shadow: none;
        }
    }

    /deep/ .info__message-box {
        background-image: url('../../../static/images/account/billing/MessageBox.png');
        background-repeat: no-repeat;
        min-height: 80px;
        min-width: 220px;
        width: 220px;
        top: 110%;
        left: -224%;
        padding: 0 20px 12px 20px;
        word-break: break-word;

        &__text {
            text-align: left;
            font-size: 13px;
            line-height: 17px;
            margin-top: 20px;

            &__bold-text {
                font-family: 'font_medium', sans-serif;
                color: #354049;
            }
        }
    }
</style><|MERGE_RESOLUTION|>--- conflicted
+++ resolved
@@ -181,7 +181,6 @@
 <style scoped lang="scss">
     .team-header-container {
 
-<<<<<<< HEAD
         &__title-area {
             display: flex;
             align-items: center;
@@ -191,6 +190,7 @@
                 font-size: 32px;
                 line-height: 39px;
                 margin: 0;
+                user-select: none;
             }
 
             &__info-button {
@@ -209,14 +209,6 @@
                     }
                 }
             }
-=======
-        &__title {
-            font-family: 'font_bold', sans-serif;
-            font-size: 32px;
-            line-height: 39px;
-            margin: 0;
-            user-select: none;
->>>>>>> a59d07d4
         }
     }
 
