--- conflicted
+++ resolved
@@ -28,45 +28,15 @@
 </template>
 
 <script lang="ts">
-<<<<<<< HEAD
-import { Component, Vue } from 'vue-property-decorator';
-import TeamMemberItem from '@/components/team/TeamMemberItem.vue';
-import HeaderArea from '@/components/team/headerArea/HeaderArea.vue';
-import Footer from '@/components/team/footerArea/Footer.vue';
-import { EMPTY_STATE_IMAGES } from '@/utils/constants/emptyStatesImages';
-import { NOTIFICATION_ACTIONS, PM_ACTIONS } from '@/utils/constants/actionNames';
-import TeamMemberPaginationArea from '@/components/team/footerArea/TeamMemberPaginationArea.vue';
-
-@Component({
-    data: function () {
-        return {
-            emptyImage: EMPTY_STATE_IMAGES.TEAM,
-            isFetchInProgress: false,
-        };
-    },
-    methods: {
-        onMemberClick: function (member: any) {
-            this.$store.dispatch(PM_ACTIONS.TOGGLE_SELECTION, member.user.id);
-        },
-    },
-    computed: {
-        projectMembers: function () {
-            return this.$store.state.projectMembersModule.page.projectMembers;
-        },
-        projectMembersCount: function () {
-            return this.$store.state.projectMembersModule.page.totalCount;
-=======
     import { Component, Vue } from 'vue-property-decorator';
     import TeamMemberItem from '@/components/team/TeamMemberItem.vue';
     import HeaderArea from '@/components/team/headerArea/HeaderArea.vue';
     import Footer from '@/components/team/footerArea/Footer.vue';
     import { EMPTY_STATE_IMAGES } from '@/utils/constants/emptyStatesImages';
-    import { NOTIFICATION_ACTIONS, PM_ACTIONS } from '@/utils/constants/actionNames';
+    import { PM_ACTIONS } from '@/utils/constants/actionNames';
+    import TeamMemberPaginationArea from '@/components/team/footerArea/TeamMemberPaginationArea.vue';
 
     @Component({
-        mounted: function() {
-            this.$store.dispatch(PM_ACTIONS.FETCH);
-        },
         data: function () {
             return {
                 emptyImage: EMPTY_STATE_IMAGES.TEAM,
@@ -77,56 +47,25 @@
             onMemberClick: function (member: any) {
                 this.$store.dispatch(PM_ACTIONS.TOGGLE_SELECTION, member.user.id);
             },
-            handleScroll: async function () {
-                const documentElement = document.getElementById('scrollable_team_container');
-                if (!documentElement) {
-                    return;
-                }
-
-                const isAtBottom = documentElement.scrollTop + documentElement.clientHeight === documentElement.scrollHeight;
-
-                if (!isAtBottom || this.$data.isFetchInProgress) return;
-
-                this.$data.isFetchInProgress = true;
-
-                const response = await this.$store.dispatch(PM_ACTIONS.FETCH);
-
-                this.$data.isFetchInProgress = false;
-
-                if (response.isSuccess) return;
-
-                this.$store.dispatch(NOTIFICATION_ACTIONS.ERROR, 'Unable to fetch project members');
-            },
->>>>>>> d616be8a
         },
         computed: {
             projectMembers: function () {
-                return this.$store.getters.projectMembers;
+                return this.$store.state.projectMembersModule.page.projectMembers;
             },
             projectMembersCount: function () {
-                return this.$store.getters.projectMembersCountGetter;
+                return this.$store.state.projectMembersModule.page.totalCount;
             },
             selectedProjectMembers: function () {
                 return this.$store.getters.selectedProjectMembers;
             },
         },
-<<<<<<< HEAD
-    },
-    components: {
-        TeamMemberPaginationArea,
-        TeamMemberItem,
-        HeaderArea,
-        Footer,
-    }
-})
-=======
         components: {
+            TeamMemberPaginationArea,
             TeamMemberItem,
             HeaderArea,
             Footer,
         }
     })
->>>>>>> d616be8a
 
     export default class TeamArea extends Vue {
     }
