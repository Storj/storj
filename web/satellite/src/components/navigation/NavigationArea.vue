<template>
    <div class="navigation-area">
<<<<<<< HEAD
        <router-link class="navigation-area__item-container" v-for="navItem in navigation" v-bind:key="navItem.label" :to="navItem.path">
            <div class="navigation-area__item-container__link-container" >
=======
        <div class="navigation-area__item-container" v-for="navItem in navigation" v-bind:key="navItem.label" >
            <router-link class="navigation-area__item-container__link-container" :to="navItem.path">
>>>>>>> bdebe36a
                <div v-html="navItem.svg"></div>
                <h1>{{navItem.label}}</h1>
                <div class="navigation-area__item-container__link-container__add-button" v-if="navItem.label == 'Team'">
                    <router-link to="/team/add_new">
                        <svg width="40" height="40" viewBox="0 0 40 40" fill="none" xmlns="http://www.w3.org/2000/svg">
                            <rect width="40" height="40" rx="20" fill="#2683FF"/>
                            <path d="M25 18.977V21.046H20.9722V25H19.0046V21.046H15V18.977H19.0046V15H20.9722V18.977H25Z" fill="white"/>
                        </svg>
                    </router-link>
                </div>
            </div>
        </router-link>
    </div>
</template>

<script lang="ts">
import { Component, Vue } from 'vue-property-decorator';
import NAVIGATION_ITEMS from "@/utils/constants/navigationLinks";

@Component(
    { 
        data: function() {
            return {
                navigation: NAVIGATION_ITEMS
            }
        }
    }
)

export default class NavigationArea extends Vue {}
</script>

<style lang="scss">
    .navigation-area {
        position: fixed;
        width: 280px;
		height: 100%;
		left: 0;
		top: 10vh;
        background-color: #fff;
        padding-top: 3.5vh;

        &__item-container {
<<<<<<< HEAD
            height: 70px;
            padding-left: 60px;
=======
            height: 7.5vh;
            padding-left: 4vw;
>>>>>>> bdebe36a
            border-left: 3px solid transparent;
            display: flex;
            justify-content: flex-start;
            align-items: center;

<<<<<<< HEAD
            &.router-link-active,
            &.router-link-exact-active,
            &:hover {
                border-left: 3px solid #2683FF;
                .svg path:not(.white) {
=======
            &:hover {
                border-left: 3px solid #2683FF;
                svg path {
>>>>>>> bdebe36a
                    fill: #2683FF !important;
                }    
            }

            &__link-container {
                display: flex;
                flex-direction: row;
                justify-content: flex-start;
                align-items: center;
                h1 {
                    font-family: 'montserrat_medium';
                    font-size: 16px;
                    line-height: 23px;
                    color: #354049;
                    margin-left: 15px;; 
                }

                &__add-button {
                    margin-left: 4vw;
                    background-color: transparent;

                    &:hover {
<<<<<<< HEAD
                        svg {
=======
                         img {
>>>>>>> bdebe36a
                            border-radius: 50px;
                            box-shadow: 0px 4px 20px rgba(35, 121, 236, 0.4);
                        }
                    }
                }
            }
        }
    }
    
    a {
        text-decoration: none;
        outline: none;
    }
<<<<<<< HEAD

    @media screen and (max-width: 720px) {
        .navigation-area {
            width: 50px;

        &__item-container {
            padding-left: 12px;

            &__link-container {
                h1 {
                    display: none;
                }

                &__add-button {
                    display: none;
                }
            }
        }
        }
    }
=======
>>>>>>> bdebe36a
</style><|MERGE_RESOLUTION|>--- conflicted
+++ resolved
@@ -1,12 +1,7 @@
 <template>
     <div class="navigation-area">
-<<<<<<< HEAD
         <router-link class="navigation-area__item-container" v-for="navItem in navigation" v-bind:key="navItem.label" :to="navItem.path">
             <div class="navigation-area__item-container__link-container" >
-=======
-        <div class="navigation-area__item-container" v-for="navItem in navigation" v-bind:key="navItem.label" >
-            <router-link class="navigation-area__item-container__link-container" :to="navItem.path">
->>>>>>> bdebe36a
                 <div v-html="navItem.svg"></div>
                 <h1>{{navItem.label}}</h1>
                 <div class="navigation-area__item-container__link-container__add-button" v-if="navItem.label == 'Team'">
@@ -50,29 +45,17 @@
         padding-top: 3.5vh;
 
         &__item-container {
-<<<<<<< HEAD
             height: 70px;
             padding-left: 60px;
-=======
-            height: 7.5vh;
-            padding-left: 4vw;
->>>>>>> bdebe36a
             border-left: 3px solid transparent;
             display: flex;
             justify-content: flex-start;
             align-items: center;
-
-<<<<<<< HEAD
             &.router-link-active,
             &.router-link-exact-active,
             &:hover {
                 border-left: 3px solid #2683FF;
                 .svg path:not(.white) {
-=======
-            &:hover {
-                border-left: 3px solid #2683FF;
-                svg path {
->>>>>>> bdebe36a
                     fill: #2683FF !important;
                 }    
             }
@@ -95,11 +78,7 @@
                     background-color: transparent;
 
                     &:hover {
-<<<<<<< HEAD
                         svg {
-=======
-                         img {
->>>>>>> bdebe36a
                             border-radius: 50px;
                             box-shadow: 0px 4px 20px rgba(35, 121, 236, 0.4);
                         }
@@ -113,7 +92,6 @@
         text-decoration: none;
         outline: none;
     }
-<<<<<<< HEAD
 
     @media screen and (max-width: 720px) {
         .navigation-area {
@@ -134,6 +112,4 @@
         }
         }
     }
-=======
->>>>>>> bdebe36a
 </style>