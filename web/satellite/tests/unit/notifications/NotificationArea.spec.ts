--- conflicted
+++ resolved
@@ -1,19 +1,10 @@
 // Copyright (C) 2018 Storj Labs, Inc.
 // See LICENSE for copying information.
 
-import { mount, shallowMount } from '@vue/test-utils';
+import { shallowMount, mount } from '@vue/test-utils';
 import NotificationArea from '@/components/notifications/NotificationArea.vue';
 import { NOTIFICATION_TYPES } from '@/utils/constants/notification';
 import { DelayedNotification } from '@/utils/entities/DelayedNotification';
-<<<<<<< HEAD
-=======
-// import Vuex from 'vuex';
-// import { createLocalVue } from 'vue-test-utils';
-
-
-// const localVue = createLocalVue();
-// localVue.use(Vuex);
->>>>>>> 5e311a20
 
 describe('Notification.vue', () => {
 
@@ -36,33 +27,11 @@
 		);
 
 		const wrapper = mount(NotificationArea, {
-			// localVue,
 			computed: {
 				currentNotification: () => notification,
 			}
 		});
 
 		expect(wrapper).toMatchSnapshot();
-<<<<<<< HEAD
-    });
-
-    it('renders correctly with notification', () => {
-        const testMessage = 'testMessage';
-        const notification = new DelayedNotification(
-            jest.fn(),
-            NOTIFICATION_TYPES.SUCCESS,
-            testMessage
-        );
-        
-        const wrapper = mount(NotificationArea, {
-            computed: {
-                currentNotification: () => notification,
-            }
-        });
-
-        expect(wrapper).toMatchSnapshot();
-    });
-=======
 	});
->>>>>>> 5e311a20
 });