<!-- Copyright (C) 2019 Storj Labs, Inc.
See LICENSE for copying information. -->

{{define "referralOffersModal"}}
<div class="modal fade p-5" id="referral-offers-modal" tabindex="-1" role="dialog" aria-labelledby="ref-offers-modal-lbl" aria-hidden="true">
    <div class="modal-dialog modal-lg" role="document">
        <div class="modal-content">
            <div class="modal-header">
                <h5 class="modal-title" id="ref-offers-modal-lbl">Create Referral Credit</h5>
                <button type="button" class="close" data-dismiss="modal" aria-label="Close">
                <span aria-hidden="true">&times;</span>
                </button>
            </div>
            <div class="modal-body">
                <form action="/create/referral-offer" method="POST" enctype="application/x-www-form-urlencoded">
                    <div class="form-row">
                        <div class="form-group col-md-4">
                            <label for="Name">Offer Name</label>
                            <input type="text" class="form-control" name="Name" id="Name" placeholder="May Referral" required>
                        </div>
                        <div class="form-group col-md-4">
                            <label for="Description">Description</label>
                            <input type="text" class="form-control" name="Description" id="Description" placeholder="Our test with $50 for May" required>
                        </div>
                        <div class="form-group col-md-4">
                            <label for="ExpiresAt">Credit Exp Date</label>
                            <input type="date" class="form-control" id="ExpiresAt" name="ExpiresAt" placeholder="06/01/19" required>
                        </div>
                    </div>
                    <div class="form-row">
                        <div class="form-group col-md-2">
                            <label for="InviteeCreditInCents">Give Credit(¢)</label>
                            <input type="number" class="form-control" name="InviteeCreditInCents" id="InviteeCreditInCents" placeholder="$50" required>                        
                        </div>
                        <div class="form-group col-md-2">
                            <label for="InviteeCreditDurationDays">Give Credit Exp.</label>
                            <input type="number" class="form-control" name="InviteeCreditDurationDays" id="InviteeCreditDurationDays" min="1" placeholder="14 days" required>
                        </div>
                        <div class="form-group col-md-2">
<<<<<<< HEAD
                            <label for="AwardCreditInCents">Get Credit(¢)</label>
                            <input type="number" class="form-control" name="AwardCreditInCents" id="AwardCreditInCents" placeholder="$50" min="1" required>                        
                        </div>
                        <div class="form-group col-md-3">
                            <label for="AwardCreditDurationDays">Get Credit Exp.</label>
=======
                            <label for="AwardCreditInCents">Award Credit(¢)</label>
                            <input type="number" class="form-control" name="AwardCreditInCents" id="AwardCreditInCents" placeholder="$50" min="1" required>                        
                        </div>
                        <div class="form-group col-md-3">
                            <label for="AwardCreditDurationDays">Award Credit Exp.</label>
>>>>>>> 068e3b36
                            <input type="number" class="form-control" name="AwardCreditDurationDays" id="AwardCreditDurationDays" placeholder="12 months" min="1" required>
                        </div>
                        <div class="form-group col-md-3">
                            <label for="RedeemableCap">Redeemable Capacity</label>
                            <input type="number" class="form-control" name="RedeemableCap" id="RedeemableCap" min="1" placeholder="150 users" required>
                        </div>
                    </div>
                    <div class="m-1 text-left">
                        <button type="submit" class="btn btn-primary">Create Offer</button>
                        <a class="ml-3" href="/">Cancel</a>
                    </div>
                </form>
            </div>
        </div>
    </div>
</div>
{{end}}<|MERGE_RESOLUTION|>--- conflicted
+++ resolved
@@ -29,27 +29,19 @@
                     </div>
                     <div class="form-row">
                         <div class="form-group col-md-2">
-                            <label for="InviteeCreditInCents">Give Credit(¢)</label>
-                            <input type="number" class="form-control" name="InviteeCreditInCents" id="InviteeCreditInCents" placeholder="$50" required>                        
+                            <label for="InviteeCreditInCents">Give Credit</label>
+                            <input type="number" class="form-control" name="InviteeCreditInCents" id="InviteeCreditInCents" placeholder="$50" min="1" required>                        
                         </div>
                         <div class="form-group col-md-2">
                             <label for="InviteeCreditDurationDays">Give Credit Exp.</label>
                             <input type="number" class="form-control" name="InviteeCreditDurationDays" id="InviteeCreditDurationDays" min="1" placeholder="14 days" required>
                         </div>
                         <div class="form-group col-md-2">
-<<<<<<< HEAD
-                            <label for="AwardCreditInCents">Get Credit(¢)</label>
-                            <input type="number" class="form-control" name="AwardCreditInCents" id="AwardCreditInCents" placeholder="$50" min="1" required>                        
-                        </div>
-                        <div class="form-group col-md-3">
-                            <label for="AwardCreditDurationDays">Get Credit Exp.</label>
-=======
-                            <label for="AwardCreditInCents">Award Credit(¢)</label>
+                            <label for="AwardCreditInCents">Award Credit</label>
                             <input type="number" class="form-control" name="AwardCreditInCents" id="AwardCreditInCents" placeholder="$50" min="1" required>                        
                         </div>
                         <div class="form-group col-md-3">
                             <label for="AwardCreditDurationDays">Award Credit Exp.</label>
->>>>>>> 068e3b36
                             <input type="number" class="form-control" name="AwardCreditDurationDays" id="AwardCreditDurationDays" placeholder="12 months" min="1" required>
                         </div>
                         <div class="form-group col-md-3">
