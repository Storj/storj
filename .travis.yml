--- conflicted
+++ resolved
@@ -64,37 +64,20 @@
         - gospace istidy
 
     ### service integration tests ###
-    - env: MODE=captplanet
+    - env: MODE=integration
       services:
         - redis
       install:
         - source scripts/install-awscli.sh
-        - go install -race storj.io/storj/cmd/captplanet
-        - go install -race storj.io/storj/cmd/storagenode
-        - go install -race storj.io/storj/cmd/certificates
+        - go install -race storj.io/storj/cmd/{storj-sdk,satellite,storagenode,uplink,gateway,certificates}
       script:
+        - make test-storj-sdk
+        - make test-certificate-signing
         - make test-captplanet
-<<<<<<< HEAD
-
-    ### storj-sdk tests ###
-    - env: MODE=storj-sdk
-      services:
-        - redis
-      install:
-        - source scripts/install-awscli.sh
-        - go install -race storj.io/storj/cmd/{storj-sdk,satellite,storagenode,uplink,gateway}
-      script:
-        - ./scripts/test-storj-sdk.sh
-
-    ### Certificate signing tests ###
-    - env: MODE=certificate
-      script:
-=======
->>>>>>> 4e857ea1
-        - make test-certificate-signing
 
     ### Docker tests ###
     - env: MODE=docker
+      disable: true
       services:
         - docker
       before_install:
