// Copyright (C) 2019 Storj Labs, Inc.
// See LICENSE for copying information.

package segments

import (
	"context"
	"io"
	"math/rand"
	"sync"
	"time"

	"github.com/vivint/infectious"
	"gopkg.in/spacemonkeygo/monkit.v2"

	"storj.io/storj/pkg/pb"
	"storj.io/storj/pkg/ranger"
	"storj.io/storj/pkg/storj"
	"storj.io/storj/uplink/ecclient"
	"storj.io/storj/uplink/eestream"
	"storj.io/storj/uplink/metainfo"
)

var (
	mon = monkit.Package()
)

// Meta info about a segment
type Meta struct {
	Modified   time.Time
	Expiration time.Time
	Size       int64
	Data       []byte
}

// ListItem is a single item in a listing
type ListItem struct {
	Path     storj.Path
	Meta     Meta
	IsPrefix bool
}

// Store for segments
type Store interface {
<<<<<<< HEAD
	Get(ctx context.Context, streamID storj.StreamID, segmentIndex int32, objectRS storj.RedundancyScheme) (rr ranger.Ranger, encryption storj.SegmentEncryption, err error)
	Put(ctx context.Context, data io.Reader, expiration time.Time, limits []*pb.AddressedOrderLimit, piecePrivateKey storj.PiecePrivateKey) (_ []*pb.SegmentPieceUploadResult, size int64, err error)
=======
	// Ranger creates a ranger for downloading erasure codes from piece store nodes.
	Ranger(ctx context.Context, info storj.SegmentDownloadInfo, limits []*pb.AddressedOrderLimit, objectRS storj.RedundancyScheme) (ranger.Ranger, error)
	Put(ctx context.Context, streamID storj.StreamID, data io.Reader, expiration time.Time, segmentInfo func() (int64, storj.SegmentEncryption, error)) (meta Meta, err error)
>>>>>>> ec690929
	Delete(ctx context.Context, streamID storj.StreamID, segmentIndex int32) (err error)
}

type segmentStore struct {
	metainfo                *metainfo.Client
	ec                      ecclient.Client
	rs                      eestream.RedundancyStrategy
	thresholdSize           int
	maxEncryptedSegmentSize int64
	rngMu                   sync.Mutex
	rng                     *rand.Rand
}

// NewSegmentStore creates a new instance of segmentStore
func NewSegmentStore(metainfo *metainfo.Client, ec ecclient.Client, rs eestream.RedundancyStrategy, threshold int, maxEncryptedSegmentSize int64) Store {
	return &segmentStore{
		metainfo:                metainfo,
		ec:                      ec,
		rs:                      rs,
		thresholdSize:           threshold,
		maxEncryptedSegmentSize: maxEncryptedSegmentSize,
		rng:                     rand.New(rand.NewSource(time.Now().UnixNano())),
	}
}

// Put uploads a segment to an erasure code client
func (s *segmentStore) Put(ctx context.Context, data io.Reader, expiration time.Time, limits []*pb.AddressedOrderLimit, piecePrivateKey storj.PiecePrivateKey) (_ []*pb.SegmentPieceUploadResult, size int64, err error) {
	defer mon.Task()(&ctx)(&err)

	sizedReader := SizeReader(NewPeekThresholdReader(data))
	successfulNodes, successfulHashes, err := s.ec.Put(ctx, limits, piecePrivateKey, s.rs, sizedReader, expiration)
	if err != nil {
		return nil, -1, Error.Wrap(err)
	}

	uploadResults := make([]*pb.SegmentPieceUploadResult, 0, len(successfulNodes))
	for i := range successfulNodes {
		if successfulNodes[i] == nil {
			continue
		}
		uploadResults = append(uploadResults, &pb.SegmentPieceUploadResult{
			PieceNum: int32(i),
			NodeId:   successfulNodes[i].Id,
			Hash:     successfulHashes[i],
		})
	}

	if l := len(uploadResults); l < s.rs.OptimalThreshold() {
		return nil, -1, Error.New("uploaded results (%d) are below the optimal threshold (%d)", l, s.rs.OptimalThreshold())
	}

	return uploadResults, sizedReader.Size(), nil
}

// Ranger creates a ranger for downloading erasure codes from piece store nodes.
func (s *segmentStore) Ranger(
	ctx context.Context, info storj.SegmentDownloadInfo, limits []*pb.AddressedOrderLimit, objectRS storj.RedundancyScheme,
) (rr ranger.Ranger, err error) {
	defer mon.Task()(&ctx, info, limits, objectRS)(&err)

	switch {
	// no order limits also means its inline segment
	case len(info.EncryptedInlineData) != 0 || len(limits) == 0:
		return ranger.ByteRanger(info.EncryptedInlineData), nil
	default:
		needed := CalcNeededNodes(objectRS)
		selected := make([]*pb.AddressedOrderLimit, len(limits))
		s.rngMu.Lock()
		perm := s.rng.Perm(len(limits))
		s.rngMu.Unlock()

		for _, i := range perm {
			limit := limits[i]
			if limit == nil {
				continue
			}

			selected[i] = limit

			needed--
			if needed <= 0 {
				break
			}
		}

		fc, err := infectious.NewFEC(int(objectRS.RequiredShares), int(objectRS.TotalShares))
		if err != nil {
			return nil, err
		}
		es := eestream.NewRSScheme(fc, int(objectRS.ShareSize))
		redundancy, err := eestream.NewRedundancyStrategy(es, int(objectRS.RepairShares), int(objectRS.OptimalShares))
		if err != nil {
			return nil, err
		}

		rr, err = s.ec.Get(ctx, selected, info.PiecePrivateKey, redundancy, info.Size)
		if err != nil {
			return nil, Error.Wrap(err)
		}

		return rr, nil
	}
}

// Delete requests the satellite to delete a segment and tells storage nodes
// to delete the segment's pieces.
func (s *segmentStore) Delete(ctx context.Context, streamID storj.StreamID, segmentIndex int32) (err error) {
	defer mon.Task()(&ctx)(&err)

	_, limits, privateKey, err := s.metainfo.BeginDeleteSegment(ctx, metainfo.BeginDeleteSegmentParams{
		StreamID: streamID,
		Position: storj.SegmentPosition{
			Index: segmentIndex,
		},
	})
	if err != nil {
		return Error.Wrap(err)
	}

	if len(limits) != 0 {
		// remote segment - delete the pieces from storage nodes
		err = s.ec.Delete(ctx, limits, privateKey)
		if err != nil {
			return Error.Wrap(err)
		}
	}

	// don't do FinishDeleteSegment at the moment to avoid satellite round trip
	// FinishDeleteSegment doesn't implement any specific logic at the moment

	return nil
}

// CalcNeededNodes calculate how many minimum nodes are needed for download,
// based on t = k + (n-o)k/o
func CalcNeededNodes(rs storj.RedundancyScheme) int32 {
	extra := int32(1)

	if rs.OptimalShares > 0 {
		extra = int32(((rs.TotalShares - rs.OptimalShares) * rs.RequiredShares) / rs.OptimalShares)
		if extra == 0 {
			// ensure there is at least one extra node, so we can have error detection/correction
			extra = 1
		}
	}

	needed := int32(rs.RequiredShares) + extra

	if needed > int32(rs.TotalShares) {
		needed = int32(rs.TotalShares)
	}

	return needed
}<|MERGE_RESOLUTION|>--- conflicted
+++ resolved
@@ -42,14 +42,9 @@
 
 // Store for segments
 type Store interface {
-<<<<<<< HEAD
-	Get(ctx context.Context, streamID storj.StreamID, segmentIndex int32, objectRS storj.RedundancyScheme) (rr ranger.Ranger, encryption storj.SegmentEncryption, err error)
-	Put(ctx context.Context, data io.Reader, expiration time.Time, limits []*pb.AddressedOrderLimit, piecePrivateKey storj.PiecePrivateKey) (_ []*pb.SegmentPieceUploadResult, size int64, err error)
-=======
 	// Ranger creates a ranger for downloading erasure codes from piece store nodes.
 	Ranger(ctx context.Context, info storj.SegmentDownloadInfo, limits []*pb.AddressedOrderLimit, objectRS storj.RedundancyScheme) (ranger.Ranger, error)
-	Put(ctx context.Context, streamID storj.StreamID, data io.Reader, expiration time.Time, segmentInfo func() (int64, storj.SegmentEncryption, error)) (meta Meta, err error)
->>>>>>> ec690929
+	Put(ctx context.Context, data io.Reader, expiration time.Time, limits []*pb.AddressedOrderLimit, piecePrivateKey storj.PiecePrivateKey) (_ []*pb.SegmentPieceUploadResult, size int64, err error)
 	Delete(ctx context.Context, streamID storj.StreamID, segmentIndex int32) (err error)
 }
 
