--- conflicted
+++ resolved
@@ -40,7 +40,6 @@
 // proto package needs to be updated.
 const _ = proto.ProtoPackageIsVersion2 // please upgrade the proto package
 
-<<<<<<< HEAD
 type BandwidthAllocation struct {
 	Signature            []byte                    `protobuf:"bytes,1,opt,name=signature,proto3" json:"signature,omitempty"`
 	Data                 *BandwidthAllocation_Data `protobuf:"bytes,2,opt,name=data" json:"data,omitempty"`
@@ -177,12 +176,6 @@
 }
 func (m *PieceStore) XXX_DiscardUnknown() {
 	xxx_messageInfo_PieceStore.DiscardUnknown(m)
-=======
-type PieceStore struct {
-	Id      string `protobuf:"bytes,1,opt,name=id" json:"id,omitempty"`
-	Ttl     int64  `protobuf:"varint,2,opt,name=ttl" json:"ttl,omitempty"`
-	Content []byte `protobuf:"bytes,3,opt,name=content,proto3" json:"content,omitempty"`
->>>>>>> 8e7f4f6e
 }
 
 func (m *PieceStore) Reset()                    { *m = PieceStore{} }
@@ -259,7 +252,6 @@
 }
 
 type PieceId struct {
-<<<<<<< HEAD
 	Id                   string   `protobuf:"bytes,1,opt,name=id" json:"id,omitempty"`
 	XXX_NoUnkeyedLiteral struct{} `json:"-"`
 	XXX_unrecognized     []byte   `json:"-"`
@@ -286,9 +278,6 @@
 }
 func (m *PieceId) XXX_DiscardUnknown() {
 	xxx_messageInfo_PieceId.DiscardUnknown(m)
-=======
-	Id string `protobuf:"bytes,1,opt,name=id" json:"id,omitempty"`
->>>>>>> 8e7f4f6e
 }
 
 func (m *PieceId) Reset()                    { *m = PieceId{} }
@@ -309,7 +298,6 @@
 	Expiration int64  `protobuf:"varint,3,opt,name=expiration" json:"expiration,omitempty"`
 }
 
-<<<<<<< HEAD
 func (m *PieceSummary) Reset()         { *m = PieceSummary{} }
 func (m *PieceSummary) String() string { return proto.CompactTextString(m) }
 func (*PieceSummary) ProtoMessage()    {}
@@ -333,12 +321,6 @@
 }
 
 var xxx_messageInfo_PieceSummary proto.InternalMessageInfo
-=======
-func (m *PieceSummary) Reset()                    { *m = PieceSummary{} }
-func (m *PieceSummary) String() string            { return proto.CompactTextString(m) }
-func (*PieceSummary) ProtoMessage()               {}
-func (*PieceSummary) Descriptor() ([]byte, []int) { return fileDescriptor0, []int{2} }
->>>>>>> 8e7f4f6e
 
 func (m *PieceSummary) GetId() string {
 	if m != nil {
@@ -362,7 +344,6 @@
 }
 
 type PieceRetrieval struct {
-<<<<<<< HEAD
 	Bandwidthallocation  *BandwidthAllocation      `protobuf:"bytes,1,opt,name=bandwidthallocation" json:"bandwidthallocation,omitempty"`
 	PieceData            *PieceRetrieval_PieceData `protobuf:"bytes,2,opt,name=pieceData" json:"pieceData,omitempty"`
 	XXX_NoUnkeyedLiteral struct{}                  `json:"-"`
@@ -390,11 +371,6 @@
 }
 func (m *PieceRetrieval) XXX_DiscardUnknown() {
 	xxx_messageInfo_PieceRetrieval.DiscardUnknown(m)
-=======
-	Id     string `protobuf:"bytes,1,opt,name=id" json:"id,omitempty"`
-	Size   int64  `protobuf:"varint,2,opt,name=size" json:"size,omitempty"`
-	Offset int64  `protobuf:"varint,3,opt,name=offset" json:"offset,omitempty"`
->>>>>>> 8e7f4f6e
 }
 
 func (m *PieceRetrieval) Reset()                    { *m = PieceRetrieval{} }
@@ -475,7 +451,6 @@
 	Content []byte `protobuf:"bytes,2,opt,name=content,proto3" json:"content,omitempty"`
 }
 
-<<<<<<< HEAD
 func (m *PieceRetrievalStream) Reset()         { *m = PieceRetrievalStream{} }
 func (m *PieceRetrievalStream) String() string { return proto.CompactTextString(m) }
 func (*PieceRetrievalStream) ProtoMessage()    {}
@@ -499,12 +474,6 @@
 }
 
 var xxx_messageInfo_PieceRetrievalStream proto.InternalMessageInfo
-=======
-func (m *PieceRetrievalStream) Reset()                    { *m = PieceRetrievalStream{} }
-func (m *PieceRetrievalStream) String() string            { return proto.CompactTextString(m) }
-func (*PieceRetrievalStream) ProtoMessage()               {}
-func (*PieceRetrievalStream) Descriptor() ([]byte, []int) { return fileDescriptor0, []int{4} }
->>>>>>> 8e7f4f6e
 
 func (m *PieceRetrievalStream) GetSize() int64 {
 	if m != nil {
@@ -521,7 +490,6 @@
 }
 
 type PieceDelete struct {
-<<<<<<< HEAD
 	Id                   string   `protobuf:"bytes,1,opt,name=id" json:"id,omitempty"`
 	XXX_NoUnkeyedLiteral struct{} `json:"-"`
 	XXX_unrecognized     []byte   `json:"-"`
@@ -548,9 +516,6 @@
 }
 func (m *PieceDelete) XXX_DiscardUnknown() {
 	xxx_messageInfo_PieceDelete.DiscardUnknown(m)
-=======
-	Id string `protobuf:"bytes,1,opt,name=id" json:"id,omitempty"`
->>>>>>> 8e7f4f6e
 }
 
 func (m *PieceDelete) Reset()                    { *m = PieceDelete{} }
@@ -569,7 +534,6 @@
 	Message string `protobuf:"bytes,1,opt,name=message" json:"message,omitempty"`
 }
 
-<<<<<<< HEAD
 func (m *PieceDeleteSummary) Reset()         { *m = PieceDeleteSummary{} }
 func (m *PieceDeleteSummary) String() string { return proto.CompactTextString(m) }
 func (*PieceDeleteSummary) ProtoMessage()    {}
@@ -593,12 +557,6 @@
 }
 
 var xxx_messageInfo_PieceDeleteSummary proto.InternalMessageInfo
-=======
-func (m *PieceDeleteSummary) Reset()                    { *m = PieceDeleteSummary{} }
-func (m *PieceDeleteSummary) String() string            { return proto.CompactTextString(m) }
-func (*PieceDeleteSummary) ProtoMessage()               {}
-func (*PieceDeleteSummary) Descriptor() ([]byte, []int) { return fileDescriptor0, []int{6} }
->>>>>>> 8e7f4f6e
 
 func (m *PieceDeleteSummary) GetMessage() string {
 	if m != nil {
@@ -608,7 +566,6 @@
 }
 
 type PieceStoreSummary struct {
-<<<<<<< HEAD
 	Message              string   `protobuf:"bytes,1,opt,name=message" json:"message,omitempty"`
 	TotalReceived        int64    `protobuf:"varint,2,opt,name=totalReceived" json:"totalReceived,omitempty"`
 	XXX_NoUnkeyedLiteral struct{} `json:"-"`
@@ -636,10 +593,6 @@
 }
 func (m *PieceStoreSummary) XXX_DiscardUnknown() {
 	xxx_messageInfo_PieceStoreSummary.DiscardUnknown(m)
-=======
-	Message       string `protobuf:"bytes,1,opt,name=message" json:"message,omitempty"`
-	TotalReceived int64  `protobuf:"varint,2,opt,name=totalReceived" json:"totalReceived,omitempty"`
->>>>>>> 8e7f4f6e
 }
 
 func (m *PieceStoreSummary) Reset()                    { *m = PieceStoreSummary{} }
@@ -914,7 +867,6 @@
 	Metadata: "piece_store.proto",
 }
 
-<<<<<<< HEAD
 func init() { proto.RegisterFile("piece_store.proto", fileDescriptor_piece_store_01db0e9a55dae01e) }
 
 var fileDescriptor_piece_store_01db0e9a55dae01e = []byte{
@@ -953,34 +905,4 @@
 	0xe1, 0x7b, 0x68, 0x66, 0x29, 0x9d, 0x6d, 0xb8, 0x62, 0xb7, 0xbd, 0x8b, 0xad, 0xdb, 0x85, 0xe4,
 	0x75, 0xd3, 0xfc, 0x2b, 0xbf, 0xf8, 0x1b, 0x00, 0x00, 0xff, 0xff, 0xe0, 0x29, 0xae, 0x4f, 0xaa,
 	0x05, 0x00, 0x00,
-=======
-func init() { proto.RegisterFile("piece_store.proto", fileDescriptor0) }
-
-var fileDescriptor0 = []byte{
-	// 369 bytes of a gzipped FileDescriptorProto
-	0x1f, 0x8b, 0x08, 0x00, 0x00, 0x09, 0x6e, 0x88, 0x02, 0xff, 0x8c, 0x93, 0x51, 0x4f, 0xe2, 0x40,
-	0x10, 0xc7, 0x69, 0x7b, 0xc0, 0xdd, 0x1c, 0x47, 0x60, 0x73, 0x31, 0xa5, 0x11, 0xd2, 0xac, 0xc4,
-	0xf4, 0xa9, 0x31, 0xfa, 0x15, 0x78, 0xd0, 0xc4, 0xa8, 0x59, 0x5e, 0x7c, 0x33, 0x95, 0x0e, 0x66,
-	0x93, 0x96, 0x25, 0xdb, 0x85, 0xa8, 0x5f, 0xd3, 0x2f, 0x64, 0xba, 0x5d, 0x4a, 0x81, 0x14, 0x7c,
-	0xdb, 0xf9, 0xcf, 0xf0, 0x9b, 0xe1, 0x3f, 0x53, 0xe8, 0x2f, 0x39, 0xce, 0xf0, 0x25, 0x53, 0x42,
-	0x62, 0xb8, 0x94, 0x42, 0x09, 0xd2, 0xd3, 0x92, 0x56, 0xa4, 0x58, 0x29, 0xcc, 0xe8, 0x2d, 0xc0,
-	0x53, 0xae, 0x4d, 0x73, 0x8d, 0x74, 0xc1, 0xe6, 0xb1, 0x6b, 0xf9, 0x56, 0xf0, 0x87, 0xd9, 0x3c,
-	0x26, 0x3d, 0x70, 0x94, 0x4a, 0x5c, 0xdb, 0xb7, 0x02, 0x87, 0xe5, 0x4f, 0xe2, 0x42, 0x7b, 0x26,
-	0x16, 0x0a, 0x17, 0xca, 0x75, 0x7c, 0x2b, 0xe8, 0xb0, 0x4d, 0x48, 0x07, 0xd0, 0xd6, 0xa4, 0xbb,
-	0x78, 0x1f, 0x43, 0x19, 0x74, 0x8a, 0x26, 0xab, 0x34, 0x8d, 0xe4, 0xc7, 0x41, 0x1b, 0x02, 0xbf,
-	0x32, 0xfe, 0x89, 0xa6, 0x8f, 0x7e, 0x93, 0x11, 0x00, 0xbe, 0x2f, 0xb9, 0x8c, 0x14, 0x17, 0x0b,
-	0xdd, 0xcb, 0x61, 0x15, 0x85, 0xde, 0x43, 0x57, 0x33, 0x19, 0x2a, 0xc9, 0x71, 0x1d, 0x25, 0x3f,
-	0xa2, 0x9e, 0x41, 0x4b, 0xcc, 0xe7, 0x19, 0x2a, 0x43, 0x34, 0x11, 0x9d, 0xc0, 0xff, 0x5d, 0xda,
-	0x54, 0x49, 0x8c, 0xd2, 0x92, 0x61, 0x55, 0x18, 0x15, 0x0b, 0xec, 0x5d, 0x0b, 0x86, 0xf0, 0x57,
-	0x53, 0x26, 0x98, 0xa0, 0x3a, 0x70, 0x93, 0x86, 0x40, 0x2a, 0xe9, 0x8d, 0x19, 0x2e, 0xb4, 0x53,
-	0xcc, 0xb2, 0xe8, 0x0d, 0x4d, 0xe9, 0x26, 0xa4, 0x53, 0xe8, 0x6f, 0x77, 0x73, 0xb2, 0x9c, 0x8c,
-	0xe1, 0x9f, 0x12, 0x2a, 0x4a, 0x18, 0xce, 0x90, 0xaf, 0x31, 0x36, 0x7f, 0x7c, 0x57, 0xbc, 0xfe,
-	0xb2, 0xa1, 0xb7, 0xa5, 0x32, 0x7d, 0x05, 0x64, 0x02, 0x4d, 0xad, 0x91, 0x41, 0xb8, 0x7f, 0x21,
-	0xa1, 0x59, 0xaa, 0x37, 0xaa, 0x49, 0x99, 0xc1, 0x68, 0x83, 0x3c, 0xc3, 0x6f, 0xe3, 0x1f, 0x12,
-	0xbf, 0xa6, 0xba, 0x34, 0xd8, 0xbb, 0x3c, 0x55, 0x51, 0xac, 0x80, 0x36, 0xae, 0x2c, 0xf2, 0x00,
-	0xcd, 0xe2, 0x40, 0xcf, 0xeb, 0x86, 0xc8, 0x05, 0xef, 0xe2, 0x58, 0xb6, 0x9c, 0x33, 0xb0, 0xc8,
-	0x23, 0xb4, 0xcc, 0x8e, 0x86, 0x35, 0x3f, 0x29, 0xd2, 0xde, 0xf8, 0x68, 0xba, 0x44, 0xbe, 0xb6,
-	0xf4, 0xf7, 0x75, 0xf3, 0x1d, 0x00, 0x00, 0xff, 0xff, 0xf0, 0xca, 0x86, 0xb6, 0x74, 0x03, 0x00,
-	0x00,
->>>>>>> 8e7f4f6e
 }