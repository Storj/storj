// Copyright (C) 2018 Storj Labs, Inc.
// See LICENSE for copying information.

syntax = "proto3";

import "duration.proto";

package overlay;

// NodeTransport is an enum of possible transports for the overlay network
enum NodeTransport {
    TCP = 0;
}

// Overlay defines the interface for communication with the overlay network
service Overlay {
    // Lookup finds a nodes address from the network
    rpc Lookup(LookupRequest) returns (LookupResponse);
    // FindStorageNodes finds a list of nodes in the network that meet the specified request parameters
    rpc FindStorageNodes(FindStorageNodesRequest) returns (FindStorageNodesResponse);
}

service Nodes {
    rpc Query(QueryRequest) returns (QueryResponse);
}

// LookupRequest is is request message for the lookup rpc call
message LookupRequest {
    string nodeID = 1;
}

// LookupResponse is is response message for the lookup rpc call
message LookupResponse {
    Node node = 1;
}

// FindStorageNodesResponse is is response message for the FindStorageNodes rpc call
message FindStorageNodesResponse {
    repeated Node nodes = 1;
}

// FindStorageNodesRequest is is request message for the FindStorageNodes rpc call
message FindStorageNodesRequest {
    int64 objectSize = 1;
    google.protobuf.Duration contractLength = 2;
    OverlayOptions opts = 3;
}

// NodeAddress contains the information needed to communicate with a node on the network
message NodeAddress {
    NodeTransport transport = 1;
    string address = 2;
}

// OverlayOptions is a set of criteria that a node must meet to be considered for a storage opportunity
message OverlayOptions {
    google.protobuf.Duration maxLatency = 1;
    NodeRep minReputation = 2; // Not sure what NodeRep is yet.
    int64 minSpeedKbps = 3;
    int64 limit = 4;
    NodeRestrictions restictions = 5;
}

// NodeRep is the reputation characteristics of a node
message NodeRep {}

//  NodeRestrictions contains all relevant data about a nodes ability to store data
message NodeRestrictions {
    int64 freeBandwidth = 1;
    int64 freeDisk = 2;
}

// Node represents a node in the overlay network
message Node {
    string id = 1;
    NodeAddress address = 2;
<<<<<<< HEAD
    NodeType type = 3;
    NodeRestrictions restrictions = 4;
}

// NodeTyp is an enum of possible node types
enum NodeType {
    ADMIN = 0;
    STORAGE = 1;
=======
}

message QueryRequest {
    overlay.Node sender = 1;
    overlay.Node receiver = 2;
}

message QueryResponse {
    overlay.Node sender = 1;
    repeated overlay.Node response = 2;
>>>>>>> ea077e4d
}<|MERGE_RESOLUTION|>--- conflicted
+++ resolved
@@ -74,7 +74,6 @@
 message Node {
     string id = 1;
     NodeAddress address = 2;
-<<<<<<< HEAD
     NodeType type = 3;
     NodeRestrictions restrictions = 4;
 }
@@ -83,7 +82,6 @@
 enum NodeType {
     ADMIN = 0;
     STORAGE = 1;
-=======
 }
 
 message QueryRequest {
@@ -94,5 +92,4 @@
 message QueryResponse {
     overlay.Node sender = 1;
     repeated overlay.Node response = 2;
->>>>>>> ea077e4d
 }