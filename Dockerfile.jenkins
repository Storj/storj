--- conflicted
+++ resolved
@@ -5,13 +5,7 @@
 RUN curl https://www.postgresql.org/media/keys/ACCC4CF8.asc | apt-key add -
 RUN echo "deb http://apt.postgresql.org/pub/repos/apt/ stretch-pgdg main" | tee /etc/apt/sources.list.d/pgdg.list
 
-<<<<<<< HEAD
-RUN apt-get update
-RUN apt-get install -y -qq postgresql-11 unzip
-RUN apt-get install -y  libuv1-dev libjson-c-dev nettle-dev
-=======
-RUN apt-get update && apt-get install -y -qq postgresql-11 redis-server unzip
->>>>>>> 0cdeae19
+RUN apt-get update && apt-get install -y -qq postgresql-11 redis-server unzip libuv1-dev libjson-c-dev nettle-dev
 
 RUN rm /etc/postgresql/11/main/pg_hba.conf; \
 	echo 'local   all             all                                     trust' >> /etc/postgresql/11/main/pg_hba.conf; \
