--- conflicted
+++ resolved
@@ -187,13 +187,11 @@
 # how long to wait for new observers before starting iteration
 # metainfo.loop.coalesce-duration: 5s
 
-<<<<<<< HEAD
 # override value for repair threshold
 # metainfo.loop.repair-override: 0
-=======
+
 # maximum time allowed to pass between creating and committing a segment
 # metainfo.max-commit-interval: 1h0m0s
->>>>>>> 08ed50bc
 
 # maximum inline segment size
 # metainfo.max-inline-segment-size: 8.0 KB
