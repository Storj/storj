--- conflicted
+++ resolved
@@ -49,7 +49,6 @@
 # stripe api key
 # console.stripe-key: ""
 
-<<<<<<< HEAD
 # used to display at web satellite console" default
 # console.satellite-name: "Storj"
 
@@ -67,10 +66,9 @@
 
 # used to communicate with web crawlers and other web robots
 # console.seo: "User-agent: *\nDisallow: \nDisallow: /cgi-bin/)"
-=======
+
 # the public address of the node, useful for nodes behind NAT
 contact.external-address: ""
->>>>>>> 9edfb6ef
 
 # satellite database connection string
 # database: postgres://
